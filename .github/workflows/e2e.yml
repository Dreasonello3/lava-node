name: Lava E2E Tests

on: [pull_request]

jobs:
  test-protocol-e2e:
    runs-on: ubuntu-latest
    steps:
    - uses: actions/checkout@v3
      with:
        fetch-depth: '0'
    - uses: actions/setup-go@v3
      with:
        go-version: 1.20.5

    # Setup Paths
    - name: home
      run:  pwd && ls -l
    - name: ls usr 
      run: ls -l /home/runner/work/lava/lava
    - name: cp lava
      run:  cp -r ~/work/lava/lava ~/go/lava 
    - name: export PATH
      run: export PATH=$PATH:/go:/go/bin:$(go env GOPATH)/bin:/usr/local:`pwd`:/home/runner/work/lava/lava/
    # - name: export
    #   run: export PATH=$PATH:/go/lava
    - name: export GOPATH
      run: export GOPATH=$GOPATH:$(go env GOPATH):/go:/go/lava:/usr/local:`pwd`
    - name: export LAVA
      run: export LAVA=/home/runner/work/lava/lava
    - name: go env
      run:  go env
    - name: pwd
      run: pwd
    - name: tree
      run: tree
    - name: ls -l
      run: ls -l

    # Pre-build 
    - name: lavad build
<<<<<<< HEAD
      run: make install-lavad
=======
      run: make install
    - name: protocol build
      run: make build-protocol
>>>>>>> 95d4fddf

    ######################################################
    ### Run Lava E2E Tests 
    ######################################################
    - name: Run Lava E2E Tests -timeout 1200s
      run: go test ./testutil/e2e/ -run ^TestLavaProtocol$ -v -timeout 1200s # 20mins
      
    - name: tail -n 300 Lavad Logs
      if: always()
      run: tail -n 300 testutil/e2e/protocolLogs/00_StartLava.log

    - name: Stake Lava All Logs
      if: always()
      run: cat testutil/e2e/protocolLogs/01_stakeLava.log

    - name: Stake Lava Error Only Logs
      if: always()
      continue-on-error: true
      run: cat testutil/e2e/protocolLogs/01_stakeLava_errors.log

    - name: head -n 300 JSON Proxy Logs
      if: always()
      run: head -n 300 testutil/e2e/protocolLogs/02_jsonProxy.log

    - name: tail -n 300 JSON Proxy Logs
      if: always()
      run: tail -n 300 testutil/e2e/protocolLogs/02_jsonProxy.log

    - name: JSON Proxy Error Only Logs
      if: always()
      continue-on-error: true
      run: cat testutil/e2e/protocolLogs/02_jsonProxy_errors.log

    - name: JSON Provider All Logs
      if: always()
      run: grep "" testutil/e2e/protocolLogs/03_EthProvider* --exclude="*errors*"

    - name: JSON Provider Error Only Logs
      if: always()
      continue-on-error: true
      run: grep "" testutil/e2e/protocolLogs/03_EthProvider* --include="*errors*"

    - name: JSON Consumer All Logs
      if: always()
      run: grep "" testutil/e2e/protocolLogs/04_jsonConsumer* --exclude="*errors*"

    - name: JSON Consumer Error Only Logs
      if: always()
      continue-on-error: true
      run: grep "" testutil/e2e/protocolLogs/04_jsonConsumer* --include="*errors*"

    - name: Lava Provider All Logs
      if: always()
      run: grep "" testutil/e2e/protocolLogs/05_LavaProvider* --exclude="*errors*"

    - name: Lava Provider Error Only Logs
      if: always()
      continue-on-error: true
      run: grep "" testutil/e2e/protocolLogs/05_LavaProvider* --include="*errors*"

    - name: Lava over Lava All Logs
      if: always()
      run: cat testutil/e2e/protocolLogs/07_lavaOverLava.log

    - name: Lava over Lava Error Only Logs
      if: always()
      continue-on-error: true
      run: cat testutil/e2e/protocolLogs/07_lavaOverLava_errors.log

    - name: RPCConsumer Consumer All Logs
      if: always()
      run: grep "" testutil/e2e/protocolLogs/06_RPCConsumer* --exclude="*errors*"

    - name: RPCConsumer Consumer Error Only Logs
      if: always()
      continue-on-error: true
      run: grep "" testutil/e2e/protocolLogs/06_RPCConsumer* --include="*errors*"
  test-sdk-e2e:
    runs-on: ubuntu-latest
    steps:
      - uses: actions/checkout@v3
        with:
          fetch-depth: '0'
      - uses: actions/setup-go@v3
        with:
          go-version: 1.20.5

      # Setup Paths
      - name: home
        run: pwd && ls -l
      - name: ls usr
        run: ls -l /home/runner/work/lava/lava
      - name: cp lava
        run: cp -r ~/work/lava/lava ~/go/lava
      - name: export PATH
        run: export PATH=$PATH:/go:/go/bin:$(go env GOPATH)/bin:/usr/local:`pwd`:/home/runner/work/lava/lava/
      # - name: export
      #   run: export PATH=$PATH:/go/lava
      - name: export GOPATH
        run: export GOPATH=$GOPATH:$(go env GOPATH):/go:/go/lava:/usr/local:`pwd`
      - name: export LAVA
        run: export LAVA=/home/runner/work/lava/lava
      - name: go env
        run: go env
      - name: pwd
        run: pwd
      - name: tree
        run: tree
      - name: ls -l
        run: ls -l

      # Pre-build
      - name: lavad build
        run: make install-lavad

      # Install Node.js
      - name: Setup Node.js environment
        uses: actions/setup-node@v3
        with:
          node-version: 20

        # Install dependencies and build
      - name: Install dependencies and build
        run: |
          cd ecosystem/lava-sdk
          npm install
          npm run build

      ######################################################
      ### Run Lava E2E Tests 
      ######################################################
      - name: Run Lava E2E Tests  -timeout 1200s
        run: go test ./testutil/e2e/ -run ^TestLavaSDK -v -timeout 1200s # 20mins

      - name: tail -n 300 Lavad Logs
        if: always()
        run: tail -n 300 testutil/e2e/sdkLogs/00_StartLava.log

      - name: Stake Lava All Logs
        if: always()
        run: cat testutil/e2e/sdkLogs/01_stakeLava.log

      - name: Stake Lava Error Only Logs
        if: always()
        continue-on-error: true
        run: cat testutil/e2e/sdkLogs/01_stakeLava_errors.log

      - name: head -n 300 JSON Proxy Logs
        if: always()
        run: head -n 300 testutil/e2e/sdkLogs/02_jsonProxy.log

      - name: tail -n 300 JSON Proxy Logs
        if: always()
        run: tail -n 300 testutil/e2e/sdkLogs/02_jsonProxy.log

      - name: JSON Proxy Error Only Logs
        if: always()
        continue-on-error: true
        run: cat testutil/e2e/sdkLogs/02_jsonProxy_errors.log

      - name: JSON Provider All Logs
        if: always()
        run: grep "" testutil/e2e/sdkLogs/03_EthProvider* --exclude="*errors*"

      - name: JSON Provider Error Only Logs
        if: always()
        continue-on-error: true
        run: grep "" testutil/e2e/sdkLogs/03_EthProvider* --include="*errors*"

      - name: Lava Provider All Logs
        if: always()
        run: grep "" testutil/e2e/sdkLogs/05_LavaProvider* --exclude="*errors*"

      - name: Lava Provider Error Only Logs
        if: always()
        continue-on-error: true
        run: grep "" testutil/e2e/sdkLogs/05_LavaProvider* --include="*errors*"

      - name: Badge Server All Logs
        if: always()
        run: grep "" testutil/e2e/sdkLogs/01_BadgeServer* --exclude="*errors*"

      - name: Badge Server Error Only Logs
        if: always()
        continue-on-error: true
        run: grep "" testutil/e2e/sdkLogs/01_BadgeServer* --include="*errors*"

      - name: Lava SDK All Logs
        if: always()
        run: grep "" testutil/e2e/sdkLogs/01_sdkTest* --exclude="*errors*"

      - name: Lava SDK Error Only Logs
        if: always()
        continue-on-error: true
        run: grep "" testutil/e2e/sdkLogs/01_sdkTest* --include="*errors*"<|MERGE_RESOLUTION|>--- conflicted
+++ resolved
@@ -39,13 +39,7 @@
 
     # Pre-build 
     - name: lavad build
-<<<<<<< HEAD
-      run: make install-lavad
-=======
-      run: make install
-    - name: protocol build
-      run: make build-protocol
->>>>>>> 95d4fddf
+      run: make install-all
 
     ######################################################
     ### Run Lava E2E Tests 
