name: Lava Consensus Tests

on: [pull_request]

jobs:
  go:
    runs-on: ubuntu-latest
    steps:
    - uses: actions/checkout@v3
      with:
        fetch-depth: '0'
    - uses: actions/setup-go@v3
      with:
        go-version: 1.20.5
    

    # Setup Paths
    - name: home
      run:  pwd && ls -l
    - name: ls usr 
      run: ls -l /home/runner/work/lava/lava
    - name: cp lava
      run:  cp -r ~/work/lava/lava ~/go/lava 
    - name: export PATH
      run: export PATH=$PATH:/go:/go/bin:$(go env GOPATH)/bin:/usr/local:`pwd`:/home/runner/work/lava/lava/
    - name: export GOPATH
      run: export GOPATH=$GOPATH:$(go env GOPATH):/go:/go/lava:/usr/local:`pwd`
    - name: export LAVA
      run: export LAVA=/home/runner/work/lava/lava
    - name: go env
      run:  go env
    - name: pwd
      run: pwd
    - name: tree
      run: tree
    - name: ls -l
      run: ls -l

    ######################################################
    ### Run Consensus unitests
    ######################################################
    - name: lava utils unit Tests
      run: go test ./utils/...

    - name: lava common unit Tests
      run: go test ./common/...

    - name: lava pairing unit Tests
      run: go test ./x/pairing/...
      
    - name: lava epochstorage unit Tests
      run: go test ./x/epochstorage/...

    - name: lava spec unit Tests
      run: go test ./x/spec/...

    - name: lava conflict unit Tests
      run: go test ./x/conflict/...

    - name: lava plans unit Tests
      run: go test ./x/plans/...

    - name: lava projects unit Tests
      run: go test ./x/projects/... 

    - name: lava subscription unit Tests
      run: go test ./x/subscription/... 

    - name: lava dualstaking unit Tests
      run: go test ./x/dualstaking/... 

    - name: lava fixation unit Tests
      run: go test ./x/fixationstore/... 

    - name: lava timerstore unit Tests
      run: go test ./x/timerstore/... 
    
    - name: lava downtime unit Tests
      run: go test ./x/downtime/... 

    - name: lava rewards unit Tests
<<<<<<< HEAD
      run: go test ./x/rewards/... 
=======
      run: go test ./x/rewards/...
>>>>>>> f0e86a90
<|MERGE_RESOLUTION|>--- conflicted
+++ resolved
@@ -79,8 +79,4 @@
       run: go test ./x/downtime/... 
 
     - name: lava rewards unit Tests
-<<<<<<< HEAD
-      run: go test ./x/rewards/... 
-=======
-      run: go test ./x/rewards/...
->>>>>>> f0e86a90
+      run: go test ./x/rewards/... 