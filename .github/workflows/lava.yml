name: Lava Build

on:
  push:
    branches:
      - main
  pull_request:
    branches:
      - main

concurrency:
  group: ${{ github.workflow }}-${{ github.head_ref || github.run_id }}
  cancel-in-progress: true

jobs:
  test-consensus:
    runs-on: ubuntu-latest
    steps:
      - uses: actions/checkout@v4
      - uses: actions/setup-go@v5
        with:
          go-version-file: go.mod
          cache-dependency-path: go.sum
      # Setup Paths
      # - name: home
      #   run: pwd && ls -l
      # - name: ls usr
      #   run: ls -l /home/runner/work/lava/lava
      # - name: cp lava
      #   run: cp -r ~/work/lava/lava ~/go/lava
      # - name: export PATH
      #   run: export PATH=$PATH:/go:/go/bin:$(go env GOPATH)/bin:/usr/local:`pwd`:/home/runner/work/lava/lava/
      # - name: export GOPATH
      #   run: export GOPATH=$GOPATH:$(go env GOPATH):/go:/go/lava:/usr/local:`pwd`
      # - name: export LAVA
      #   run: export LAVA=/home/runner/work/lava/lava
      # - name: go env
      #   run: go env
      # - name: pwd
      #   run: pwd
      # - name: tree
      #   run: tree
      # - name: ls -l
      #   run: ls -l

      ######################################################
      ### Run Consensus unitests
      ######################################################
      - name: Lava Unit Tests
        run: |
          go install github.com/jstemmer/go-junit-report/v2@latest
          go test -v ./utils/... | go-junit-report -iocopy -set-exit-code -out utils-report.xml  
          go test -v ./common/... | go-junit-report -iocopy -set-exit-code -out common-report.xml  
          go test -v ./x/pairing/... | go-junit-report -iocopy -set-exit-code -out pairing-report.xml  
          go test -v ./x/epochstorage/... | go-junit-report -iocopy -set-exit-code -out epochstorage-report.xml  
          go test -v ./x/spec/... | go-junit-report -iocopy -set-exit-code -out spec-report.xml  
          go test -v ./x/conflict/... | go-junit-report -iocopy -set-exit-code -out conflict-report.xml  
          go test -v ./x/plans/... | go-junit-report -iocopy -set-exit-code -out plans-report.xml  
          go test -v ./x/projects/... | go-junit-report -iocopy -set-exit-code -out projects-report.xml  
          go test -v ./x/subscription/... | go-junit-report -iocopy -set-exit-code -out subscription-report.xml  
          go test -v ./x/dualstaking/... | go-junit-report -iocopy -set-exit-code -out dualstaking-report.xml  
          go test -v ./x/fixationstore/... | go-junit-report -iocopy -set-exit-code -out fixationstore-report.xml  
          go test -v ./x/timerstore/... | go-junit-report -iocopy -set-exit-code -out timerstore-report.xml  
          go test -v ./x/downtime/... | go-junit-report -iocopy -set-exit-code -out downtime-report.xml  
          go test -v ./x/rewards/... | go-junit-report -iocopy -set-exit-code -out rewards-report.xml

      - name: Upload Test Results
        if: always()
        uses: actions/upload-artifact@v4
        with:
          name: Test Results (Consensus)
          path: "*-report.xml"

  test-protocol:
    runs-on: ubuntu-latest
    steps:
      - uses: actions/checkout@v4
      - uses: actions/setup-go@v5
        with:
          go-version-file: go.mod
          cache-dependency-path: go.sum

      # Setup Paths
      # - name: home
      #   run:  pwd && ls -l
      # - name: ls usr
      #   run: ls -l /home/runner/work/lava/lava
      # - name: cp lava
      #   run:  cp -r ~/work/lava/lava ~/go/lava
      # - name: export GOPATH
      #   run: export GOPATH=$GOPATH:$(go env GOPATH):/go:/go/lava:/usr/local:`pwd`
      # - name: export PATH
      #   run: export PATH=$PATH:/go:/go/bin:$(go env GOPATH)/bin:/usr/local:`pwd`:/home/runner/work/lava/lava/:$GOPATH/bin
      # - name: export LAVA
      #   run: export LAVA=/home/runner/work/lava/lava
      # - name: go env
      #   run:  go env
      # - name: pwd
      #   run: pwd
      # - name: tree
      #   run: tree
      # - name: ls -l
      #   run: ls -l

      ######################################################
      ### Run protocol unitests
      ######################################################
      - name: Run Lava Protocol Tests
        run: |
          go install github.com/jstemmer/go-junit-report/v2@latest
          go test -v ./protocol/... | go-junit-report -iocopy -set-exit-code -out protocol-report.xml  
          go test -v ./ecosystem/cache/... | go-junit-report -iocopy -set-exit-code -out cache-report.xml

      - name: Upload Test Results
        if: always()
        uses: actions/upload-artifact@v4
        with:
          name: Test Results (Protocol)
          path: "*-report.xml"

  test-protocol-e2e:
    runs-on: ubuntu-latest
    steps:
      - uses: actions/checkout@v4
      - uses: actions/setup-go@v5
        with:
          go-version-file: go.mod
          cache-dependency-path: go.sum

      ######################################################
      ### Run Lava Protocol E2E Tests
      ######################################################
      - name: Run Lava Protocol E2E Tests -timeout 1200s
        run: |
          go install github.com/jstemmer/go-junit-report/v2@latest
          go test ./testutil/e2e/ -run ^TestLavaProtocol$ -v -timeout 1200s | go-junit-report -iocopy -set-exit-code -out protocol-e2e-report.xml  # 20mins

      - name: Upload Test Results
        if: always()
        uses: actions/upload-artifact@v4
        with:
          name: Test Results (Protocol E2E)
          path: "*-report.xml"

      - name: tail -n 1000 Lavad Logs
        if: always()
        run: tail -n 1000 testutil/e2e/protocolLogs/00_StartLava.log

      - name: Print all warnings and errors from lavad
        continue-on-error: true
        if: always()
        run: cat testutil/e2e/protocolLogs/00_StartLava.log | grep 'WRN |ERR '

      - name: Stake Lava All Logs
        if: always()
        run: cat testutil/e2e/protocolLogs/01_stakeLava.log

      - name: Stake Lava Error Only Logs
        if: always()
        continue-on-error: true
        run: cat testutil/e2e/protocolLogs/01_stakeLava_errors.log

      - name: head -n 300 JSON Proxy Logs
        if: always()
        run: head -n 300 testutil/e2e/protocolLogs/02_jsonProxy.log

      - name: tail -n 300 JSON Proxy Logs
        if: always()
        run: tail -n 300 testutil/e2e/protocolLogs/02_jsonProxy.log

      - name: JSON Proxy Error Only Logs
        if: always()
        continue-on-error: true
        run: cat testutil/e2e/protocolLogs/02_jsonProxy_errors.log

      - name: JSON Provider All Logs
        if: always()
        run: grep "" testutil/e2e/protocolLogs/03_EthProvider* --exclude="*errors*"

      - name: JSON Provider Error Only Logs
        if: always()
        continue-on-error: true
        run: grep "" testutil/e2e/protocolLogs/03_EthProvider* --include="*errors*"

      - name: JSON Consumer All Logs
        if: always()
        run: grep "" testutil/e2e/protocolLogs/04_jsonConsumer* --exclude="*errors*"

      - name: JSON Consumer Error Only Logs
        if: always()
        continue-on-error: true
        run: grep "" testutil/e2e/protocolLogs/04_jsonConsumer* --include="*errors*"

      - name: Lava Provider All Logs
        if: always()
        run: grep "" testutil/e2e/protocolLogs/05_LavaProvider* --exclude="*errors*"

      - name: Lava Provider Error Only Logs
        if: always()
        continue-on-error: true
        run: grep "" testutil/e2e/protocolLogs/05_LavaProvider* --include="*errors*"

      - name: Lava over Lava All Logs
        if: always()
        run: cat testutil/e2e/protocolLogs/07_lavaOverLava.log

      - name: Lava over Lava Error Only Logs
        if: always()
        continue-on-error: true
        run: cat testutil/e2e/protocolLogs/07_lavaOverLava_errors.log

      - name: RPCConsumer Consumer All Logs
        if: always()
        run: grep "" testutil/e2e/protocolLogs/06_RPCConsumer* --exclude="*errors*"

      - name: RPCConsumer Consumer Error Only Logs
        if: always()
        continue-on-error: true
        run: grep "" testutil/e2e/protocolLogs/06_RPCConsumer* --include="*errors*"

      - name: Upload Protocol E2E Logs
        if: always()
        uses: actions/upload-artifact@v4
        with:
          name: Protocol E2E Logs
          path: "testutil/e2e/protocolLogs/*"

<<<<<<< HEAD
  test-sdk-e2e:
    runs-on: ubuntu-latest
    steps:
      - uses: actions/checkout@v4
      - uses: actions/setup-go@v5
        with:
          go-version-file: go.mod
          cache-dependency-path: go.sum

      # Install Node.js
      - name: Setup Node.js environment
        uses: actions/setup-node@v4
        with:
          node-version: "21.2.0"

      - name: Init the SDK
        run: GOPATH=~/go ./scripts/init_sdk.sh -s
        working-directory: ./ecosystem/lava-sdk

      - name: Build
        run: yarn build
        working-directory: ./ecosystem/lava-sdk

      - name: Install ts-node
        run: npm install -g ts-node

      - name: Install telescope dependencies
        run: yarn; yarn e2e-setup
        working-directory: ./ecosystem/lavajs

      - name: Setup test environment
        run: npm init --yes; npm install --save-dev @types/node

      ######################################################
      ### Run Lava SDK E2E Tests
      ######################################################
      - name: Run Lava SDK E2E Tests  -timeout 1200s
        run: |
          go install github.com/jstemmer/go-junit-report/v2@latest
          go test ./testutil/e2e/ -run ^TestLavaSDK -v -timeout 1200s | go-junit-report -iocopy -set-exit-code -out sdk-e2e-report.xml # 20mins

      - name: Upload Test Results
        if: always()
        uses: actions/upload-artifact@v4
        with:
          name: Test Results (SDK E2E)
          path: "*-report.xml"

      - name: tail -n 300 Lavad Logs
        if: always()
        run: tail -n 300 testutil/e2e/sdkLogs/00_StartLava.log

      - name: Stake Lava All Logs
        if: always()
        run: cat testutil/e2e/sdkLogs/01_stakeLava.log

      - name: Stake Lava Error Only Logs
        if: always()
        continue-on-error: true
        run: cat testutil/e2e/sdkLogs/01_stakeLava_errors.log

      - name: head -n 300 JSON Proxy Logs
        if: always()
        run: head -n 300 testutil/e2e/sdkLogs/02_jsonProxy.log

      - name: tail -n 300 JSON Proxy Logs
        if: always()
        run: tail -n 300 testutil/e2e/sdkLogs/02_jsonProxy.log

      - name: JSON Proxy Error Only Logs
        if: always()
        continue-on-error: true
        run: cat testutil/e2e/sdkLogs/02_jsonProxy_errors.log

      - name: JSON Provider All Logs
        if: always()
        run: grep "" testutil/e2e/sdkLogs/03_EthProvider* --exclude="*errors*"

      - name: JSON Provider Error Only Logs
        if: always()
        continue-on-error: true
        run: grep "" testutil/e2e/sdkLogs/03_EthProvider* --include="*errors*"

      - name: Lava Provider All Logs
        if: always()
        run: grep "" testutil/e2e/sdkLogs/05_LavaProvider* --exclude="*errors*"

      - name: Lava Provider Error Only Logs
        if: always()
        continue-on-error: true
        run: grep "" testutil/e2e/sdkLogs/05_LavaProvider* --include="*errors*"

      - name: Badge Server All Logs
        if: always()
        run: grep "" testutil/e2e/sdkLogs/01_BadgeServer* --exclude="*errors*"

      - name: Badge Server Error Only Logs
        if: always()
        continue-on-error: true
        run: grep "" testutil/e2e/sdkLogs/01_BadgeServer* --include="*errors*"

      - name: Lava SDK All Logs
        if: always()
        run: grep "" testutil/e2e/sdkLogs/01_sdkTest* --exclude="*errors*"

      - name: Lava SDK Error Only Logs
        if: always()
        continue-on-error: true
        run: grep "" testutil/e2e/sdkLogs/01_sdkTest* --include="*errors*"

      - name: Upload SDK E2E Logs
        if: always()
        uses: actions/upload-artifact@v4
        with:
          name: SDK E2E Logs
          path: "testutil/e2e/sdkLogs/*"
=======
  # Temporarly disabled due to a bug in the signature. 
  # test-sdk-e2e:
  #   runs-on: ubuntu-latest
  #   steps:
  #     - uses: actions/checkout@v4
  #     - uses: actions/setup-go@v5
  #       with:
  #         go-version-file: go.mod
  #         cache-dependency-path: go.sum

  #     # Install Node.js
  #     - name: Setup Node.js environment
  #       uses: actions/setup-node@v4
  #       with:
  #         node-version: "21.2.0"

  #     - name: Init the SDK
  #       run: GOPATH=~/go ./scripts/init_sdk.sh -s
  #       working-directory: ./ecosystem/lava-sdk

  #     - name: Build
  #       run: yarn build
  #       working-directory: ./ecosystem/lava-sdk

  #     - name: Install ts-node
  #       run: npm install -g ts-node

  #     - name: Install telescope dependencies
  #       run: yarn; yarn e2e-setup
  #       working-directory: ./ecosystem/lavajs

  #     - name: Setup test environment
  #       run: npm init --yes; npm install --save-dev @types/node

  #     ######################################################
  #     ### Run Lava SDK E2E Tests
  #     ######################################################
  #     - name: Run Lava SDK E2E Tests  -timeout 1200s
  #       run: |
  #         go install github.com/jstemmer/go-junit-report/v2@latest
  #         go test ./testutil/e2e/ -run ^TestLavaSDK -v -timeout 1200s | go-junit-report -iocopy -set-exit-code -out sdk-e2e-report.xml # 20mins

  #     - name: Upload Test Results
  #       if: always()
  #       uses: actions/upload-artifact@v4
  #       with:
  #         name: Test Results (SDK E2E)
  #         path: "*-report.xml"

  #     - name: tail -n 300 Lavad Logs
  #       if: always()
  #       run: tail -n 300 testutil/e2e/sdkLogs/00_StartLava.log

  #     - name: Stake Lava All Logs
  #       if: always()
  #       run: cat testutil/e2e/sdkLogs/01_stakeLava.log

  #     - name: Stake Lava Error Only Logs
  #       if: always()
  #       continue-on-error: true
  #       run: cat testutil/e2e/sdkLogs/01_stakeLava_errors.log

  #     - name: head -n 300 JSON Proxy Logs
  #       if: always()
  #       run: head -n 300 testutil/e2e/sdkLogs/02_jsonProxy.log

  #     - name: tail -n 300 JSON Proxy Logs
  #       if: always()
  #       run: tail -n 300 testutil/e2e/sdkLogs/02_jsonProxy.log

  #     - name: JSON Proxy Error Only Logs
  #       if: always()
  #       continue-on-error: true
  #       run: cat testutil/e2e/sdkLogs/02_jsonProxy_errors.log

  #     - name: JSON Provider All Logs
  #       if: always()
  #       run: grep "" testutil/e2e/sdkLogs/03_EthProvider* --exclude="*errors*"

  #     - name: JSON Provider Error Only Logs
  #       if: always()
  #       continue-on-error: true
  #       run: grep "" testutil/e2e/sdkLogs/03_EthProvider* --include="*errors*"

  #     - name: Lava Provider All Logs
  #       if: always()
  #       run: grep "" testutil/e2e/sdkLogs/05_LavaProvider* --exclude="*errors*"

  #     - name: Lava Provider Error Only Logs
  #       if: always()
  #       continue-on-error: true
  #       run: grep "" testutil/e2e/sdkLogs/05_LavaProvider* --include="*errors*"

  #     - name: Badge Server All Logs
  #       if: always()
  #       run: grep "" testutil/e2e/sdkLogs/01_BadgeServer* --exclude="*errors*"

  #     - name: Badge Server Error Only Logs
  #       if: always()
  #       continue-on-error: true
  #       run: grep "" testutil/e2e/sdkLogs/01_BadgeServer* --include="*errors*"

  #     - name: Lava SDK All Logs
  #       if: always()
  #       run: grep "" testutil/e2e/sdkLogs/01_sdkTest* --exclude="*errors*"

  #     - name: Lava SDK Error Only Logs
  #       if: always()
  #       continue-on-error: true
  #       run: grep "" testutil/e2e/sdkLogs/01_sdkTest* --include="*errors*"
      
  #     - name: Upload SDK E2E Logs
  #       if: always()
  #       uses: actions/upload-artifact@v4
  #       with:
  #         name: SDK E2E Logs
  #         path: "testutil/e2e/sdkLogs/*"
>>>>>>> 675e54d0

  test-payment-e2e:
    runs-on: ubuntu-latest
    steps:
      - uses: actions/checkout@v4
      - uses: actions/setup-go@v5
        with:
          go-version-file: go.mod
          cache-dependency-path: go.sum

      ######################################################
      ### Run Lava Protocol Payment E2E Tests
      ######################################################
      - name: Run Lava Payment E2E Tests -timeout 1200s
        run: |
          go install github.com/jstemmer/go-junit-report/v2@latest
          go test ./testutil/e2e/ -run ^TestLavaProtocolPayment$ -v -timeout 1200s | go-junit-report -iocopy -set-exit-code -out payment-e2e-report.xml # 20mins

      - name: Upload Test Results
        if: always()
        uses: actions/upload-artifact@v4
        with:
          name: Test Results (Payment E2E)
          path: "*-report.xml"

      - name: tail -n 300 Lavad Logs
        if: always()
        run: tail -n 300 testutil/e2e/protocolLogs/00_StartLava.log

      - name: Stake Lava All Logs
        if: always()
        run: cat testutil/e2e/protocolLogs/01_stakeLavaForPayment.log

      - name: Stake Lava Error Only Logs
        if: always()
        continue-on-error: true
        run: cat testutil/e2e/protocolLogs/01_stakeLava_errors.log

      - name: Lava Provider All Logs
        if: always()
        run: grep "" testutil/e2e/protocolLogs/05_LavaProvider* --exclude="*errors*"

      - name: Lava Provider Error Only Logs
        if: always()
        continue-on-error: true
        run: grep "" testutil/e2e/protocolLogs/05_LavaProvider* --include="*errors*"

      - name: RPCConsumer Consumer All Logs
        if: always()
        run: grep "" testutil/e2e/protocolLogs/06_RPCConsumer* --exclude="*errors*"

      - name: RPCConsumer Consumer Error Only Logs
        if: always()
        continue-on-error: true
        run: grep "" testutil/e2e/protocolLogs/06_RPCConsumer* --include="*errors*"

      - name: Upload Payment E2E Logs
        if: always()
        uses: actions/upload-artifact@v4
        with:
          name: Payment E2E Logs
          path: "testutil/e2e/protocolLogs/*"

  report-tests-results:
    runs-on: ubuntu-latest
<<<<<<< HEAD
    needs:
      [
        test-consensus,
        test-protocol,
        test-protocol-e2e,
        test-sdk-e2e,
        test-payment-e2e,
      ]
=======
    needs: [test-consensus, test-protocol, test-protocol-e2e, test-payment-e2e] # test-sdk-e2e,
>>>>>>> 675e54d0
    if: always()
    steps:
      - name: Download Artifacts
        uses: actions/download-artifact@v4
        with:
          path: artifacts
      - name: Publish Test Results
        uses: EnricoMi/publish-unit-test-result-action@v2
        with:
          files: "artifacts/**/*.xml"

<<<<<<< HEAD
=======
  build_docker:
    permissions:
      contents: write
      packages: write
      id-token: write
    needs: [test-consensus, test-protocol]
    runs-on: ubuntu-latest
    strategy:
      matrix:
        binary: [lavap, lavad]
    env:
      REGISTRY: ghcr.io
      IMAGE_NAME: "lavanet/lava/${{ matrix.binary }}"
    steps:
      - name: Checkout code
        uses: actions/checkout@v4
      - name: Set up QEMU
        uses: docker/setup-qemu-action@v3
      - name: Set up Docker Buildx
        uses: docker/setup-buildx-action@v3      
      - name: Log into registry ${{ env.REGISTRY }}
        uses: docker/login-action@v3
        with:
          registry: ${{ env.REGISTRY }}
          username: ${{ github.actor }}
          password: ${{ secrets.GITHUB_TOKEN }}  
      - name: Extract metadata
        id: meta
        uses: docker/metadata-action@v5
        with:
          images: ${{ env.REGISTRY }}/${{ env.IMAGE_NAME }}
      - name: Build and push
        uses: docker/build-push-action@v5
        continue-on-error: true
        with:
          tags: ${{ steps.meta.outputs.tags }}
          labels: ${{ steps.meta.outputs.labels }}
          file: cmd/${{ matrix.binary }}/Dockerfile
          platforms: linux/amd64,linux/arm64
          build-args: |
            GIT_VERSION="${{ steps.meta.outputs.version }}"
            GIT_COMMIT="${{ github.sha }}"
          push: true
          cache-from: type=gha
          cache-to: type=gha,mode=max

>>>>>>> 675e54d0
  build_and_package:
    name: ${{ matrix.binary }}-${{ matrix.targetos }}-${{ matrix.arch }}
    needs: [test-consensus, test-protocol]
    runs-on: ubuntu-latest
    strategy:
      matrix:
        arch: [amd64, arm64]
        targetos: [darwin, linux]
        binary: [lavad, lavap, lavavisor]
        include:
          - targetos: darwin
            arch: arm64

    steps:
      - name: Checkout code
        uses: actions/checkout@v4

      - name: Install Go
        uses: actions/setup-go@v5
        with:
          go-version-file: go.mod
          cache-dependency-path: go.sum
        env:
          GOOS: ${{ matrix.targetos }}
          GOARCH: ${{ matrix.arch }}

      - name: Download Dependencies
        run: go mod download

      - name: Build ${{ matrix.binary }}
        run: |
          GOWRK=off go build -o out/${{ matrix.binary }} cmd/${{ matrix.binary }}/main.go

      - name: Upload Lava Artifacts
        uses: actions/upload-artifact@v4
        with:
          name: ${{ matrix.binary }}-${{ matrix.targetos }}-${{ matrix.arch }}
          path: out/${{ matrix.binary }}<|MERGE_RESOLUTION|>--- conflicted
+++ resolved
@@ -225,124 +225,6 @@
           name: Protocol E2E Logs
           path: "testutil/e2e/protocolLogs/*"
 
-<<<<<<< HEAD
-  test-sdk-e2e:
-    runs-on: ubuntu-latest
-    steps:
-      - uses: actions/checkout@v4
-      - uses: actions/setup-go@v5
-        with:
-          go-version-file: go.mod
-          cache-dependency-path: go.sum
-
-      # Install Node.js
-      - name: Setup Node.js environment
-        uses: actions/setup-node@v4
-        with:
-          node-version: "21.2.0"
-
-      - name: Init the SDK
-        run: GOPATH=~/go ./scripts/init_sdk.sh -s
-        working-directory: ./ecosystem/lava-sdk
-
-      - name: Build
-        run: yarn build
-        working-directory: ./ecosystem/lava-sdk
-
-      - name: Install ts-node
-        run: npm install -g ts-node
-
-      - name: Install telescope dependencies
-        run: yarn; yarn e2e-setup
-        working-directory: ./ecosystem/lavajs
-
-      - name: Setup test environment
-        run: npm init --yes; npm install --save-dev @types/node
-
-      ######################################################
-      ### Run Lava SDK E2E Tests
-      ######################################################
-      - name: Run Lava SDK E2E Tests  -timeout 1200s
-        run: |
-          go install github.com/jstemmer/go-junit-report/v2@latest
-          go test ./testutil/e2e/ -run ^TestLavaSDK -v -timeout 1200s | go-junit-report -iocopy -set-exit-code -out sdk-e2e-report.xml # 20mins
-
-      - name: Upload Test Results
-        if: always()
-        uses: actions/upload-artifact@v4
-        with:
-          name: Test Results (SDK E2E)
-          path: "*-report.xml"
-
-      - name: tail -n 300 Lavad Logs
-        if: always()
-        run: tail -n 300 testutil/e2e/sdkLogs/00_StartLava.log
-
-      - name: Stake Lava All Logs
-        if: always()
-        run: cat testutil/e2e/sdkLogs/01_stakeLava.log
-
-      - name: Stake Lava Error Only Logs
-        if: always()
-        continue-on-error: true
-        run: cat testutil/e2e/sdkLogs/01_stakeLava_errors.log
-
-      - name: head -n 300 JSON Proxy Logs
-        if: always()
-        run: head -n 300 testutil/e2e/sdkLogs/02_jsonProxy.log
-
-      - name: tail -n 300 JSON Proxy Logs
-        if: always()
-        run: tail -n 300 testutil/e2e/sdkLogs/02_jsonProxy.log
-
-      - name: JSON Proxy Error Only Logs
-        if: always()
-        continue-on-error: true
-        run: cat testutil/e2e/sdkLogs/02_jsonProxy_errors.log
-
-      - name: JSON Provider All Logs
-        if: always()
-        run: grep "" testutil/e2e/sdkLogs/03_EthProvider* --exclude="*errors*"
-
-      - name: JSON Provider Error Only Logs
-        if: always()
-        continue-on-error: true
-        run: grep "" testutil/e2e/sdkLogs/03_EthProvider* --include="*errors*"
-
-      - name: Lava Provider All Logs
-        if: always()
-        run: grep "" testutil/e2e/sdkLogs/05_LavaProvider* --exclude="*errors*"
-
-      - name: Lava Provider Error Only Logs
-        if: always()
-        continue-on-error: true
-        run: grep "" testutil/e2e/sdkLogs/05_LavaProvider* --include="*errors*"
-
-      - name: Badge Server All Logs
-        if: always()
-        run: grep "" testutil/e2e/sdkLogs/01_BadgeServer* --exclude="*errors*"
-
-      - name: Badge Server Error Only Logs
-        if: always()
-        continue-on-error: true
-        run: grep "" testutil/e2e/sdkLogs/01_BadgeServer* --include="*errors*"
-
-      - name: Lava SDK All Logs
-        if: always()
-        run: grep "" testutil/e2e/sdkLogs/01_sdkTest* --exclude="*errors*"
-
-      - name: Lava SDK Error Only Logs
-        if: always()
-        continue-on-error: true
-        run: grep "" testutil/e2e/sdkLogs/01_sdkTest* --include="*errors*"
-
-      - name: Upload SDK E2E Logs
-        if: always()
-        uses: actions/upload-artifact@v4
-        with:
-          name: SDK E2E Logs
-          path: "testutil/e2e/sdkLogs/*"
-=======
   # Temporarly disabled due to a bug in the signature. 
   # test-sdk-e2e:
   #   runs-on: ubuntu-latest
@@ -460,7 +342,6 @@
   #       with:
   #         name: SDK E2E Logs
   #         path: "testutil/e2e/sdkLogs/*"
->>>>>>> 675e54d0
 
   test-payment-e2e:
     runs-on: ubuntu-latest
@@ -526,18 +407,14 @@
 
   report-tests-results:
     runs-on: ubuntu-latest
-<<<<<<< HEAD
     needs:
       [
         test-consensus,
         test-protocol,
         test-protocol-e2e,
-        test-sdk-e2e,
+        # test-sdk-e2e,
         test-payment-e2e,
       ]
-=======
-    needs: [test-consensus, test-protocol, test-protocol-e2e, test-payment-e2e] # test-sdk-e2e,
->>>>>>> 675e54d0
     if: always()
     steps:
       - name: Download Artifacts
@@ -549,8 +426,6 @@
         with:
           files: "artifacts/**/*.xml"
 
-<<<<<<< HEAD
-=======
   build_docker:
     permissions:
       contents: write
@@ -597,7 +472,6 @@
           cache-from: type=gha
           cache-to: type=gha,mode=max
 
->>>>>>> 675e54d0
   build_and_package:
     name: ${{ matrix.binary }}-${{ matrix.targetos }}-${{ matrix.arch }}
     needs: [test-consensus, test-protocol]
