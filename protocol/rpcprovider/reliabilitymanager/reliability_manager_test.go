package reliabilitymanager_test

import (
	"bytes"
	"context"
	"encoding/json"
	"fmt"
	"net/http"
	"testing"

	terderminttypes "github.com/cometbft/cometbft/abci/types"
	sdk "github.com/cosmos/cosmos-sdk/types"
	"github.com/lavanet/lava/protocol/chainlib"
	"github.com/lavanet/lava/protocol/chainlib/extensionslib"
	"github.com/lavanet/lava/protocol/common"
	"github.com/lavanet/lava/protocol/lavaprotocol"
	"github.com/lavanet/lava/protocol/lavasession"
	"github.com/lavanet/lava/protocol/rpcprovider/reliabilitymanager"
	"github.com/lavanet/lava/protocol/statetracker"
	testkeeper "github.com/lavanet/lava/testutil/keeper"
	"github.com/lavanet/lava/utils"
	"github.com/lavanet/lava/utils/sigs"
	conflicttypes "github.com/lavanet/lava/x/conflict/types"
	pairingtypes "github.com/lavanet/lava/x/pairing/types"
	spectypes "github.com/lavanet/lava/x/spec/types"
	"github.com/stretchr/testify/require"
)

type mockFilter struct{}

func (m mockFilter) HandleHeaders(metadata []pairingtypes.Metadata, apiCollection *spectypes.ApiCollection, headersDirection spectypes.Header_HeaderType) (filtered []pairingtypes.Metadata, overwriteReqBlock string, ignoredMetadata []pairingtypes.Metadata) {
	return metadata, "", []pairingtypes.Metadata{}
}

func TestFullFlowReliabilityCompare(t *testing.T) {
	t.Run("test", func(t *testing.T) {
		ctx := context.Background()
		// consumer
		consumer_sk, consumer_address := sigs.GenerateFloatingKey()
		// provider
		provider_sk, provider_address := sigs.GenerateFloatingKey()
		// second provider (DR)
		providerDR_sk, providerDR_address := sigs.GenerateFloatingKey()
		specId := "LAV1"
		epoch := int64(100)
		singleConsumerSession := &lavasession.SingleConsumerSession{
			CuSum:         20,
			LatestRelayCu: 10, // set by GetSessions cuNeededForSession
			QoSInfo:       lavasession.QoSReport{LastQoSReport: &pairingtypes.QualityOfServiceReport{}},
			SessionId:     123,
			Parent:        nil,
			RelayNum:      1,
			LatestBlock:   epoch,
			Endpoint:      nil,
			BlockListed:   false, // if session lost sync we blacklist it.
		}
		singleConsumerSession2 := &lavasession.SingleConsumerSession{
			CuSum:         200,
			LatestRelayCu: 100, // set by GetSessions cuNeededForSession
			QoSInfo:       lavasession.QoSReport{LastQoSReport: &pairingtypes.QualityOfServiceReport{}},
			SessionId:     456,
			Parent:        nil,
			RelayNum:      5,
			LatestBlock:   epoch,
			Endpoint:      nil,
			BlockListed:   false, // if session lost sync we blacklist it.
		}
		metadataValue := make([]pairingtypes.Metadata, 1)
		metadataValue[0] = pairingtypes.Metadata{
			Name:  "banana",
			Value: "55",
		}
		relayRequestData := lavaprotocol.NewRelayData(ctx, "GET", "stub_url", []byte("stub_data"), 0, spectypes.LATEST_BLOCK, "tendermintrpc", metadataValue, "", nil)
		require.Equal(t, relayRequestData.Metadata, metadataValue)
		relay, err := lavaprotocol.ConstructRelayRequest(ctx, consumer_sk, "lava", specId, relayRequestData, provider_address.String(), singleConsumerSession, epoch, []*pairingtypes.ReportedProvider{{Address: "stub"}})
		require.NoError(t, err)

		// provider checks
		extractedConsumerAddress, err := sigs.ExtractSignerAddress(relay.RelaySession)
		require.NoError(t, err)
		require.Equal(t, extractedConsumerAddress, consumer_address)
		require.True(t, bytes.Equal(relay.RelaySession.ContentHash, sigs.HashMsg(relay.RelayData.GetContentHashData())))
		latestBlock := int64(123)
		// provider handling the response
		finalizedBlockHashes := map[int64]interface{}{latestBlock: "AAA"}
		replyDataBuf := []byte("REPLY-STUB")
		reply := &pairingtypes.RelayReply{Data: replyDataBuf}
		jsonStr, err := json.Marshal(finalizedBlockHashes)
		require.NoError(t, err)
		reply.FinalizedBlocksHashes = jsonStr
		reply.LatestBlock = latestBlock
		reply, err = lavaprotocol.SignRelayResponse(extractedConsumerAddress, *relay, provider_sk, reply, true)
		require.NoError(t, err)
		err = lavaprotocol.VerifyRelayReply(ctx, reply, relay, provider_address.String())
		require.NoError(t, err)
		_, _, err = lavaprotocol.VerifyFinalizationData(reply, relay, provider_address.String(), consumer_address, int64(0), 0)
		require.NoError(t, err)

		relayResult := &common.RelayResult{
			Request:      relay,
			Reply:        reply,
			ProviderInfo: common.ProviderInfo{ProviderAddress: provider_address.String()},
			ReplyServer:  nil,
			Finalized:    true,
		}

		// now send this to another provider
		relayRequestDataDR := lavaprotocol.NewRelayData(ctx, relay.RelayData.ConnectionType, relay.RelayData.ApiUrl, relay.RelayData.Data, 0, relay.RelayData.RequestBlock, relay.RelayData.ApiInterface, relay.RelayData.Metadata, "", nil)
		relayDR, err := lavaprotocol.ConstructRelayRequest(ctx, consumer_sk, "lava", specId, relayRequestDataDR, providerDR_address.String(), singleConsumerSession2, epoch, []*pairingtypes.ReportedProvider{{Address: "stub"}})
		require.NoError(t, err)

		// provider checks
		extractedConsumerAddress, err = sigs.ExtractSignerAddress(relayDR.RelaySession)
		require.NoError(t, err)
		require.Equal(t, extractedConsumerAddress, consumer_address)
		require.True(t, bytes.Equal(relayDR.RelaySession.ContentHash, sigs.HashMsg(relayDR.RelayData.GetContentHashData())))
		latestBlock = int64(123)
		// provider handling the response
		finalizedBlockHashes = map[int64]interface{}{latestBlock: "AAA"}
		replyDR := &pairingtypes.RelayReply{Data: replyDataBuf}
		jsonStr, err = json.Marshal(finalizedBlockHashes)
		require.NoError(t, err)
		replyDR.FinalizedBlocksHashes = jsonStr
		replyDR.LatestBlock = latestBlock
		replyDR, err = lavaprotocol.SignRelayResponse(extractedConsumerAddress, *relayDR, providerDR_sk, replyDR, true)
		require.NoError(t, err)
		err = lavaprotocol.VerifyRelayReply(ctx, replyDR, relayDR, providerDR_address.String())
		require.NoError(t, err)
		_, _, err = lavaprotocol.VerifyFinalizationData(replyDR, relayDR, providerDR_address.String(), consumer_address, int64(0), 0)
		require.NoError(t, err)
		relayResultDR := &common.RelayResult{
			Request:      relayDR,
			Reply:        replyDR,
			ProviderInfo: common.ProviderInfo{ProviderAddress: provider_address.String()},
			ReplyServer:  nil,
			Finalized:    true,
		}

		conflict := lavaprotocol.VerifyReliabilityResults(ctx, relayResult, relayResultDR, nil, mockFilter{})
		require.Nil(t, conflict)
	})
}

type mockTx struct {
	callbackCommit func(voteID string, voteData *reliabilitymanager.VoteData)
	callbackReveal func(voteID string, voteData *reliabilitymanager.VoteData)
}

func (m mockTx) SendVoteCommitment(voteID string, voteData *reliabilitymanager.VoteData) error {
	m.callbackCommit(voteID, voteData)
	return nil
}

func (m mockTx) SendVoteReveal(voteID string, voteData *reliabilitymanager.VoteData) error {
	m.callbackReveal(voteID, voteData)
	return nil
}

type txSenderMock struct {
	cb func() error
}

func (tsm *txSenderMock) TxSenderConflictDetection(ctx context.Context, finalizationConflict *conflicttypes.FinalizationConflict, responseConflict *conflicttypes.ResponseConflict, sameProviderConflict *conflicttypes.FinalizationConflict) error {
	if tsm.cb == nil {
		return fmt.Errorf("No cb")
	}
	return tsm.cb()
}

func TestFullFlowReliabilityConflict(t *testing.T) {
	t.Run("test", func(t *testing.T) {
		specId := "LAV1"
		ts := chainlib.SetupForTests(t, 3, specId, "../../../")
		// consumer
		consumer_sk, consumer_address := ts.Consumer.SK, ts.Consumer.Addr
		// provider
		provider_sk, provider_address := ts.Providers[0].SK, ts.Providers[0].Addr
		// second provider (DR)
		providerDR_sk, providerDR_address := ts.Providers[1].SK, ts.Providers[1].Addr
		unwrappedCtx := sdk.UnwrapSDKContext(ts.Ctx)
		epoch := int64(ts.Keepers.Epochstorage.GetEpochStart(unwrappedCtx))
		replyDataBuf := []byte(`{"reply": "REPLY-STUB"}`)
		serverHandler := http.HandlerFunc(func(w http.ResponseWriter, r *http.Request) {
			// Handle the incoming request and provide the desired response
			w.WriteHeader(http.StatusOK)
			fmt.Fprint(w, string(replyDataBuf))
		})
<<<<<<< HEAD

		chainParser, chainProxy, chainFetcher, closeServer, err := chainlib.CreateChainLibMocks(ts.Ctx, specId, spectypes.APIInterfaceRest, serverHandler, "../../../", nil)
=======
		chainParser, chainProxy, chainFetcher, closeServer, _, err := chainlib.CreateChainLibMocks(ts.Ctx, specId, spectypes.APIInterfaceRest, serverHandler, "../../../", nil)
>>>>>>> 0443e48f
		if closeServer != nil {
			defer closeServer()
		}

		require.NoError(t, err)
		require.NotNil(t, chainParser)
		require.NotNil(t, chainProxy)
		require.NotNil(t, chainFetcher)

		consumerSessionWithProvider := &lavasession.ConsumerSessionsWithProvider{}
		singleConsumerSession := &lavasession.SingleConsumerSession{
			CuSum:         20,
			LatestRelayCu: 10, // set by GetSessions cuNeededForSession
			QoSInfo:       lavasession.QoSReport{LastQoSReport: &pairingtypes.QualityOfServiceReport{}},
			SessionId:     123,
			Parent:        nil,
			RelayNum:      1,
			LatestBlock:   epoch,
			Endpoint:      nil,
			BlockListed:   false, // if session lost sync we blacklist it.
		}

		singleConsumerSession2 := &lavasession.SingleConsumerSession{
			CuSum:         200,
			LatestRelayCu: 100, // set by GetSessions cuNeededForSession
			QoSInfo:       lavasession.QoSReport{LastQoSReport: &pairingtypes.QualityOfServiceReport{}},
			SessionId:     456,
			Parent:        consumerSessionWithProvider,
			RelayNum:      5,
			LatestBlock:   epoch,
			Endpoint:      nil,
			BlockListed:   false, // if session lost sync we blacklist it.
		}

		metadataValue := []pairingtypes.Metadata{{
			Name:  "banana",
			Value: "55",
		}}

		chainMessage, err := chainParser.ParseMsg("/cosmos/base/tendermint/v1beta1/blocks/latest", []byte{}, "GET", metadataValue, extensionslib.ExtensionInfo{LatestBlock: 0})
		require.NoError(t, err)
		reqBlock, _ := chainMessage.RequestedBlock()
		relayRequestData := lavaprotocol.NewRelayData(ts.Ctx, "GET", "/cosmos/base/tendermint/v1beta1/blocks/latest", []byte{}, 0, reqBlock, spectypes.APIInterfaceRest, chainMessage.GetRPCMessage().GetHeaders(), "", nil)

		relay, err := lavaprotocol.ConstructRelayRequest(ts.Ctx, consumer_sk, "lava", specId, relayRequestData, provider_address.String(), singleConsumerSession, epoch, []*pairingtypes.ReportedProvider{{Address: "stub"}})
		require.NoError(t, err)

		// provider checks
		extractedConsumerAddress, err := sigs.ExtractSignerAddress(relay.RelaySession)
		require.NoError(t, err)
		require.Equal(t, extractedConsumerAddress, consumer_address)
		require.True(t, bytes.Equal(relay.RelaySession.ContentHash, sigs.HashMsg(relay.RelayData.GetContentHashData())))
		latestBlock := int64(123)
		// provider handling the response
		finalizedBlockHashes := map[int64]interface{}{latestBlock: "AAA"}

		reply := &pairingtypes.RelayReply{Data: replyDataBuf}
		jsonStr, err := json.Marshal(finalizedBlockHashes)
		require.NoError(t, err)
		reply.FinalizedBlocksHashes = jsonStr
		reply.LatestBlock = latestBlock
		reply, err = lavaprotocol.SignRelayResponse(extractedConsumerAddress, *relay, provider_sk, reply, true)
		require.NoError(t, err)
		err = lavaprotocol.VerifyRelayReply(ts.Ctx, reply, relay, provider_address.String())
		require.NoError(t, err)
		_, _, err = lavaprotocol.VerifyFinalizationData(reply, relay, provider_address.String(), consumer_address, int64(0), 0)
		require.NoError(t, err)

		relayResult := &common.RelayResult{
			Request:      relay,
			Reply:        reply,
			ProviderInfo: common.ProviderInfo{ProviderAddress: provider_address.String()},
			ReplyServer:  nil,
			Finalized:    true,
		}

		relayExchange := pairingtypes.NewRelayExchange(*relay, *reply)
		allDataHash := sigs.HashMsg(relayExchange.DataToSign())
		utils.LavaFormatDebug("honest provider allDataHash", utils.Attribute{Key: "hash", Value: fmt.Sprintf("%#v", allDataHash)})

		// now send this to another provider
		relayRequestDataDR := lavaprotocol.NewRelayData(ts.Ctx, relay.RelayData.ConnectionType, relay.RelayData.ApiUrl, relay.RelayData.Data, 0, relay.RelayData.RequestBlock, relay.RelayData.ApiInterface, relay.RelayData.Metadata, "", nil)
		relayDR, err := lavaprotocol.ConstructRelayRequest(ts.Ctx, consumer_sk, "lava", specId, relayRequestDataDR, providerDR_address.String(), singleConsumerSession2, epoch, []*pairingtypes.ReportedProvider{{Address: "stub"}})
		require.NoError(t, err)

		// provider checks
		extractedConsumerAddress, err = sigs.ExtractSignerAddress(relayDR.RelaySession)
		require.NoError(t, err)
		require.Equal(t, extractedConsumerAddress, consumer_address)
		require.True(t, bytes.Equal(relayDR.RelaySession.ContentHash, sigs.HashMsg(relayDR.RelayData.GetContentHashData())))
		latestBlock = int64(123)

		// provider handling the response
		finalizedBlockHashes = map[int64]interface{}{latestBlock: "AAA"}
		maliciousReply := []byte("Gimme-your-lava")
		replyDR := &pairingtypes.RelayReply{Data: maliciousReply}

		jsonStr, err = json.Marshal(finalizedBlockHashes)
		require.NoError(t, err)

		replyDR.FinalizedBlocksHashes = jsonStr
		replyDR.LatestBlock = latestBlock

		replyDR, err = lavaprotocol.SignRelayResponse(extractedConsumerAddress, *relayDR, providerDR_sk, replyDR, true)
		require.NoError(t, err)

		err = lavaprotocol.VerifyRelayReply(ts.Ctx, replyDR, relayDR, providerDR_address.String())
		require.NoError(t, err)

		_, _, err = lavaprotocol.VerifyFinalizationData(replyDR, relayDR, providerDR_address.String(), consumer_address, int64(0), 0)
		require.NoError(t, err)
		relayResultDR := &common.RelayResult{
			Request:      relayDR,
			Reply:        replyDR,
			ProviderInfo: common.ProviderInfo{ProviderAddress: provider_address.String()},
			ReplyServer:  nil,
			Finalized:    true,
		}

		conflict := lavaprotocol.VerifyReliabilityResults(ts.Ctx, relayResult, relayResultDR, chainMessage.GetApiCollection(), chainParser)
		require.NotNil(t, conflict)
		msg := conflicttypes.NewMsgDetection(consumer_address.String())
		msg.SetResponseConflict(conflict)

		cb := func() error {
			_, err = ts.Servers.ConflictServer.Detection(ts.Ctx, msg)
			require.NoError(t, err)
			return err
		}

		txm := &txSenderMock{cb: cb}

		consumerStateTracker := &statetracker.ConsumerStateTracker{ConsumerTxSenderInf: txm}
		err = consumerStateTracker.TxConflictDetection(ts.Ctx, nil, conflict, nil, singleConsumerSession2.Parent) // report first time
		require.NoError(t, err)
		err = consumerStateTracker.TxConflictDetection(ts.Ctx, nil, conflict, nil, singleConsumerSession2.Parent) // make sure we dont report 2nd time
		require.NoError(t, err)

		_, err = ts.Servers.ConflictServer.Detection(ts.Ctx, msg) // validate reporting 2nd time returns an error.
		require.Error(t, err)

		lastEvent := sdk.UnwrapSDKContext(ts.Ctx).EventManager().Events()[len(sdk.UnwrapSDKContext(ts.Ctx).EventManager().Events())-1]
		event := terderminttypes.Event(lastEvent)
		require.Equal(t, utils.EventPrefix+conflicttypes.ConflictVoteDetectionEventName, event.Type)
		votingProvider := ts.Providers[2]

		voteParams, err := reliabilitymanager.BuildVoteParamsFromDetectionEvent(event)
		require.NoError(t, err)
		require.Equal(t, specId, voteParams.ChainID)

		commitCalled := false
		revealCalled := false
		sendVoteCommit := func(voteID string, vote *reliabilitymanager.VoteData) {
			commitCalled = true
			msg := conflicttypes.NewMsgConflictVoteCommit(votingProvider.Addr.String(), voteID, vote.CommitHash)
			_, err := ts.Servers.ConflictServer.ConflictVoteCommit(ts.Ctx, msg)
			require.NoError(t, err)
		}
		sendVoteReveal := func(voteID string, vote *reliabilitymanager.VoteData) {
			revealCalled = true
			msg := conflicttypes.NewMsgConflictVoteReveal(votingProvider.Addr.String(), voteID, vote.Nonce, vote.RelayDataHash)
			_, err := ts.Servers.ConflictServer.ConflictVoteReveal(ts.Ctx, msg)
			require.NoError(t, err)
		}
		mockTxSender := mockTx{callbackCommit: sendVoteCommit, callbackReveal: sendVoteReveal}

		// provider 3 now needs to vote
		reliabilityManage := reliabilitymanager.NewReliabilityManager(nil, mockTxSender, votingProvider.Addr.String(), chainProxy, chainParser)
		// trigger commit event handling
		err = reliabilityManage.VoteHandler(voteParams, 1)
		require.NoError(t, err)
		// commit called
		require.True(t, commitCalled)
		for uint64(sdk.UnwrapSDKContext(ts.Ctx).BlockHeight()) < voteParams.VoteDeadline {
			ts.Ctx = testkeeper.AdvanceEpoch(ts.Ctx, ts.Keepers)
		}

		event = terderminttypes.Event(sdk.UnwrapSDKContext(ts.Ctx).EventManager().Events()[len(sdk.UnwrapSDKContext(ts.Ctx).EventManager().Events())-1])
		require.Equal(t, utils.EventPrefix+conflicttypes.ConflictVoteRevealEventName, event.Type)

		voteID, voteDeadline, err := reliabilitymanager.BuildBaseVoteDataFromEvent(event)
		require.NoError(t, err)
		require.Equal(t, voteParams.VoteID, voteID)

		// trigger reveal event handling
		reliabilityManage.VoteHandler(&reliabilitymanager.VoteParams{VoteID: voteID, VoteDeadline: voteDeadline, ParamsType: reliabilitymanager.RevealVoteType}, 1)
		// commit called
		require.True(t, revealCalled)

		// resolve vote
		for uint64(sdk.UnwrapSDKContext(ts.Ctx).BlockHeight()) < voteDeadline {
			ts.Ctx = testkeeper.AdvanceEpoch(ts.Ctx, ts.Keepers)
		}
		event = terderminttypes.Event(sdk.UnwrapSDKContext(ts.Ctx).EventManager().Events()[len(sdk.UnwrapSDKContext(ts.Ctx).EventManager().Events())-1])
		require.Equal(t, utils.EventPrefix+conflicttypes.ConflictVoteResolvedEventName, event.Type)
		require.True(t, func() bool {
			for _, attr := range event.Attributes {
				if attr.Key == "winner" {
					require.Equal(t, provider_address.String(), attr.Value)
					return true
				}
			}
			return false
		}())
	})
}<|MERGE_RESOLUTION|>--- conflicted
+++ resolved
@@ -185,12 +185,7 @@
 			w.WriteHeader(http.StatusOK)
 			fmt.Fprint(w, string(replyDataBuf))
 		})
-<<<<<<< HEAD
-
-		chainParser, chainProxy, chainFetcher, closeServer, err := chainlib.CreateChainLibMocks(ts.Ctx, specId, spectypes.APIInterfaceRest, serverHandler, "../../../", nil)
-=======
 		chainParser, chainProxy, chainFetcher, closeServer, _, err := chainlib.CreateChainLibMocks(ts.Ctx, specId, spectypes.APIInterfaceRest, serverHandler, "../../../", nil)
->>>>>>> 0443e48f
 		if closeServer != nil {
 			defer closeServer()
 		}
