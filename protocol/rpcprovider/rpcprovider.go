--- conflicted
+++ resolved
@@ -315,19 +315,12 @@
 			}
 			blocksToSaveChainTracker := uint64(blocksToFinalization + blocksInFinalizationData)
 			chainTrackerConfig := chaintracker.ChainTrackerConfig{
-<<<<<<< HEAD
 				BlocksToSave:        blocksToSaveChainTracker,
 				AverageBlockTime:    averageBlockTime,
 				ServerBlockMemory:   ChainTrackerDefaultMemory + blocksToSaveChainTracker,
 				NewLatestCallback:   recordMetricsOnNewBlock,
 				ConsistencyCallback: consistencyErrorCallback,
-=======
-				BlocksToSave:      blocksToSaveChainTracker,
-				AverageBlockTime:  averageBlockTime,
-				ServerBlockMemory: ChainTrackerDefaultMemory + blocksToSaveChainTracker,
-				NewLatestCallback: recordMetricsOnNewBlock,
-				Pmetrics:          rpcp.providerMetricsManager,
->>>>>>> aecebfc3
+				Pmetrics:            rpcp.providerMetricsManager,
 			}
 
 			chainTracker, err = chaintracker.NewChainTracker(ctx, chainFetcher, chainTrackerConfig)
