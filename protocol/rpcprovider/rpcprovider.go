package rpcprovider

import (
	"context"
	"fmt"
	"math/rand"
	"os"
	"os/signal"
	"strconv"
	"strings"
	"sync"
	"time"

	"github.com/cosmos/cosmos-sdk/client"
	"github.com/cosmos/cosmos-sdk/client/flags"
	"github.com/cosmos/cosmos-sdk/client/tx"
	sdk "github.com/cosmos/cosmos-sdk/types"
	"github.com/cosmos/cosmos-sdk/version"
	"github.com/lavanet/lava/app"
	"github.com/lavanet/lava/protocol/chainlib"
	"github.com/lavanet/lava/protocol/chainlib/chainproxy"
	"github.com/lavanet/lava/protocol/chaintracker"
	"github.com/lavanet/lava/protocol/common"
	"github.com/lavanet/lava/protocol/lavasession"
	"github.com/lavanet/lava/protocol/performance"
	"github.com/lavanet/lava/protocol/rpcprovider/reliabilitymanager"
	"github.com/lavanet/lava/protocol/rpcprovider/rewardserver"
	"github.com/lavanet/lava/protocol/statetracker"
	"github.com/lavanet/lava/utils"
	"github.com/lavanet/lava/utils/sigs"
	pairingtypes "github.com/lavanet/lava/x/pairing/types"
	"github.com/spf13/cobra"
	"github.com/spf13/viper"
)

const (
	ChainTrackerDefaultMemory  = 100
	DEFAULT_ALLOWED_MISSING_CU = 0.2
)

var (
	Yaml_config_properties     = []string{"network-address", "chain-id", "api-interface", "node-urls.url"}
	DefaultRPCProviderFileName = "rpcprovider.yml"
)

type ProviderStateTrackerInf interface {
	RegisterChainParserForSpecUpdates(ctx context.Context, chainParser chainlib.ChainParser, chainID string) error
	RegisterReliabilityManagerForVoteUpdates(ctx context.Context, voteUpdatable statetracker.VoteUpdatable, endpointP *lavasession.RPCProviderEndpoint)
	RegisterForEpochUpdates(ctx context.Context, epochUpdatable statetracker.EpochUpdatable)
	TxRelayPayment(ctx context.Context, relayRequests []*pairingtypes.RelaySession, dataReliabilityProofs []*pairingtypes.VRFData, description string) error
	SendVoteReveal(voteID string, vote *reliabilitymanager.VoteData) error
	SendVoteCommitment(voteID string, vote *reliabilitymanager.VoteData) error
	LatestBlock() int64
	GetVrfPkAndMaxCuForUser(ctx context.Context, consumerAddress string, chainID string, epocu uint64) (vrfPk *utils.VrfPubKey, maxCu uint64, err error)
	VerifyPairing(ctx context.Context, consumerAddress string, providerAddress string, epoch uint64, chainID string) (valid bool, index, total int64, err error)
	GetProvidersCountForConsumer(ctx context.Context, consumerAddress string, epoch uint64, chainID string) (uint32, error)
	GetEpochSize(ctx context.Context) (uint64, error)
	EarliestBlockInMemory(ctx context.Context) (uint64, error)
	RegisterPaymentUpdatableForPayments(ctx context.Context, paymentUpdatable statetracker.PaymentUpdatable)
	GetRecommendedEpochNumToCollectPayment(ctx context.Context) (uint64, error)
	GetEpochSizeMultipliedByRecommendedEpochNumToCollectPayment(ctx context.Context) (uint64, error)
}

type RPCProvider struct {
	providerStateTracker ProviderStateTrackerInf
	rpcProviderListeners map[string]*ProviderListener
	lock                 sync.Mutex
}

func (rpcp *RPCProvider) Start(ctx context.Context, txFactory tx.Factory, clientCtx client.Context, rpcProviderEndpoints []*lavasession.RPCProviderEndpoint, cache *performance.Cache, parallelConnections uint) (err error) {
	ctx, cancel := context.WithCancel(ctx)
	signalChan := make(chan os.Signal, 1)
	signal.Notify(signalChan, os.Interrupt)
	defer func() {
		signal.Stop(signalChan)
		cancel()
	}()
	rpcp.rpcProviderListeners = make(map[string]*ProviderListener)
	// single state tracker
	lavaChainFetcher := chainlib.NewLavaChainFetcher(ctx, clientCtx)
	providerStateTracker, err := statetracker.NewProviderStateTracker(ctx, txFactory, clientCtx, lavaChainFetcher)
	if err != nil {
		return err
	}
	rpcp.providerStateTracker = providerStateTracker
	// single reward server
	rewardServer := rewardserver.NewRewardServer(providerStateTracker)
	rpcp.providerStateTracker.RegisterForEpochUpdates(ctx, rewardServer)
	rpcp.providerStateTracker.RegisterPaymentUpdatableForPayments(ctx, rewardServer)
	keyName, err := sigs.GetKeyName(clientCtx)
	if err != nil {
		utils.LavaFormatFatal("failed getting key name from clientCtx", err)
	}
	privKey, err := sigs.GetPrivKey(clientCtx, keyName)
	if err != nil {
		utils.LavaFormatFatal("failed getting private key from key name", err, utils.Attribute{Key: "keyName", Value: keyName})
	}
	clientKey, _ := clientCtx.Keyring.Key(keyName)
	lavaChainID := clientCtx.ChainID
	var addr sdk.AccAddress
	err = addr.Unmarshal(clientKey.GetPubKey().Address())
	if err != nil {
		utils.LavaFormatFatal("failed unmarshaling public address", err, utils.Attribute{Key: "keyName", Value: keyName}, utils.Attribute{Key: "pubkey", Value: clientKey.GetPubKey().Address()})
	}
	utils.LavaFormatInfo("RPCProvider pubkey: " + addr.String())
	utils.LavaFormatInfo("RPCProvider setting up endpoints", utils.Attribute{Key: "count", Value: strconv.Itoa(len(rpcProviderEndpoints))})
	blockMemorySize, err := rpcp.providerStateTracker.GetEpochSizeMultipliedByRecommendedEpochNumToCollectPayment(ctx) // get the number of blocks to keep in PSM.
	if err != nil {
		utils.LavaFormatFatal("Failed fetching GetEpochSizeMultipliedByRecommendedEpochNumToCollectPayment in RPCProvider Start", err)
	}

	// pre loop to handle synchronous actions
	chainMutexes := map[string]*sync.Mutex{}
	for idx, endpoint := range rpcProviderEndpoints {
		chainMutexes[endpoint.ChainID] = &sync.Mutex{} // create a mutex per chain for shared resources
		if idx > 0 && endpoint.NetworkAddress == "" {  // handle undefined addresses as the previous endpoint for shared listeners
			endpoint.NetworkAddress = rpcProviderEndpoints[idx-1].NetworkAddress
		}
	}
	var stateTrackersPerChain sync.Map
	var wg sync.WaitGroup
	parallelJobs := len(rpcProviderEndpoints)
	wg.Add(parallelJobs)
	disabledEndpoints := make(chan *lavasession.RPCProviderEndpoint, parallelJobs)

	for _, rpcProviderEndpoint := range rpcProviderEndpoints {
		go func(rpcProviderEndpoint *lavasession.RPCProviderEndpoint) error {
			defer wg.Done()
			err := rpcProviderEndpoint.Validate()
			if err != nil {
				return utils.LavaFormatError("panic severity critical error, aborting support for chain api due to invalid node url definition, continuing with others", err, utils.Attribute{Key: "endpoint", Value: rpcProviderEndpoint.String()})
			}
			chainID := rpcProviderEndpoint.ChainID
			providerSessionManager := lavasession.NewProviderSessionManager(rpcProviderEndpoint, blockMemorySize)
			rpcp.providerStateTracker.RegisterForEpochUpdates(ctx, providerSessionManager)
			chainParser, err := chainlib.NewChainParser(rpcProviderEndpoint.ApiInterface)
			if err != nil {
				disabledEndpoints <- rpcProviderEndpoint
				return utils.LavaFormatError("panic severity critical error, aborting support for chain api due to invalid chain parser, continuing with others", err, utils.Attribute{Key: "endpoint", Value: rpcProviderEndpoint.String()})
			}
			providerStateTracker.RegisterChainParserForSpecUpdates(ctx, chainParser, chainID)
<<<<<<< HEAD
			_, averageBlockTime, _, _ := chainParser.ChainBlockStats()
=======
>>>>>>> 0c5e7f7b
			chainProxy, err := chainlib.GetChainProxy(ctx, parallelConnections, rpcProviderEndpoint, chainParser)
			if err != nil {
				disabledEndpoints <- rpcProviderEndpoint
				return utils.LavaFormatError("panic severity critical error, failed creating chain proxy, continuing with others endpoints", err, utils.Attribute{Key: "parallelConnections", Value: uint64(parallelConnections)}, utils.Attribute{Key: "rpcProviderEndpoint", Value: rpcProviderEndpoint})
			}

			_, averageBlockTime, blocksToFinalization, blocksInFinalizationData := chainParser.ChainBlockStats()
			var chainTracker *chaintracker.ChainTracker

			// in order to utilize shared resources between chains we need go routines with the same chain to wait for one another here
			chainCommonSetup := func() error {
				chainMutexes[chainID].Lock()
				defer chainMutexes[chainID].Unlock()
				chainTrackerInf, found := stateTrackersPerChain.Load(chainID)
				if !found {
					blocksToSaveChainTracker := uint64(blocksToFinalization + blocksInFinalizationData)
					chainTrackerConfig := chaintracker.ChainTrackerConfig{
						BlocksToSave:      blocksToSaveChainTracker,
						AverageBlockTime:  averageBlockTime,
						ServerBlockMemory: ChainTrackerDefaultMemory + blocksToSaveChainTracker,
					}
					chainFetcher := chainlib.NewChainFetcher(ctx, chainProxy, chainParser, rpcProviderEndpoint)
					chainTracker, err = chaintracker.NewChainTracker(ctx, chainFetcher, chainTrackerConfig)
					if err != nil {
						return utils.LavaFormatError("panic severity critical error, aborting support for chain api due to node access, continuing with other endpoints", err, utils.Attribute{Key: "chainTrackerConfig", Value: chainTrackerConfig}, utils.Attribute{Key: "endpoint", Value: rpcProviderEndpoint})
					}
					stateTrackersPerChain.Store(rpcProviderEndpoint.ChainID, chainTracker)
				} else {
					var ok bool
					chainTracker, ok = chainTrackerInf.(*chaintracker.ChainTracker)
					if !ok {
						utils.LavaFormatFatal("invalid usage of syncmap, could not cast result into a chaintracker", nil)
					}
					utils.LavaFormatDebug("reusing chain tracker", utils.Attribute{Key: "chain", Value: rpcProviderEndpoint.ChainID})
				}

				return nil
			}
			err = chainCommonSetup()
			if err != nil {
				disabledEndpoints <- rpcProviderEndpoint
				return err
			}

			reliabilityManager := reliabilitymanager.NewReliabilityManager(chainTracker, providerStateTracker, addr.String(), chainProxy, chainParser)
			providerStateTracker.RegisterReliabilityManagerForVoteUpdates(ctx, reliabilityManager, rpcProviderEndpoint)

			rpcProviderServer := &RPCProviderServer{}
			rpcProviderServer.ServeRPCRequests(ctx, rpcProviderEndpoint, chainParser, rewardServer, providerSessionManager, reliabilityManager, privKey, cache, chainProxy, providerStateTracker, addr, lavaChainID, DEFAULT_ALLOWED_MISSING_CU)
			// set up grpc listener
			var listener *ProviderListener
			func() {
				rpcp.lock.Lock()
				defer rpcp.lock.Unlock()
				var ok bool
				listener, ok = rpcp.rpcProviderListeners[rpcProviderEndpoint.NetworkAddress]
				if !ok {
					utils.LavaFormatDebug("creating new listener", utils.Attribute{Key: "NetworkAddress", Value: rpcProviderEndpoint.NetworkAddress})
					listener = NewProviderListener(ctx, rpcProviderEndpoint.NetworkAddress)
					rpcp.rpcProviderListeners[rpcProviderEndpoint.NetworkAddress] = listener
				}
			}()
			if listener == nil {
				utils.LavaFormatFatal("listener not defined, cant register RPCProviderServer", nil, utils.Attribute{Key: "RPCProviderEndpoint", Value: rpcProviderEndpoint.String()})
			}
			listener.RegisterReceiver(rpcProviderServer, rpcProviderEndpoint)
			utils.LavaFormatDebug("provider finished setting up endpoint", utils.Attribute{Key: "endpoint", Value: rpcProviderEndpoint.Key()})
			return nil
		}(rpcProviderEndpoint) // continue on error
	}
	wg.Wait()
	close(disabledEndpoints)
	utils.LavaFormatInfo("RPCProvider done setting up endpoints, ready for service")
	disabledEndpointsList := []*lavasession.RPCProviderEndpoint{}
	for disabledEndpoint := range disabledEndpoints {
		disabledEndpointsList = append(disabledEndpointsList, disabledEndpoint)
	}
	if len(disabledEndpointsList) > 0 {
		utils.LavaFormatError(utils.FormatStringerList("RPCProvider Runnig with disabled Endpoints:", disabledEndpointsList), nil)
		if len(disabledEndpointsList) == parallelJobs {
			utils.LavaFormatFatal("all endpoints are disabled", nil)
		}
	}
	// tearing down
	select {
	case <-ctx.Done():
		utils.LavaFormatInfo("Provider Server ctx.Done")
	case <-signalChan:
		utils.LavaFormatInfo("Provider Server signalChan")
	}

	for _, listener := range rpcp.rpcProviderListeners {
		shutdownCtx, shutdownRelease := context.WithTimeout(context.Background(), 10*time.Second)
		listener.Shutdown(shutdownCtx)
		defer shutdownRelease()
	}

	return nil
}

func ParseEndpoints(viper_endpoints *viper.Viper, geolocation uint64) (endpoints []*lavasession.RPCProviderEndpoint, err error) {
	err = viper_endpoints.UnmarshalKey(common.EndpointsConfigName, &endpoints)
	if err != nil {
		utils.LavaFormatFatal("could not unmarshal endpoints", err, utils.Attribute{Key: "viper_endpoints", Value: viper_endpoints.AllSettings()})
	}
	for _, endpoint := range endpoints {
		endpoint.Geolocation = geolocation
	}
	return
}

func CreateRPCProviderCobraCommand() *cobra.Command {
	cmdRPCProvider := &cobra.Command{
		Use:   `rpcprovider [config-file] | { {listen-ip:listen-port spec-chain-id api-interface "comma-separated-node-urls"} ... } --gas-adjustment "1.5" --gas "auto" --gas-prices $GASPRICE`,
		Short: `rpcprovider sets up a server to listen for rpc-consumers requests from the lava protocol send them to a configured node and respond with the reply`,
		Long: `rpcprovider sets up a server to listen for rpc-consumers requests from the lava protocol send them to a configured node and respond with the reply
		all configs should be located in` + app.DefaultNodeHome + "/config or the local running directory" + ` 
		if no arguments are passed, assumes default config file: ` + DefaultRPCProviderFileName + `
		if one argument is passed, its assumed the config file name
		--gas-adjustment "1.5" --gas "auto" --gas-prices $GASPRICE are necessary to send reward transactions, according to the current lava gas price set in validators
		`,
		Example: `required flags: --geolocation 1 --from alice
optional: --save-conf
rpcprovider <flags>
rpcprovider rpcprovider_conf.yml <flags>
rpcprovider 127.0.0.1:3333 ETH1 jsonrpc wss://www.eth-node.com:80 <flags>
rpcprovider 127.0.0.1:3333 COS3 tendermintrpc "wss://www.node-path.com:80,https://www.node-path.com:80" 127.0.0.1:3333 COS3 rest https://www.node-path.com:1317 <flags>`,
		Args: func(cmd *cobra.Command, args []string) error {
			// Optionally run one of the validators provided by cobra
			if err := cobra.RangeArgs(0, 1)(cmd, args); err == nil {
				// zero or one argument is allowed
				return nil
			}
			if len(args)%len(Yaml_config_properties) != 0 {
				return fmt.Errorf("invalid number of arguments, either its a single config file or repeated groups of 4 HOST:PORT chain-id api-interface [node_url,node_url_2], arg count: %d", len(args))
			}
			return nil
		},
		RunE: func(cmd *cobra.Command, args []string) error {
			utils.LavaFormatInfo("RPCProvider started", utils.Attribute{Key: "args", Value: strings.Join(args, ",")})
			clientCtx, err := client.GetClientTxContext(cmd)
			if err != nil {
				return err
			}
			config_name := DefaultRPCProviderFileName
			if len(args) == 1 {
				config_name = args[0] // name of config file (without extension)
			}
			viper.SetConfigName(config_name)
			viper.SetConfigType("yml")
			viper.AddConfigPath(".")
			viper.AddConfigPath("./config")
			var rpcProviderEndpoints []*lavasession.RPCProviderEndpoint
			var endpoints_strings []string
			var viper_endpoints *viper.Viper
			if len(args) > 1 {
				viper_endpoints, err = common.ParseEndpointArgs(args, Yaml_config_properties, common.EndpointsConfigName)
				if err != nil {
					return utils.LavaFormatError("invalid endpoints arguments", err, utils.Attribute{Key: "endpoint_strings", Value: strings.Join(args, "")})
				}
				save_config, err := cmd.Flags().GetBool(common.SaveConfigFlagName)
				if err != nil {
					return utils.LavaFormatError("failed reading flag", err, utils.Attribute{Key: "flag_name", Value: common.SaveConfigFlagName})
				}
				viper.MergeConfigMap(viper_endpoints.AllSettings())
				if save_config {
					err := viper.SafeWriteConfigAs(DefaultRPCProviderFileName)
					if err != nil {
						utils.LavaFormatInfo("did not create new config file, if it's desired remove the config file", utils.Attribute{Key: "file_name", Value: DefaultRPCProviderFileName}, utils.Attribute{Key: "error", Value: err})
					} else {
						utils.LavaFormatInfo("created new config file", utils.Attribute{Key: "file_name", Value: DefaultRPCProviderFileName})
					}
				}
			} else {
				err = viper.ReadInConfig()
				if err != nil {
					utils.LavaFormatFatal("could not load config file", err, utils.Attribute{Key: "expected_config_name", Value: viper.ConfigFileUsed()})
				}
				utils.LavaFormatInfo("read config file successfully", utils.Attribute{Key: "expected_config_name", Value: viper.ConfigFileUsed()})
			}
			geolocation, err := cmd.Flags().GetUint64(lavasession.GeolocationFlag)
			if err != nil {
				utils.LavaFormatFatal("failed to read geolocation flag, required flag", err)
			}
			rpcProviderEndpoints, err = ParseEndpoints(viper.GetViper(), geolocation)
			if err != nil || len(rpcProviderEndpoints) == 0 {
				return utils.LavaFormatError("invalid endpoints definition", err, utils.Attribute{Key: "endpoint_strings", Value: strings.Join(endpoints_strings, "")})
			}
			// handle flags, pass necessary fields
			ctx := context.Background()
			networkChainId, err := cmd.Flags().GetString(flags.FlagChainID)
			if err != nil {
				return err
			}
			clientCtx = clientCtx.WithChainID(networkChainId)
			txFactory := tx.NewFactoryCLI(clientCtx, cmd.Flags())
			logLevel, err := cmd.Flags().GetString(flags.FlagLogLevel)
			if err != nil {
				utils.LavaFormatFatal("failed to read log level flag", err)
			}
			utils.LoggingLevel(logLevel)

			// check if the command includes --pprof-address
			pprofAddressFlagUsed := cmd.Flags().Lookup("pprof-address").Changed
			if pprofAddressFlagUsed {
				// get pprof server ip address (default value: "")
				pprofServerAddress, err := cmd.Flags().GetString("pprof-address")
				if err != nil {
					utils.LavaFormatFatal("failed to read pprof address flag", err)
				}

				// start pprof HTTP server
				err = performance.StartPprofServer(pprofServerAddress)
				if err != nil {
					return utils.LavaFormatError("failed to start pprof HTTP server", err)
				}
			}

			utils.LavaFormatInfo("lavad Binary Version: " + version.Version)
			rand.Seed(time.Now().UnixNano())
			var cache *performance.Cache = nil
			cacheAddr, err := cmd.Flags().GetString(performance.CacheFlagName)
			if err != nil {
				utils.LavaFormatError("Failed To Get Cache Address flag", err, utils.Attribute{Key: "flags", Value: cmd.Flags()})
			} else if cacheAddr != "" {
				cache, err = performance.InitCache(ctx, cacheAddr)
				if err != nil {
					utils.LavaFormatError("Failed To Connect to cache at address", err, utils.Attribute{Key: "address", Value: cacheAddr})
				} else {
					utils.LavaFormatInfo("cache service connected", utils.Attribute{Key: "address", Value: cacheAddr})
				}
			}
			numberOfNodeParallelConnections, err := cmd.Flags().GetUint(chainproxy.ParallelConnectionsFlag)
			if err != nil {
				utils.LavaFormatFatal("error fetching chainproxy.ParallelConnectionsFlag", err)
			}
			for _, endpoint := range rpcProviderEndpoints {
				utils.LavaFormatDebug("endpoint description", utils.Attribute{Key: "endpoint", Value: endpoint})
			}
			rpcProvider := RPCProvider{}
			err = rpcProvider.Start(ctx, txFactory, clientCtx, rpcProviderEndpoints, cache, numberOfNodeParallelConnections)
			return err
		},
	}

	// RPCProvider command flags
	flags.AddTxFlagsToCmd(cmdRPCProvider)
	cmdRPCProvider.MarkFlagRequired(flags.FlagFrom)
	cmdRPCProvider.Flags().Bool(common.SaveConfigFlagName, false, "save cmd args to a config file")
	cmdRPCProvider.Flags().String(flags.FlagChainID, app.Name, "network chain id")
	cmdRPCProvider.Flags().Uint64(common.GeolocationFlag, 0, "geolocation to run from")
	cmdRPCProvider.MarkFlagRequired(common.GeolocationFlag)
	cmdRPCProvider.Flags().String(performance.PprofAddressFlagName, "", "pprof server address, used for code profiling")
	cmdRPCProvider.Flags().String(performance.CacheFlagName, "", "address for a cache server to improve performance")
	cmdRPCProvider.Flags().Uint(chainproxy.ParallelConnectionsFlag, chainproxy.NumberOfParallelConnections, "parallel connections")
	cmdRPCProvider.Flags().String(flags.FlagLogLevel, "debug", "log level")

	return cmdRPCProvider
}<|MERGE_RESOLUTION|>--- conflicted
+++ resolved
@@ -139,10 +139,6 @@
 				return utils.LavaFormatError("panic severity critical error, aborting support for chain api due to invalid chain parser, continuing with others", err, utils.Attribute{Key: "endpoint", Value: rpcProviderEndpoint.String()})
 			}
 			providerStateTracker.RegisterChainParserForSpecUpdates(ctx, chainParser, chainID)
-<<<<<<< HEAD
-			_, averageBlockTime, _, _ := chainParser.ChainBlockStats()
-=======
->>>>>>> 0c5e7f7b
 			chainProxy, err := chainlib.GetChainProxy(ctx, parallelConnections, rpcProviderEndpoint, chainParser)
 			if err != nil {
 				disabledEndpoints <- rpcProviderEndpoint
