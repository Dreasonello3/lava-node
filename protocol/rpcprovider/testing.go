--- conflicted
+++ resolved
@@ -4,10 +4,6 @@
 	"context"
 	"crypto/tls"
 	"fmt"
-<<<<<<< HEAD
-=======
-	"math/rand"
->>>>>>> 101dffbe
 	"os"
 	"os/signal"
 	"strings"
@@ -271,22 +267,6 @@
 			ctx := context.Background()
 			connectCtx, cancel := context.WithTimeout(ctx, time.Second)
 			defer cancel()
-<<<<<<< HEAD
-			caCert, err := os.ReadFile(cert)
-			if err != nil {
-				return utils.LavaFormatError("Failed setting up tls certificate from local path", err)
-			}
-
-			certPool := x509.NewCertPool()
-			if !certPool.AppendCertsFromPEM(caCert) {
-				return utils.LavaFormatError("failed to append server certificate", nil)
-			}
-
-			creds := credentials.NewTLS(&tls.Config{
-				RootCAs: certPool,
-			})
-=======
->>>>>>> 101dffbe
 
 			creds := credentials.NewTLS(&tls.Config{})
 			_, err = grpc.DialContext(connectCtx, networkAddress, grpc.WithBlock(), grpc.WithTransportCredentials(creds))
