--- conflicted
+++ resolved
@@ -723,7 +723,8 @@
 		reply, ignoredMetadata, err = rpcps.tryGetRelayReplyFromCache(ctx, request, requestedBlockHash, finalized)
 	}
 
-	if err != nil || reply == nil { // we need to send relay, cache miss or invalid
+	if err != nil || reply == nil {
+		// we need to send relay, cache miss or invalid
 		var replyWrapper *chainlib.RelayReplyWrapper
 		replyWrapper, err = rpcps.sendRelayMessageToNode(ctx, request, chainMsg, consumerAddr)
 		if err != nil {
@@ -781,7 +782,6 @@
 		utils.LavaFormatDebug("cache not connected", utils.LogAttr("err", err), utils.Attribute{Key: "GUID", Value: ctx})
 		return nil, nil, err
 	}
-<<<<<<< HEAD
 
 	reply := cacheReply.GetReply()
 	if reply != nil {
@@ -809,27 +809,6 @@
 		if copyReplyErr != nil {
 			utils.LavaFormatError("Failed copying relay private data on TryRelay", copyReplyErr)
 			return
-=======
-	if err != nil || reply == nil {
-		// we need to send relay, cache miss or invalid
-		sendTime := time.Now()
-		if debugLatency {
-			utils.LavaFormatDebug("sending relay to node", utils.Attribute{Key: "GUID", Value: ctx}, utils.Attribute{Key: "specID", Value: rpcps.rpcProviderEndpoint.ChainID})
-		}
-		// add stickiness header
-		chainMsg.AppendHeader([]pairingtypes.Metadata{{Name: RPCProviderStickinessHeaderName, Value: common.GetUniqueToken(consumerAddr.String(), common.GetTokenFromGrpcContext(ctx))}})
-		chainMsg.AppendHeader([]pairingtypes.Metadata{{Name: RPCProviderAddressHeader, Value: rpcps.providerAddress.String()}})
-		if debugConsistency {
-			utils.LavaFormatDebug("adding stickiness header", utils.LogAttr("tokenFromContext", common.GetTokenFromGrpcContext(ctx)), utils.LogAttr("unique_token", common.GetUniqueToken(consumerAddr.String(), common.GetIpFromGrpcContext(ctx))))
-		}
-		var replyWrapper *chainlib.RelayReplyWrapper
-		replyWrapper, _, _, _, _, err = rpcps.chainRouter.SendNodeMsg(ctx, nil, chainMsg, request.RelayData.Extensions)
-		if err != nil {
-			return nil, utils.LavaFormatError("Sending chainMsg failed", err, utils.Attribute{Key: "GUID", Value: ctx}, utils.Attribute{Key: "specID", Value: rpcps.rpcProviderEndpoint.ChainID})
-		}
-		if replyWrapper == nil || replyWrapper.RelayReply == nil {
-			return nil, utils.LavaFormatError("Relay Wrapper returned nil without an error", nil, utils.Attribute{Key: "GUID", Value: ctx}, utils.Attribute{Key: "specID", Value: rpcps.rpcProviderEndpoint.ChainID})
->>>>>>> 1e9387d2
 		}
 
 		if hashErr != nil {
@@ -868,9 +847,9 @@
 	if debugLatency {
 		utils.LavaFormatDebug("sending relay to node", utils.Attribute{Key: "GUID", Value: ctx}, utils.Attribute{Key: "specID", Value: rpcps.rpcProviderEndpoint.ChainID})
 	}
-
 	// add stickiness header
 	chainMsg.AppendHeader([]pairingtypes.Metadata{{Name: RPCProviderStickinessHeaderName, Value: common.GetUniqueToken(consumerAddr.String(), common.GetTokenFromGrpcContext(ctx))}})
+	chainMsg.AppendHeader([]pairingtypes.Metadata{{Name: RPCProviderAddressHeader, Value: rpcps.providerAddress.String()}})
 	if debugConsistency {
 		utils.LavaFormatDebug("adding stickiness header", utils.LogAttr("tokenFromContext", common.GetTokenFromGrpcContext(ctx)), utils.LogAttr("unique_token", common.GetUniqueToken(consumerAddr.String(), common.GetIpFromGrpcContext(ctx))))
 	}
