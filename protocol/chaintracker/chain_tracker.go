--- conflicted
+++ resolved
@@ -16,12 +16,9 @@
 	rand "github.com/lavanet/lava/utils/rand"
 
 	"github.com/lavanet/lava/protocol/common"
-<<<<<<< HEAD
-	downtimev1 "github.com/lavanet/lava/x/downtime/v1"
-=======
 	"github.com/lavanet/lava/protocol/metrics"
 	"github.com/lavanet/lava/utils/slices"
->>>>>>> b459bd3a
+	downtimev1 "github.com/lavanet/lava/x/downtime/v1"
 
 	sdkerrors "cosmossdk.io/errors"
 	"github.com/improbable-eng/grpc-web/go/grpcweb"
@@ -60,25 +57,18 @@
 	blocksQueue             []BlockStore        // holds all past hashes up until latest block
 	forkCallback            func(int64)         // a function to be called when a fork is detected
 	newLatestCallback       func(int64, string) // a function to be called when a new block is detected
-<<<<<<< HEAD
 	oldBlockCallback        func(block int64)   // a function to be called when an old block is detected
-=======
 	consistencyCallback     func(oldBlock int64, block int64)
->>>>>>> b459bd3a
 	serverBlockMemory       uint64
 	endpoint                lavasession.RPCProviderEndpoint
 	blockCheckpointDistance uint64 // used to do something every X blocks
 	blockCheckpoint         uint64 // last time checkpoint was met
-<<<<<<< HEAD
-	ticker                  *time.Ticker
 	downtimeParams          downtimev1.Params
-=======
 	timer                   *time.Timer
 	latestChangeTime        time.Time
 	blockEventsGap          []time.Duration
 	blockTimeUpdatables     map[blockTimeUpdatable]struct{}
 	pmetrics                *metrics.ProviderMetricsManager
->>>>>>> b459bd3a
 }
 
 // this function returns block hashes of the blocks: [from block - to block] inclusive. an additional specific block hash can be provided. order is sorted ascending
@@ -142,15 +132,12 @@
 	return cs.blocksQueue[len(cs.blocksQueue)-1]
 }
 
-<<<<<<< HEAD
 func (cs *ChainTracker) SetDowntimeParams(params downtimev1.Params) {
 	cs.blockQueueMu.Lock()
 	defer cs.blockQueueMu.Unlock()
 	cs.downtimeParams = params
 }
 
-func (cs *ChainTracker) GetLatestBlockNum() int64 {
-=======
 func (cs *ChainTracker) GetLatestBlockNum() (int64, time.Time) {
 	cs.blockQueueMu.RLock()
 	defer cs.blockQueueMu.RUnlock()
@@ -158,7 +145,6 @@
 }
 
 func (cs *ChainTracker) GetAtomicLatestBlockNum() int64 {
->>>>>>> b459bd3a
 	return atomic.LoadInt64(&cs.latestBlockNum)
 }
 
@@ -353,16 +339,13 @@
 				cs.forkCallback(newLatestBlock)
 			}
 		}
-<<<<<<< HEAD
+	} else if prev_latest > newLatestBlock {
+		if cs.consistencyCallback != nil {
+			cs.consistencyCallback(prev_latest, newLatestBlock)
+		}
 	} else if cs.oldBlockCallback != nil {
 		// if new block is not found we should check emergency mode
 		cs.oldBlockCallback(newLatestBlock)
-=======
-	} else if prev_latest > newLatestBlock {
-		if cs.consistencyCallback != nil {
-			cs.consistencyCallback(prev_latest, newLatestBlock)
-		}
->>>>>>> b459bd3a
 	}
 
 	return err
@@ -586,9 +569,9 @@
 	if err != nil {
 		return nil, err
 	}
-<<<<<<< HEAD
 
 	chainTracker = &ChainTracker{
+		consistencyCallback:     config.ConsistencyCallback,
 		forkCallback:            config.ForkCallback,
 		newLatestCallback:       config.NewLatestCallback,
 		oldBlockCallback:        config.OldBlockCallback,
@@ -596,11 +579,11 @@
 		chainFetcher:            chainFetcher,
 		latestBlockNum:          0,
 		serverBlockMemory:       config.ServerBlockMemory,
-		blockCheckpointDistance: config.blocksCheckpointDistance,
-	}
-=======
-	chainTracker = &ChainTracker{consistencyCallback: config.ConsistencyCallback, forkCallback: config.ForkCallback, newLatestCallback: config.NewLatestCallback, blocksToSave: config.BlocksToSave, chainFetcher: chainFetcher, latestBlockNum: 0, serverBlockMemory: config.ServerBlockMemory, blockCheckpointDistance: config.BlocksCheckpointDistance, blockEventsGap: []time.Duration{}, blockTimeUpdatables: map[blockTimeUpdatable]struct{}{}, pmetrics: config.Pmetrics}
->>>>>>> b459bd3a
+		blockCheckpointDistance: config.BlocksCheckpointDistance,
+		blockEventsGap:          []time.Duration{},
+		blockTimeUpdatables:     map[blockTimeUpdatable]struct{}{},
+		pmetrics:                config.Pmetrics,
+	}
 	if chainFetcher == nil {
 		return nil, utils.LavaFormatError("can't start chainTracker with nil chainFetcher argument", nil)
 	}
