--- conflicted
+++ resolved
@@ -33,23 +33,11 @@
 	UpdaterKey() string
 }
 
-<<<<<<< HEAD
 type EmergencyModeUpdater interface {
 	EmergencyModeUpdate(virtualEpoch uint64)
 	UpdaterKey() string
 }
 
-// TODO: fix average block time.
-func GetAverageBlockTime() int {
-	averageBlockTime := 1
-	if utils.ExtendedLogLevel == "production" {
-		averageBlockTime = 30
-	}
-	return averageBlockTime
-}
-
-=======
->>>>>>> b459bd3a
 func NewStateTracker(ctx context.Context, txFactory tx.Factory, clientCtx client.Context, chainFetcher chaintracker.ChainFetcher) (ret *StateTracker, err error) {
 	// validate chainId
 	status, err := clientCtx.Client.Status(ctx)
