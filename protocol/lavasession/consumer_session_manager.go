package lavasession

import (
	"context"
	"strings"
	"sync"
	"sync/atomic"
	"time"

	sdkerrors "cosmossdk.io/errors"
	"github.com/lavanet/lava/protocol/common"
	metrics "github.com/lavanet/lava/protocol/metrics"
	"github.com/lavanet/lava/protocol/provideroptimizer"
	"github.com/lavanet/lava/utils"
	"github.com/lavanet/lava/utils/rand"
	pairingtypes "github.com/lavanet/lava/x/pairing/types"
	spectypes "github.com/lavanet/lava/x/spec/types"
	"google.golang.org/grpc"
	"google.golang.org/grpc/metadata"
)

const (
	debug = false
)

var DebugProbes = false

// created with NewConsumerSessionManager
type ConsumerSessionManager struct {
	rpcEndpoint    *RPCEndpoint // used to filter out endpoints
	lock           sync.RWMutex
	pairing        map[string]*ConsumerSessionsWithProvider // key == provider address
	currentEpoch   uint64
	numberOfResets uint64
	// pairingAddresses for Data reliability
	pairingAddresses       map[uint64]string // contains all addresses from the initial pairing. and the keys are the indexes
	pairingAddressesLength uint64

	validAddresses    []string // contains all addresses that are currently valid
	addonAddresses    map[RouterKey][]string
	reportedProviders ReportedProviders
	// pairingPurge - contains all pairings that are unwanted this epoch, keeps them in memory in order to avoid release.
	// (if a consumer session still uses one of them or we want to report it.)
	pairingPurge           map[string]*ConsumerSessionsWithProvider
	providerOptimizer      ProviderOptimizer
	consumerMetricsManager *metrics.ConsumerMetricsManager
}

// this is being read in multiple locations and but never changes so no need to lock.
func (csm *ConsumerSessionManager) RPCEndpoint() RPCEndpoint {
	return *csm.rpcEndpoint
}

func (csm *ConsumerSessionManager) UpdateAllProviders(epoch uint64, pairingList map[uint64]*ConsumerSessionsWithProvider) error {
	pairingListLength := len(pairingList)
	// TODO: we can block updating until some of the probing is done, this can prevent failed attempts on epoch change when we have no information on the providers,
	// and all of them are new (less effective on big pairing lists or a process that runs for a few epochs)
	defer func() {
		// run this after done updating pairing
		time.Sleep(time.Duration(rand.Intn(500)) * time.Millisecond) // sleep up to 500ms in order to scatter different chains probe triggers
		ctx := context.Background()
		go csm.probeProviders(ctx, pairingList, epoch) // probe providers to eliminate offline ones from affecting relays, pairingList is thread safe it's members are not (accessed through csm.pairing)
	}()
	csm.lock.Lock()         // start by locking the class lock.
	defer csm.lock.Unlock() // we defer here so in case we return an error it will unlock automatically.

	if epoch <= csm.atomicReadCurrentEpoch() { // sentry shouldn't update an old epoch or current epoch
		return utils.LavaFormatError("trying to update provider list for older epoch", nil, utils.Attribute{Key: "epoch", Value: epoch}, utils.Attribute{Key: "currentEpoch", Value: csm.atomicReadCurrentEpoch()})
	}
	// Update Epoch.
	csm.atomicWriteCurrentEpoch(epoch)

	// Reset States
	// csm.validAddresses length is reset in setValidAddressesToDefaultValue
	csm.pairingAddresses = make(map[uint64]string, 0)

	csm.reportedProviders.Reset()
	csm.pairingAddressesLength = uint64(pairingListLength)
	csm.numberOfResets = 0
	csm.RemoveAddonAddresses("", nil)
	// Reset the pairingPurge.
	// This happens only after an entire epoch. so its impossible to have session connected to the old purged list
	csm.closePurgedUnusedPairingsConnections() // this must be before updating csm.pairingPurge as we want to close the connections of older sessions (prev 2 epochs)
	csm.pairingPurge = csm.pairing
	csm.pairing = make(map[string]*ConsumerSessionsWithProvider, pairingListLength)
	for idx, provider := range pairingList {
		csm.pairingAddresses[idx] = provider.PublicLavaAddress
		csm.pairing[provider.PublicLavaAddress] = provider
	}
	csm.setValidAddressesToDefaultValue("", nil) // the starting point is that valid addresses are equal to pairing addresses.
	csm.resetMetricsManager()
	utils.LavaFormatDebug("updated providers", utils.Attribute{Key: "epoch", Value: epoch}, utils.Attribute{Key: "spec", Value: csm.rpcEndpoint.Key()})
	return nil
}

func (csm *ConsumerSessionManager) Initialized() bool {
	csm.lock.RLock()         // start by locking the class lock.
	defer csm.lock.RUnlock() // we defer here so in case we return an error it will unlock automatically.
	return len(csm.pairingAddresses) != 0
}

func (csm *ConsumerSessionManager) RemoveAddonAddresses(addon string, extensions []string) {
	if addon == "" && len(extensions) == 0 {
		// purge all
		csm.addonAddresses = make(map[RouterKey][]string)
	} else {
		routerKey := NewRouterKey(append(extensions, addon))
		if csm.addonAddresses == nil {
			csm.addonAddresses = make(map[RouterKey][]string)
		}
		csm.addonAddresses[routerKey] = []string{}
	}
}

// csm is Rlocked
func (csm *ConsumerSessionManager) CalculateAddonValidAddresses(addon string, extensions []string) (supportingProviderAddresses []string) {
	for _, providerAdress := range csm.validAddresses {
		providerEntry := csm.pairing[providerAdress]
		if providerEntry.IsSupportingAddon(addon) && providerEntry.IsSupportingExtensions(extensions) {
			supportingProviderAddresses = append(supportingProviderAddresses, providerAdress)
		}
	}
	return supportingProviderAddresses
}

// assuming csm is Rlocked
func (csm *ConsumerSessionManager) getValidAddresses(addon string, extensions []string) (addresses []string) {
	routerKey := NewRouterKey(append(extensions, addon))
	if csm.addonAddresses == nil || csm.addonAddresses[routerKey] == nil {
		return csm.CalculateAddonValidAddresses(addon, extensions)
	}
	return csm.addonAddresses[routerKey]
}

// After 2 epochs we need to close all open connections.
// otherwise golang garbage collector is not closing network connections and they
// will remain open forever.
func (csm *ConsumerSessionManager) closePurgedUnusedPairingsConnections() {
	for _, purgedPairing := range csm.pairingPurge {
		for _, endpoint := range purgedPairing.Endpoints {
			if endpoint.connection != nil {
				endpoint.connection.Close()
			}
		}
	}
}

func (csm *ConsumerSessionManager) probeProviders(ctx context.Context, pairingList map[uint64]*ConsumerSessionsWithProvider, epoch uint64) error {
	guid := utils.GenerateUniqueIdentifier()
	ctx = utils.AppendUniqueIdentifier(ctx, guid)
	if DebugProbes {
		utils.LavaFormatInfo("providers probe initiated", utils.Attribute{Key: "endpoint", Value: csm.rpcEndpoint}, utils.Attribute{Key: "GUID", Value: ctx}, utils.Attribute{Key: "epoch", Value: epoch})
	}
	// Create a wait group to synchronize the goroutines
	wg := sync.WaitGroup{}
	wg.Add(len(pairingList)) // increment by this and not by 1 for each go routine because we don;t want a race finishing the go routine before the next invocation
	for _, consumerSessionWithProvider := range pairingList {
		// Start a new goroutine for each provider
		go func(consumerSessionsWithProvider *ConsumerSessionsWithProvider) {
			// Call the probeProvider function and defer the WaitGroup Done call
			defer wg.Done()
			latency, providerAddress, err := csm.probeProvider(ctx, consumerSessionsWithProvider, epoch)
			success := err == nil // if failure then regard it in availability
			csm.providerOptimizer.AppendProbeRelayData(providerAddress, latency, success)
		}(consumerSessionWithProvider)
	}
	done := make(chan struct{})
	go func() {
		defer close(done)
		wg.Wait()
	}()

	select {
	case <-done:
		// all probes finished in time
		if DebugProbes {
			utils.LavaFormatDebug("providers probe done", utils.Attribute{Key: "endpoint", Value: csm.rpcEndpoint}, utils.Attribute{Key: "GUID", Value: ctx}, utils.Attribute{Key: "epoch", Value: epoch})
		}
		return nil
	case <-ctx.Done():
		utils.LavaFormatWarning("providers probe ran out of time", nil, utils.Attribute{Key: "endpoint", Value: csm.rpcEndpoint}, utils.Attribute{Key: "GUID", Value: ctx}, utils.Attribute{Key: "epoch", Value: epoch})
		// ran out of time
		return ctx.Err()
	}
}

// this code needs to be thread safe
func (csm *ConsumerSessionManager) probeProvider(ctx context.Context, consumerSessionsWithProvider *ConsumerSessionsWithProvider, epoch uint64) (latency time.Duration, providerAddress string, err error) {
	// TODO: fetch all endpoints not just one
	connected, endpoint, providerAddress, err := consumerSessionsWithProvider.fetchEndpointConnectionFromConsumerSessionWithProvider(ctx)
	if err != nil || !connected {
		if AllProviderEndpointsDisabledError.Is(err) {
			csm.blockProvider(providerAddress, true, epoch, MaxConsecutiveConnectionAttempts, 0, csm.GenerateReconnectCallback(consumerSessionsWithProvider)) // reporting and blocking provider this epoch
		}
		return 0, providerAddress, err
	}

	relaySentTime := time.Now()
	connectCtx, cancel := context.WithTimeout(ctx, common.AverageWorldLatency)
	defer cancel()
	guid, found := utils.GetUniqueIdentifier(connectCtx)
	if !found {
		return 0, providerAddress, utils.LavaFormatError("probeProvider failed fetching unique identifier from context when it's set", nil)
	}
	if endpoint.Client == nil {
		consumerSessionsWithProvider.Lock.Lock()
		defer consumerSessionsWithProvider.Lock.Unlock()
		return 0, providerAddress, utils.LavaFormatError("returned nil client in endpoint", nil, utils.Attribute{Key: "consumerSessionWithProvider", Value: consumerSessionsWithProvider})
	}
	client := *endpoint.Client
	probeReq := &pairingtypes.ProbeRequest{
		Guid:         guid,
		SpecId:       csm.rpcEndpoint.ChainID,
		ApiInterface: csm.rpcEndpoint.ApiInterface,
	}
	var trailer metadata.MD
	probeResp, err := client.Probe(connectCtx, probeReq, grpc.Trailer(&trailer))
	versions := trailer.Get(common.VersionMetadataKey)
	relayLatency := time.Since(relaySentTime)
	if err != nil {
		return 0, providerAddress, utils.LavaFormatError("probe call error", err, utils.Attribute{Key: "provider", Value: providerAddress})
	}
	providerGuid := probeResp.GetGuid()
	if providerGuid != guid {
		return 0, providerAddress, utils.LavaFormatWarning("mismatch probe response", nil, utils.Attribute{Key: "provider", Value: providerAddress}, utils.Attribute{Key: "provider Guid", Value: providerGuid}, utils.Attribute{Key: "sent guid", Value: guid})
	}
	if probeResp.LatestBlock == 0 {
		return 0, providerAddress, utils.LavaFormatWarning("provider returned 0 latest block", nil, utils.Attribute{Key: "provider", Value: providerAddress}, utils.Attribute{Key: "sent guid", Value: guid})
	}
	// public lava address is a value that is not changing, so it's thread safe
	if DebugProbes {
		utils.LavaFormatDebug("Probed provider successfully", utils.Attribute{Key: "latency", Value: relayLatency}, utils.Attribute{Key: "provider", Value: consumerSessionsWithProvider.PublicLavaAddress}, utils.LogAttr("version", strings.Join(versions, ",")))
	}
	return relayLatency, providerAddress, nil
}

// csm needs to be locked here
func (csm *ConsumerSessionManager) setValidAddressesToDefaultValue(addon string, extensions []string) {
	if addon == "" && len(extensions) == 0 {
		csm.validAddresses = make([]string, len(csm.pairingAddresses))
		index := 0
		for _, provider := range csm.pairingAddresses {
			csm.validAddresses[index] = provider
			index++
		}
	} else {
		// check if one of the pairing addresses supports the addon
	addingToValidAddresses:
		for _, provider := range csm.pairingAddresses {
			if csm.pairing[provider].IsSupportingAddon(addon) && csm.pairing[provider].IsSupportingExtensions(extensions) {
				for _, validAddress := range csm.validAddresses {
					if validAddress == provider {
						// it exists, no need to add it again
						continue addingToValidAddresses
					}
				}
				// get here only it found a supporting provider that is not valid
				csm.validAddresses = append(csm.validAddresses, provider)
			}
		}
		csm.RemoveAddonAddresses(addon, extensions) // refresh the list
		csm.addonAddresses[NewRouterKey(append(extensions, addon))] = csm.CalculateAddonValidAddresses(addon, extensions)
	}
}

// reads cs.currentEpoch atomically
func (csm *ConsumerSessionManager) atomicWriteCurrentEpoch(epoch uint64) {
	atomic.StoreUint64(&csm.currentEpoch, epoch)
}

// reads cs.currentEpoch atomically
func (csm *ConsumerSessionManager) atomicReadCurrentEpoch() (epoch uint64) {
	return atomic.LoadUint64(&csm.currentEpoch)
}

func (csm *ConsumerSessionManager) atomicReadNumberOfResets() (resets uint64) {
	return atomic.LoadUint64(&csm.numberOfResets)
}

// reset the valid addresses list and increase numberOfResets
func (csm *ConsumerSessionManager) resetValidAddresses(addon string, extensions []string) uint64 {
	csm.lock.Lock() // lock write
	defer csm.lock.Unlock()
	if len(csm.getValidAddresses(addon, extensions)) == 0 { // re verify it didn't change while waiting for lock.
		utils.LavaFormatWarning("Provider pairing list is empty, resetting state.", nil, utils.Attribute{Key: "addon", Value: addon}, utils.Attribute{Key: "extensions", Value: extensions})
		csm.setValidAddressesToDefaultValue(addon, extensions)
		csm.numberOfResets += 1
	}
	// if len(csm.validAddresses) != 0 meaning we had a reset (or an epoch change), so we need to return the numberOfResets which is currently in csm
	return csm.numberOfResets
}

func (csm *ConsumerSessionManager) cacheAddonAddresses(addon string, extensions []string) []string {
	csm.lock.Lock() // lock to set validAddresses[addon] if it's not cached
	defer csm.lock.Unlock()
	routerKey := NewRouterKey(append(extensions, addon))
	if csm.addonAddresses == nil || csm.addonAddresses[routerKey] == nil {
		csm.RemoveAddonAddresses(addon, extensions)
		csm.addonAddresses[routerKey] = csm.CalculateAddonValidAddresses(addon, extensions)
	}
	return csm.addonAddresses[routerKey]
}

// validating we still have providers, otherwise reset valid addresses list
// also caches validAddresses for an addon to save on compute
func (csm *ConsumerSessionManager) validatePairingListNotEmpty(addon string, extensions []string) uint64 {
	numberOfResets := csm.atomicReadNumberOfResets()
	validAddresses := csm.cacheAddonAddresses(addon, extensions)
	if len(validAddresses) == 0 {
		numberOfResets = csm.resetValidAddresses(addon, extensions)
	}
	return numberOfResets
}

// GetSessions will return a ConsumerSession, given cu needed for that session.
// The user can also request specific providers to not be included in the search for a session.
<<<<<<< HEAD
func (csm *ConsumerSessionManager) GetSessions(ctx context.Context, cuNeededForSession uint64, initUnwantedProviders map[string]struct{}, requestedBlock int64, addon string, extensions []*spectypes.Extension, virtualEpoch uint64) (
=======
func (csm *ConsumerSessionManager) GetSessions(ctx context.Context, cuNeededForSession uint64, initUnwantedProviders map[string]struct{}, requestedBlock int64, addon string, extensions []*spectypes.Extension, stateful uint32) (
>>>>>>> de0dd49d
	consumerSessionMap ConsumerSessionsMap, errRet error,
) {
	extensionNames := common.GetExtensionNames(extensions)
	// if pairing list is empty we reset the state.
	numberOfResets := csm.validatePairingListNotEmpty(addon, extensionNames)

	// verify initUnwantedProviders is not nil
	if initUnwantedProviders == nil {
		initUnwantedProviders = make(map[string]struct{})
	}

	// providers that we don't try to connect this iteration.
	tempIgnoredProviders := &ignoredProviders{
		providers:    initUnwantedProviders,
		currentEpoch: csm.atomicReadCurrentEpoch(),
	}

	// Get a valid consumerSessionsWithProvider
<<<<<<< HEAD
	sessionWithProviderMap, err := csm.getValidConsumerSessionsWithProvider(tempIgnoredProviders, cuNeededForSession, requestedBlock, addon, extensionNames, virtualEpoch)
=======
	sessionWithProviderMap, err := csm.getValidConsumerSessionsWithProvider(tempIgnoredProviders, cuNeededForSession, requestedBlock, addon, extensionNames, stateful)
>>>>>>> de0dd49d
	if err != nil {
		return nil, err
	}

	// Save how many sessions we are aiming to have
	wantedSession := len(sessionWithProviderMap)
	// Save sessions to return
	sessions := make(ConsumerSessionsMap, wantedSession)
	for {
		for providerAddress, sessionWithProvider := range sessionWithProviderMap {
			// Extract values from session with provider
			consumerSessionsWithProvider := sessionWithProvider.SessionsWithProvider
			sessionEpoch := sessionWithProvider.CurrentEpoch

			// Get a valid Endpoint from the provider chosen
			connected, endpoint, _, err := consumerSessionsWithProvider.fetchEndpointConnectionFromConsumerSessionWithProvider(ctx)
			if err != nil {
				// verify err is AllProviderEndpointsDisabled and report.
				if AllProviderEndpointsDisabledError.Is(err) {
					err = csm.blockProvider(providerAddress, true, sessionEpoch, MaxConsecutiveConnectionAttempts, 0, csm.GenerateReconnectCallback(consumerSessionsWithProvider)) // reporting and blocking provider this epoch
					if err != nil {
						if !EpochMismatchError.Is(err) {
							// only acceptable error is EpochMismatchError so if different, throw fatal
							utils.LavaFormatFatal("Unsupported Error", err)
						}
					}
					continue
				} else {
					utils.LavaFormatFatal("Unsupported Error", err)
				}
			} else if !connected {
				// If failed to connect we ignore this provider for this get session request only
				// and try again getting a random provider to pick from
				tempIgnoredProviders.providers[providerAddress] = struct{}{}
				continue
			}

			// we get the reported providers here after we try to connect, so if any provider didn't respond he will already be added to the list.
			reportedProviders := csm.GetReportedProviders(sessionEpoch)

			// Get session from endpoint or create new or continue. if more than 10 connections are open.
			consumerSession, pairingEpoch, err := consumerSessionsWithProvider.GetConsumerSessionInstanceFromEndpoint(endpoint, numberOfResets)
			if err != nil {
				utils.LavaFormatDebug("Error on consumerSessionWithProvider.getConsumerSessionInstanceFromEndpoint", utils.Attribute{Key: "Error", Value: err.Error()})
				if MaximumNumberOfSessionsExceededError.Is(err) {
					// we can get a different provider, adding this provider to the list of providers to skip on.
					tempIgnoredProviders.providers[providerAddress] = struct{}{}
				} else if MaximumNumberOfBlockListedSessionsError.Is(err) {
					// provider has too many block listed sessions. we block it until the next epoch.
					err = csm.blockProvider(providerAddress, false, sessionEpoch, 0, 0, nil)
					if err != nil {
						utils.LavaFormatError("Failed to block provider: ", err)
					}
				} else {
					utils.LavaFormatFatal("Unsupported Error", err)
				}

				continue
			}

			if pairingEpoch != sessionEpoch {
				// pairingEpoch and SessionEpoch must be the same, we validate them here if they are different we raise an error and continue with pairingEpoch
				utils.LavaFormatError("sessionEpoch and pairingEpoch mismatch", nil, utils.Attribute{Key: "sessionEpoch", Value: sessionEpoch}, utils.Attribute{Key: "pairingEpoch", Value: pairingEpoch})
				sessionEpoch = pairingEpoch
			}

			// If we successfully got a consumerSession we can apply the current CU to the consumerSessionWithProvider.UsedComputeUnits
			err = consumerSessionsWithProvider.addUsedComputeUnits(cuNeededForSession, virtualEpoch)
			if err != nil {
				utils.LavaFormatDebug("consumerSessionWithProvider.addUsedComputeUnit", utils.Attribute{Key: "Error", Value: err.Error()})
				if MaxComputeUnitsExceededError.Is(err) {
					tempIgnoredProviders.providers[providerAddress] = struct{}{}
					// We must unlock the consumer session before continuing.
					consumerSession.lock.Unlock()
					continue
				} else {
					utils.LavaFormatFatal("Unsupported Error", err)
				}
			} else {
				// consumer session is locked and valid, we need to set the relayNumber and the relay cu. before returning.
				consumerSession.LatestRelayCu = cuNeededForSession // set latestRelayCu
				consumerSession.RelayNum += RelayNumberIncrement   // increase relayNum
				// Successfully created/got a consumerSession.
				if debug {
					utils.LavaFormatDebug("Consumer get session",
						utils.Attribute{Key: "provider", Value: providerAddress},
						utils.Attribute{Key: "sessionEpoch", Value: sessionEpoch},
						utils.Attribute{Key: "consumerSession.CUSum", Value: consumerSession.CuSum},
						utils.Attribute{Key: "consumerSession.RelayNum", Value: consumerSession.RelayNum},
						utils.Attribute{Key: "consumerSession.SessionId", Value: consumerSession.SessionId},
					)
				}
				// If no error, add provider session map
				sessions[providerAddress] = &SessionInfo{
					Session:           consumerSession,
					Epoch:             sessionEpoch,
					ReportedProviders: reportedProviders,
				}

				if consumerSession.RelayNum > 1 {
					// we only set excellence for sessions with more than one successful relays, this guarantees data within the epoch exists
					consumerSession.QoSInfo.LastExcellenceQoSReport = csm.providerOptimizer.GetExcellenceQoSReportForProvider(providerAddress)
				}
				// We successfully added provider, we should ignore it if we need to fetch new
				tempIgnoredProviders.providers[providerAddress] = struct{}{}

				if len(sessions) == wantedSession {
					return sessions, nil
				}
				continue
			}
		}

		// If we do not have enough fetch more
<<<<<<< HEAD
		sessionWithProviderMap, err = csm.getValidConsumerSessionsWithProvider(tempIgnoredProviders, cuNeededForSession, requestedBlock, addon, extensionNames, virtualEpoch)
=======
		sessionWithProviderMap, err = csm.getValidConsumerSessionsWithProvider(tempIgnoredProviders, cuNeededForSession, requestedBlock, addon, extensionNames, stateful)
>>>>>>> de0dd49d

		// If error exists but we have sessions, return them
		if err != nil && len(sessions) != 0 {
			return sessions, nil
		}

		// If error happens, and we do not have any sessions return error
		if err != nil {
			return nil, err
		}
	}
}

// Get a valid provider address.
func (csm *ConsumerSessionManager) getValidProviderAddresses(ignoredProvidersList map[string]struct{}, cu uint64, requestedBlock int64, addon string, extensions []string, stateful uint32) (addresses []string, err error) {
	// cs.Lock must be Rlocked here.
	ignoredProvidersListLength := len(ignoredProvidersList)
	validAddresses := csm.getValidAddresses(addon, extensions)
	validAddressesLength := len(validAddresses)
	totalValidLength := validAddressesLength - ignoredProvidersListLength
	if totalValidLength <= 0 {
		utils.LavaFormatDebug("Pairing list empty", utils.Attribute{Key: "Provider list", Value: validAddresses}, utils.Attribute{Key: "IgnoredProviderList", Value: ignoredProvidersList}, utils.Attribute{Key: "addon", Value: addon}, utils.Attribute{Key: "extensions", Value: extensions})
		err = PairingListEmptyError
		return addresses, err
	}
	var providers []string
	if stateful == common.CONSISTENCY_SELECT_ALLPROVIDERS && csm.providerOptimizer.Strategy() != provideroptimizer.STRATEGY_COST {
		providers = GetAllProviders(validAddresses, ignoredProvidersList)
	} else {
		providers = csm.providerOptimizer.ChooseProvider(validAddresses, ignoredProvidersList, cu, requestedBlock, OptimizerPerturbation)
	}
	if debug {
		utils.LavaFormatDebug("choosing providers",
			utils.Attribute{Key: "validAddresses", Value: validAddresses},
			utils.Attribute{Key: "ignoredProvidersList", Value: ignoredProvidersList},
			utils.Attribute{Key: "chosenProviders", Value: providers},
			utils.Attribute{Key: "addon", Value: addon},
			utils.Attribute{Key: "extensions", Value: extensions},
			utils.Attribute{Key: "stateful", Value: stateful},
		)
	}

	// make sure we have at least 1 valid provider
	if len(providers) == 0 || providers[0] == "" {
		utils.LavaFormatDebug("No providers returned by the optimizer", utils.Attribute{Key: "Provider list", Value: validAddresses}, utils.Attribute{Key: "IgnoredProviderList", Value: ignoredProvidersList})
		err = PairingListEmptyError
		return addresses, err
	}

	return providers, nil
}

<<<<<<< HEAD
func (csm *ConsumerSessionManager) getValidConsumerSessionsWithProvider(ignoredProviders *ignoredProviders, cuNeededForSession uint64, requestedBlock int64, addon string, extensions []string, virtualEpoh uint64) (sessionWithProviderMap SessionWithProviderMap, err error) {
=======
func (csm *ConsumerSessionManager) getValidConsumerSessionsWithProvider(ignoredProviders *ignoredProviders, cuNeededForSession uint64, requestedBlock int64, addon string, extensions []string, stateful uint32) (sessionWithProviderMap SessionWithProviderMap, err error) {
>>>>>>> de0dd49d
	csm.lock.RLock()
	defer csm.lock.RUnlock()
	if debug {
		utils.LavaFormatDebug("called getValidConsumerSessionsWithProvider", utils.Attribute{Key: "ignoredProviders", Value: ignoredProviders})
	}
	currentEpoch := csm.atomicReadCurrentEpoch() // reading the epoch here while locked, to get the epoch of the pairing.
	if ignoredProviders.currentEpoch < currentEpoch {
		utils.LavaFormatDebug("ignoredProviders epoch is not the current epoch, resetting ignoredProviders", utils.Attribute{Key: "ignoredProvidersEpoch", Value: ignoredProviders.currentEpoch}, utils.Attribute{Key: "currentEpoch", Value: currentEpoch})
		ignoredProviders.providers = make(map[string]struct{}) // reset the old providers as epochs changed so we have a new pairing list.
		ignoredProviders.currentEpoch = currentEpoch
	}

	// Fetch provider addresses
	providerAddresses, err := csm.getValidProviderAddresses(ignoredProviders.providers, cuNeededForSession, requestedBlock, addon, extensions, stateful)
	if err != nil {
		utils.LavaFormatError("could not get a provider addresses", err)
		return nil, err
	}

	// save how many providers we are aiming to return
	wantedProviderNumber := len(providerAddresses)

	// Create map to save sessions with providers
	sessionWithProviderMap = make(SessionWithProviderMap, wantedProviderNumber)

	// Iterate till we fill map or do not have more
	for {
		// Iterate over providers
		for _, providerAddress := range providerAddresses {
			consumerSessionsWithProvider := csm.pairing[providerAddress]
			if consumerSessionsWithProvider == nil {
				utils.LavaFormatFatal("invalid provider address returned from csm.getValidProviderAddresses", nil,
					utils.Attribute{Key: "providerAddress", Value: providerAddress},
					utils.Attribute{Key: "all_providerAddresses", Value: providerAddresses},
					utils.Attribute{Key: "pairing", Value: csm.pairing},
					utils.Attribute{Key: "epochAtStart", Value: currentEpoch},
					utils.Attribute{Key: "currentEpoch", Value: csm.atomicReadCurrentEpoch()},
					utils.Attribute{Key: "validAddresses", Value: csm.getValidAddresses(addon, extensions)},
					utils.Attribute{Key: "wantedProviderNumber", Value: wantedProviderNumber},
				)
			}
			if err := consumerSessionsWithProvider.validateComputeUnits(cuNeededForSession, virtualEpoh); err != nil {
				// Add to ignored
				ignoredProviders.providers[providerAddress] = struct{}{}
				continue
			}

			// If no error, add provider session map
			sessionWithProviderMap[providerAddress] = &SessionWithProvider{
				SessionsWithProvider: consumerSessionsWithProvider,
				CurrentEpoch:         currentEpoch,
			}
			// Add to ignored
			ignoredProviders.providers[providerAddress] = struct{}{}

			// If we have enough providers return
			if len(sessionWithProviderMap) == wantedProviderNumber {
				return sessionWithProviderMap, nil
			}
		}

		// If we do not have enough fetch more
		providerAddresses, err = csm.getValidProviderAddresses(ignoredProviders.providers, cuNeededForSession, requestedBlock, addon, extensions, stateful)

		// If error exists but we have providers, return them
		if err != nil && len(sessionWithProviderMap) != 0 {
			return sessionWithProviderMap, nil
		}

		// If error happens, and we do not have any provider return error
		if err != nil {
			utils.LavaFormatError("could not get a provider addresses", err)
			return nil, err
		}
	}
}

// removes a given address from the valid addresses list.
func (csm *ConsumerSessionManager) removeAddressFromValidAddresses(address string) error {
	// cs Must be Locked here.
	for idx, addr := range csm.validAddresses {
		if addr == address {
			// remove the index from the valid list.
			csm.validAddresses = append(csm.validAddresses[:idx], csm.validAddresses[idx+1:]...)
			csm.RemoveAddonAddresses("", nil)
			return nil
		}
	}
	return AddressIndexWasNotFoundError
}

// Blocks a provider making him unavailable for pick this epoch, will also report him as unavailable if reportProvider is set to true.
// Validates that the sessionEpoch is equal to cs.currentEpoch otherwise doesn't take effect.
func (csm *ConsumerSessionManager) blockProvider(address string, reportProvider bool, sessionEpoch uint64, disconnections uint64, errors uint64, reconnectCallback func() error) error {
	// find Index of the address
	if sessionEpoch != csm.atomicReadCurrentEpoch() { // we read here atomically so cs.currentEpoch cant change in the middle, so we can save time if epochs mismatch
		return EpochMismatchError
	}

	csm.lock.Lock() // we lock RW here because we need to make sure nothing changes while we verify validAddresses/addedToPurgeAndReport
	defer csm.lock.Unlock()
	if sessionEpoch != csm.atomicReadCurrentEpoch() { // After we lock we need to verify again that the epoch didn't change while we waited for the lock.
		return EpochMismatchError
	}

	err := csm.removeAddressFromValidAddresses(address)
	if err != nil {
		if AddressIndexWasNotFoundError.Is(err) {
			// in case index wasnt found just continue with the method
			utils.LavaFormatError("address was not found in valid addresses", err, utils.Attribute{Key: "address", Value: address}, utils.Attribute{Key: "validAddresses", Value: csm.validAddresses})
		} else {
			return err
		}
	}

	if reportProvider { // Report provider flow
		csm.reportedProviders.ReportProvider(address, errors, disconnections, reconnectCallback)
	}

	return nil
}

// Verify the consumerSession is locked when getting to this function, if its not locked throw an error
func (csm *ConsumerSessionManager) verifyLock(consumerSession *SingleConsumerSession) error {
	if consumerSession.lock.TryLock() { // verify.
		// if we managed to lock throw an error for misuse.
		defer consumerSession.lock.Unlock()
		return LockMisUseDetectedError
	}
	return nil
}

// A Session can be created but unused if consumer found the response in the cache.
// So we need to unlock the session and decrease the cu that were applied
func (csm *ConsumerSessionManager) OnSessionUnUsed(consumerSession *SingleConsumerSession) error {
	if err := csm.verifyLock(consumerSession); err != nil {
		return sdkerrors.Wrapf(err, "OnSessionUnUsed, consumerSession.lock must be locked before accessing this method, additional info:")
	}
	cuToDecrease := consumerSession.LatestRelayCu
	consumerSession.LatestRelayCu = 0                            // making sure no one uses it in a wrong way
	parentConsumerSessionsWithProvider := consumerSession.Parent // must read this pointer before unlocking
	// finished with consumerSession here can unlock.
	consumerSession.lock.Unlock()                                                    // we unlock before we change anything in the parent ConsumerSessionsWithProvider
	err := parentConsumerSessionsWithProvider.decreaseUsedComputeUnits(cuToDecrease) // change the cu in parent
	if err != nil {
		return err
	}
	return nil
}

// Report session failure, mark it as blocked from future usages, report if timeout happened.
func (csm *ConsumerSessionManager) OnSessionFailure(consumerSession *SingleConsumerSession, errorReceived error) error {
	// consumerSession must be locked when getting here.
	if err := csm.verifyLock(consumerSession); err != nil {
		return sdkerrors.Wrapf(err, "OnSessionFailure, consumerSession.lock must be locked before accessing this method, additional info:")
	}

	// consumer Session should be locked here. so we can just apply the session failure here.
	if consumerSession.BlockListed {
		// if consumer session is already blocklisted return an error.
		return sdkerrors.Wrapf(SessionIsAlreadyBlockListedError, "trying to report a session failure of a blocklisted consumer session")
	}

	consumerSession.QoSInfo.TotalRelays++
	consumerSession.ConsecutiveNumberOfFailures += 1 // increase number of failures for this session
	consumerSession.errosCount += 1
	// if this session failed more than MaximumNumberOfFailuresAllowedPerConsumerSession times or session went out of sync we block it.
	var consumerSessionBlockListed bool
	if consumerSession.ConsecutiveNumberOfFailures > MaximumNumberOfFailuresAllowedPerConsumerSession || IsSessionSyncLoss(errorReceived) {
		utils.LavaFormatDebug("Blocking consumer session", utils.LogAttr("ConsecutiveNumberOfFailures", consumerSession.ConsecutiveNumberOfFailures), utils.LogAttr("errosCount", consumerSession.errosCount), utils.Attribute{Key: "id", Value: consumerSession.SessionId})
		consumerSession.BlockListed = true // block this session from future usages
		consumerSessionBlockListed = true
	}
	cuToDecrease := consumerSession.LatestRelayCu
	// latency, isHangingApi, syncScore arent updated when there is a failure
	go csm.providerOptimizer.AppendRelayFailure(consumerSession.Parent.PublicLavaAddress)
	consumerSession.LatestRelayCu = 0 // making sure no one uses it in a wrong way

	parentConsumerSessionsWithProvider := consumerSession.Parent // must read this pointer before unlocking
	reportErrors := consumerSession.ConsecutiveNumberOfFailures
	// finished with consumerSession here can unlock.
	csm.updateMetricsManager(consumerSession)
	consumerSession.lock.Unlock() // we unlock before we change anything in the parent ConsumerSessionsWithProvider

	err := parentConsumerSessionsWithProvider.decreaseUsedComputeUnits(cuToDecrease) // change the cu in parent
	if err != nil {
		return err
	}

	// check if need to block & report
	var blockProvider, reportProvider bool
	if ReportAndBlockProviderError.Is(errorReceived) {
		blockProvider = true
		reportProvider = true
	} else if BlockProviderError.Is(errorReceived) {
		blockProvider = true
	}

	// if BlockListed is true here meaning we had a ConsecutiveNumberOfFailures > MaximumNumberOfFailuresAllowedPerConsumerSession or out of sync
	// we will check the total number of cu for this provider and decide if we need to report it.
	if consumerSessionBlockListed {
		if parentConsumerSessionsWithProvider.atomicReadUsedComputeUnits() == 0 { // if we had 0 successful relays and we reached block session we need to report this provider
			blockProvider = true
			reportProvider = true
		}
	}

	if blockProvider {
		publicProviderAddress, pairingEpoch := parentConsumerSessionsWithProvider.getPublicLavaAddressAndPairingEpoch()
		err = csm.blockProvider(publicProviderAddress, reportProvider, pairingEpoch, 0, reportErrors, nil)
		if err != nil {
			if EpochMismatchError.Is(err) {
				return nil // no effects this epoch has been changed
			}
			return err
		}
	}
	return nil
}

// On a successful DataReliability session we don't need to increase and update any field, we just need to unlock the session.
func (csm *ConsumerSessionManager) OnDataReliabilitySessionDone(consumerSession *SingleConsumerSession,
	latestServicedBlock int64,
	specComputeUnits uint64,
	currentLatency time.Duration,
	expectedLatency time.Duration,
	expectedBH int64,
	numOfProviders int,
	providersCount uint64,
) error {
	if err := csm.verifyLock(consumerSession); err != nil {
		return sdkerrors.Wrapf(err, "OnDataReliabilitySessionDone, consumerSession.lock must be locked before accessing this method")
	}

	defer consumerSession.lock.Unlock()               // we need to be locked here, if we didn't get it locked we try lock anyway
	consumerSession.ConsecutiveNumberOfFailures = 0   // reset failures.
	consumerSession.LatestBlock = latestServicedBlock // update latest serviced block
	if expectedBH-latestServicedBlock > 1000 {
		utils.LavaFormatWarning("identified block gap", nil,
			utils.Attribute{Key: "expectedBH", Value: expectedBH},
			utils.Attribute{Key: "latestServicedBlock", Value: latestServicedBlock},
			utils.Attribute{Key: "session_id", Value: consumerSession.SessionId},
			utils.Attribute{Key: "provider_address", Value: consumerSession.Parent.PublicLavaAddress},
		)
	}
	consumerSession.CalculateQoS(currentLatency, expectedLatency, expectedBH-latestServicedBlock, numOfProviders, int64(providersCount))
	return nil
}

// On a successful session this function will update all necessary fields in the consumerSession. and unlock it when it finishes
func (csm *ConsumerSessionManager) OnSessionDone(
	consumerSession *SingleConsumerSession,
	latestServicedBlock int64,
	specComputeUnits uint64,
	currentLatency time.Duration,
	expectedLatency time.Duration,
	expectedBH int64,
	numOfProviders int,
	providersCount uint64,
	isHangingApi bool,
) error {
	// release locks, update CU, relaynum etc..
	if err := csm.verifyLock(consumerSession); err != nil {
		return sdkerrors.Wrapf(err, "OnSessionDone, consumerSession.lock must be locked before accessing this method")
	}

	defer consumerSession.lock.Unlock()                    // we need to be locked here, if we didn't get it locked we try lock anyway
	consumerSession.CuSum += consumerSession.LatestRelayCu // add CuSum to current cu usage.
	consumerSession.LatestRelayCu = 0                      // reset cu just in case
	consumerSession.ConsecutiveNumberOfFailures = 0        // reset failures.
	consumerSession.LatestBlock = latestServicedBlock      // update latest serviced block
	// calculate QoS
	consumerSession.CalculateQoS(currentLatency, expectedLatency, expectedBH-latestServicedBlock, numOfProviders, int64(providersCount))
	go csm.providerOptimizer.AppendRelayData(consumerSession.Parent.PublicLavaAddress, currentLatency, isHangingApi, specComputeUnits, uint64(latestServicedBlock))
	csm.updateMetricsManager(consumerSession)
	return nil
}

// func ()

// consumerSession should still be locked when accessing this method as it fetches information from the session it self
func (csm *ConsumerSessionManager) updateMetricsManager(consumerSession *SingleConsumerSession) {
	if csm.consumerMetricsManager == nil {
		return
	}
	info := csm.RPCEndpoint()
	apiInterface := info.ApiInterface
	chainId := info.ChainID
	var lastQos *pairingtypes.QualityOfServiceReport
	var lastQosExcellence *pairingtypes.QualityOfServiceReport
	if consumerSession.QoSInfo.LastQoSReport != nil {
		qos := *consumerSession.QoSInfo.LastQoSReport
		lastQos = &qos
	}
	if consumerSession.QoSInfo.LastExcellenceQoSReport != nil {
		qosEx := *consumerSession.QoSInfo.LastExcellenceQoSReport
		lastQosExcellence = &qosEx
	}

	go csm.consumerMetricsManager.SetQOSMetrics(chainId, apiInterface, consumerSession.Parent.PublicLavaAddress, lastQos, lastQosExcellence, consumerSession.LatestBlock, consumerSession.RelayNum)
}

// consumerSession should still be locked when accessing this method as it fetches information from the session it self
func (csm *ConsumerSessionManager) resetMetricsManager() {
	if csm.consumerMetricsManager == nil {
		return
	}
	csm.consumerMetricsManager.ResetQOSMetrics()
}

// Get the reported providers currently stored in the session manager.
func (csm *ConsumerSessionManager) GetReportedProviders(epoch uint64) []*pairingtypes.ReportedProvider {
	if epoch != csm.atomicReadCurrentEpoch() {
		return nil // if epochs are not equal, we will return an empty list.
	}
	return csm.reportedProviders.GetReportedProviders()
}

// Data Reliability Section:

// Atomically read csm.pairingAddressesLength for data reliability.
func (csm *ConsumerSessionManager) GetAtomicPairingAddressesLength() uint64 {
	return atomic.LoadUint64(&csm.pairingAddressesLength)
}

func (csm *ConsumerSessionManager) getDataReliabilityProviderIndex(unAllowedAddress string, index uint64) (cswp *ConsumerSessionsWithProvider, providerAddress string, epoch uint64, err error) {
	csm.lock.RLock()
	defer csm.lock.RUnlock()
	currentEpoch := csm.atomicReadCurrentEpoch()
	pairingAddressesLength := csm.GetAtomicPairingAddressesLength()
	if index >= pairingAddressesLength {
		utils.LavaFormatInfo(DataReliabilityIndexOutOfRangeError.Error(), utils.Attribute{Key: "index", Value: index}, utils.Attribute{Key: "pairingAddressesLength", Value: pairingAddressesLength})
		return nil, "", currentEpoch, DataReliabilityIndexOutOfRangeError
	}
	providerAddress = csm.pairingAddresses[index]
	if providerAddress == unAllowedAddress {
		return nil, "", currentEpoch, DataReliabilityIndexRequestedIsOriginalProviderError
	}
	// if address is valid return the ConsumerSessionsWithProvider
	return csm.pairing[providerAddress], providerAddress, currentEpoch, nil
}

func (csm *ConsumerSessionManager) fetchEndpointFromConsumerSessionsWithProviderWithRetry(ctx context.Context, consumerSessionsWithProvider *ConsumerSessionsWithProvider, sessionEpoch uint64) (endpoint *Endpoint, err error) {
	var connected bool
	var providerAddress string
	for idx := 0; idx < MaxConsecutiveConnectionAttempts; idx++ { // try to connect to the endpoint 3 times
		connected, endpoint, providerAddress, err = consumerSessionsWithProvider.fetchEndpointConnectionFromConsumerSessionWithProvider(ctx)
		if err != nil {
			// verify err is AllProviderEndpointsDisabled and report.
			if AllProviderEndpointsDisabledError.Is(err) {
				err = csm.blockProvider(providerAddress, true, sessionEpoch, MaxConsecutiveConnectionAttempts, 0, csm.GenerateReconnectCallback(consumerSessionsWithProvider)) // reporting and blocking provider this epoch
				if err != nil {
					if !EpochMismatchError.Is(err) {
						// only acceptable error is EpochMismatchError so if different, throw fatal
						utils.LavaFormatFatal("Unsupported Error", err)
					}
				}
				break // all endpoints are disabled, no reason to continue with this provider.
			} else {
				utils.LavaFormatFatal("Unsupported Error", err)
			}
		}
		if connected {
			// if we are connected we can stop trying and return the endpoint
			break
		} else {
			continue
		}
	}
	if !connected { // if we are not connected at the end
		// failed to get an endpoint connection from that provider. return an error.
		return nil, utils.LavaFormatError("Not Connected", FailedToConnectToEndPointForDataReliabilityError, utils.Attribute{Key: "provider", Value: providerAddress})
	}
	return endpoint, nil
}

// Get a Data Reliability Session
func (csm *ConsumerSessionManager) GetDataReliabilitySession(ctx context.Context, originalProviderAddress string, index int64, sessionEpoch uint64) (singleConsumerSession *SingleConsumerSession, providerAddress string, epoch uint64, err error) {
	consumerSessionWithProvider, providerAddress, currentEpoch, err := csm.getDataReliabilityProviderIndex(originalProviderAddress, uint64(index))
	if err != nil {
		return nil, "", 0, err
	}
	if sessionEpoch != currentEpoch { // validate we are in the same epoch.
		return nil, "", currentEpoch, DataReliabilityEpochMismatchError
	}

	// after choosing a provider, try to see if it already has an existing data reliability session.
	consumerSession, pairingEpoch, err := consumerSessionWithProvider.verifyDataReliabilitySessionWasNotAlreadyCreated()
	if NoDataReliabilitySessionWasCreatedError.Is(err) { // need to create a new data reliability session
		// We can get an endpoint now and create a data reliability session.
		endpoint, err := csm.fetchEndpointFromConsumerSessionsWithProviderWithRetry(ctx, consumerSessionWithProvider, currentEpoch)
		if err != nil {
			return nil, "", currentEpoch, err
		}

		// get data reliability session from endpoint
		consumerSession, pairingEpoch, err = consumerSessionWithProvider.getDataReliabilitySingleConsumerSession(endpoint)
		if err != nil {
			return nil, "", currentEpoch, err
		}
	} else if err != nil {
		return nil, "", currentEpoch, err
	}

	if currentEpoch != pairingEpoch { // validate they are the same, if not print an error and set currentEpoch to pairingEpoch.
		utils.LavaFormatError("currentEpoch and pairingEpoch mismatch", nil, utils.Attribute{Key: "sessionEpoch", Value: currentEpoch}, utils.Attribute{Key: "pairingEpoch", Value: pairingEpoch})
		currentEpoch = pairingEpoch
	}

	// DR consumer session is locked, we can increment data reliability relay number.
	consumerSession.RelayNum += 1

	return consumerSession, providerAddress, currentEpoch, nil
}

// On a successful Subscribe relay
func (csm *ConsumerSessionManager) OnSessionDoneIncreaseCUOnly(consumerSession *SingleConsumerSession) error {
	if err := csm.verifyLock(consumerSession); err != nil {
		return sdkerrors.Wrapf(err, "OnSessionDoneIncreaseRelayAndCu consumerSession.lock must be locked before accessing this method")
	}

	defer consumerSession.lock.Unlock()                    // we need to be locked here, if we didn't get it locked we try lock anyway
	consumerSession.CuSum += consumerSession.LatestRelayCu // add CuSum to current cu usage.
	consumerSession.LatestRelayCu = 0                      // reset cu just in case
	consumerSession.ConsecutiveNumberOfFailures = 0        // reset failures.
	return nil
}

// On a failed DataReliability session we don't decrease the cu unlike a normal session, we just unlock and verify if we need to block this session or provider.
func (csm *ConsumerSessionManager) OnDataReliabilitySessionFailure(consumerSession *SingleConsumerSession, errorReceived error) error {
	// consumerSession must be locked when getting here.
	if err := csm.verifyLock(consumerSession); err != nil {
		return sdkerrors.Wrapf(err, "OnDataReliabilitySessionFailure consumerSession.lock must be locked before accessing this method")
	}
	// consumer Session should be locked here. so we can just apply the session failure here.
	if consumerSession.BlockListed {
		// if consumer session is already blocklisted return an error.
		return sdkerrors.Wrapf(SessionIsAlreadyBlockListedError, "trying to report a session failure of a blocklisted client session")
	}
	consumerSession.QoSInfo.TotalRelays++
	consumerSession.ConsecutiveNumberOfFailures += 1 // increase number of failures for this session
	consumerSession.RelayNum -= 1                    // upon data reliability failure, decrease the relay number so we can try again.

	// if this session failed more than MaximumNumberOfFailuresAllowedPerConsumerSession times we block list it.
	if consumerSession.ConsecutiveNumberOfFailures > MaximumNumberOfFailuresAllowedPerConsumerSession {
		consumerSession.BlockListed = true // block this session from future usages
	} else if SessionOutOfSyncError.Is(errorReceived) { // this is an error that we must block the session due to.
		consumerSession.BlockListed = true
	}

	var blockProvider, reportProvider bool
	if ReportAndBlockProviderError.Is(errorReceived) {
		blockProvider = true
		reportProvider = true
	} else if BlockProviderError.Is(errorReceived) {
		blockProvider = true
	}

	parentConsumerSessionsWithProvider := consumerSession.Parent
	consumerSession.lock.Unlock()

	if blockProvider {
		publicProviderAddress, pairingEpoch := parentConsumerSessionsWithProvider.getPublicLavaAddressAndPairingEpoch()
		err := csm.blockProvider(publicProviderAddress, reportProvider, pairingEpoch, 0, 0, nil)
		if err != nil {
			if EpochMismatchError.Is(err) {
				return nil // no effects this epoch has been changed
			}
			return err
		}
	}

	return nil
}

func (csm *ConsumerSessionManager) GenerateReconnectCallback(consumerSessionsWithProvider *ConsumerSessionsWithProvider) func() error {
	return func() error {
		_, _, err := csm.probeProvider(context.Background(), consumerSessionsWithProvider, csm.atomicReadCurrentEpoch())
		return err
	}
}

func NewConsumerSessionManager(rpcEndpoint *RPCEndpoint, providerOptimizer ProviderOptimizer, consumerMetricsManager *metrics.ConsumerMetricsManager) *ConsumerSessionManager {
	csm := &ConsumerSessionManager{
		reportedProviders:      *NewReportedProviders(),
		consumerMetricsManager: consumerMetricsManager,
	}
	csm.rpcEndpoint = rpcEndpoint
	csm.providerOptimizer = providerOptimizer
	return csm
}<|MERGE_RESOLUTION|>--- conflicted
+++ resolved
@@ -314,11 +314,7 @@
 
 // GetSessions will return a ConsumerSession, given cu needed for that session.
 // The user can also request specific providers to not be included in the search for a session.
-<<<<<<< HEAD
-func (csm *ConsumerSessionManager) GetSessions(ctx context.Context, cuNeededForSession uint64, initUnwantedProviders map[string]struct{}, requestedBlock int64, addon string, extensions []*spectypes.Extension, virtualEpoch uint64) (
-=======
-func (csm *ConsumerSessionManager) GetSessions(ctx context.Context, cuNeededForSession uint64, initUnwantedProviders map[string]struct{}, requestedBlock int64, addon string, extensions []*spectypes.Extension, stateful uint32) (
->>>>>>> de0dd49d
+func (csm *ConsumerSessionManager) GetSessions(ctx context.Context, cuNeededForSession uint64, initUnwantedProviders map[string]struct{}, requestedBlock int64, addon string, extensions []*spectypes.Extension, stateful uint32, virtualEpoch uint64) (
 	consumerSessionMap ConsumerSessionsMap, errRet error,
 ) {
 	extensionNames := common.GetExtensionNames(extensions)
@@ -337,11 +333,7 @@
 	}
 
 	// Get a valid consumerSessionsWithProvider
-<<<<<<< HEAD
-	sessionWithProviderMap, err := csm.getValidConsumerSessionsWithProvider(tempIgnoredProviders, cuNeededForSession, requestedBlock, addon, extensionNames, virtualEpoch)
-=======
-	sessionWithProviderMap, err := csm.getValidConsumerSessionsWithProvider(tempIgnoredProviders, cuNeededForSession, requestedBlock, addon, extensionNames, stateful)
->>>>>>> de0dd49d
+	sessionWithProviderMap, err := csm.getValidConsumerSessionsWithProvider(tempIgnoredProviders, cuNeededForSession, requestedBlock, addon, extensionNames, stateful, virtualEpoch)
 	if err != nil {
 		return nil, err
 	}
@@ -456,11 +448,7 @@
 		}
 
 		// If we do not have enough fetch more
-<<<<<<< HEAD
-		sessionWithProviderMap, err = csm.getValidConsumerSessionsWithProvider(tempIgnoredProviders, cuNeededForSession, requestedBlock, addon, extensionNames, virtualEpoch)
-=======
-		sessionWithProviderMap, err = csm.getValidConsumerSessionsWithProvider(tempIgnoredProviders, cuNeededForSession, requestedBlock, addon, extensionNames, stateful)
->>>>>>> de0dd49d
+		sessionWithProviderMap, err = csm.getValidConsumerSessionsWithProvider(tempIgnoredProviders, cuNeededForSession, requestedBlock, addon, extensionNames, stateful, virtualEpoch)
 
 		// If error exists but we have sessions, return them
 		if err != nil && len(sessions) != 0 {
@@ -513,11 +501,7 @@
 	return providers, nil
 }
 
-<<<<<<< HEAD
-func (csm *ConsumerSessionManager) getValidConsumerSessionsWithProvider(ignoredProviders *ignoredProviders, cuNeededForSession uint64, requestedBlock int64, addon string, extensions []string, virtualEpoh uint64) (sessionWithProviderMap SessionWithProviderMap, err error) {
-=======
-func (csm *ConsumerSessionManager) getValidConsumerSessionsWithProvider(ignoredProviders *ignoredProviders, cuNeededForSession uint64, requestedBlock int64, addon string, extensions []string, stateful uint32) (sessionWithProviderMap SessionWithProviderMap, err error) {
->>>>>>> de0dd49d
+func (csm *ConsumerSessionManager) getValidConsumerSessionsWithProvider(ignoredProviders *ignoredProviders, cuNeededForSession uint64, requestedBlock int64, addon string, extensions []string, stateful uint32, virtualEpoch uint64) (sessionWithProviderMap SessionWithProviderMap, err error) {
 	csm.lock.RLock()
 	defer csm.lock.RUnlock()
 	if debug {
@@ -559,7 +543,7 @@
 					utils.Attribute{Key: "wantedProviderNumber", Value: wantedProviderNumber},
 				)
 			}
-			if err := consumerSessionsWithProvider.validateComputeUnits(cuNeededForSession, virtualEpoh); err != nil {
+			if err := consumerSessionsWithProvider.validateComputeUnits(cuNeededForSession, virtualEpoch); err != nil {
 				// Add to ignored
 				ignoredProviders.providers[providerAddress] = struct{}{}
 				continue
