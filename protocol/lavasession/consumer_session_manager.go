package lavasession

import (
	"context"
	"strings"
	"sync"
	"sync/atomic"
	"time"

	sdkerrors "cosmossdk.io/errors"
	"github.com/lavanet/lava/protocol/common"
	metrics "github.com/lavanet/lava/protocol/metrics"
	"github.com/lavanet/lava/protocol/provideroptimizer"
	"github.com/lavanet/lava/utils"
	"github.com/lavanet/lava/utils/rand"
	pairingtypes "github.com/lavanet/lava/x/pairing/types"
	spectypes "github.com/lavanet/lava/x/spec/types"
	"google.golang.org/grpc"
	"google.golang.org/grpc/metadata"
)

const (
	debug = false
)

var DebugProbes = false

// created with NewConsumerSessionManager
type ConsumerSessionManager struct {
	rpcEndpoint    *RPCEndpoint // used to filter out endpoints
	lock           sync.RWMutex
	pairing        map[string]*ConsumerSessionsWithProvider // key == provider address
	currentEpoch   uint64
	numberOfResets uint64
	// pairingAddresses for Data reliability
	pairingAddresses       map[uint64]string // contains all addresses from the initial pairing. and the keys are the indexes
	pairingAddressesLength uint64

	validAddresses    []string // contains all addresses that are currently valid
	addonAddresses    map[RouterKey][]string
	reportedProviders ReportedProviders
	// pairingPurge - contains all pairings that are unwanted this epoch, keeps them in memory in order to avoid release.
	// (if a consumer session still uses one of them or we want to report it.)
	pairingPurge           map[string]*ConsumerSessionsWithProvider
	providerOptimizer      ProviderOptimizer
	consumerMetricsManager *metrics.ConsumerMetricsManager
}

// this is being read in multiple locations and but never changes so no need to lock.
func (csm *ConsumerSessionManager) RPCEndpoint() RPCEndpoint {
	return *csm.rpcEndpoint
}

func (csm *ConsumerSessionManager) UpdateAllProviders(epoch uint64, pairingList map[uint64]*ConsumerSessionsWithProvider) error {
	pairingListLength := len(pairingList)
	// TODO: we can block updating until some of the probing is done, this can prevent failed attempts on epoch change when we have no information on the providers,
	// and all of them are new (less effective on big pairing lists or a process that runs for a few epochs)
	defer func() {
		// run this after done updating pairing
		time.Sleep(time.Duration(rand.Intn(500)) * time.Millisecond) // sleep up to 500ms in order to scatter different chains probe triggers
		ctx := context.Background()
		go csm.probeProviders(ctx, pairingList, epoch) // probe providers to eliminate offline ones from affecting relays, pairingList is thread safe it's members are not (accessed through csm.pairing)
	}()
	csm.lock.Lock()         // start by locking the class lock.
	defer csm.lock.Unlock() // we defer here so in case we return an error it will unlock automatically.

	if epoch <= csm.atomicReadCurrentEpoch() { // sentry shouldn't update an old epoch or current epoch
		return utils.LavaFormatError("trying to update provider list for older epoch", nil, utils.Attribute{Key: "epoch", Value: epoch}, utils.Attribute{Key: "currentEpoch", Value: csm.atomicReadCurrentEpoch()})
	}
	// Update Epoch.
	csm.atomicWriteCurrentEpoch(epoch)

	// Reset States
	// csm.validAddresses length is reset in setValidAddressesToDefaultValue
	csm.pairingAddresses = make(map[uint64]string, 0)

	csm.reportedProviders.Reset()
	csm.pairingAddressesLength = uint64(pairingListLength)
	csm.numberOfResets = 0
	csm.RemoveAddonAddresses("", nil)
	// Reset the pairingPurge.
	// This happens only after an entire epoch. so its impossible to have session connected to the old purged list
	csm.closePurgedUnusedPairingsConnections() // this must be before updating csm.pairingPurge as we want to close the connections of older sessions (prev 2 epochs)
	csm.pairingPurge = csm.pairing
	csm.pairing = make(map[string]*ConsumerSessionsWithProvider, pairingListLength)
	for idx, provider := range pairingList {
		csm.pairingAddresses[idx] = provider.PublicLavaAddress
		csm.pairing[provider.PublicLavaAddress] = provider
	}
	csm.setValidAddressesToDefaultValue("", nil) // the starting point is that valid addresses are equal to pairing addresses.
	csm.resetMetricsManager()
	utils.LavaFormatDebug("updated providers", utils.Attribute{Key: "epoch", Value: epoch}, utils.Attribute{Key: "spec", Value: csm.rpcEndpoint.Key()})
	return nil
}

func (csm *ConsumerSessionManager) Initialized() bool {
	csm.lock.RLock()         // start by locking the class lock.
	defer csm.lock.RUnlock() // we defer here so in case we return an error it will unlock automatically.
	return len(csm.pairingAddresses) != 0
}

func (csm *ConsumerSessionManager) RemoveAddonAddresses(addon string, extensions []string) {
	if addon == "" && len(extensions) == 0 {
		// purge all
		csm.addonAddresses = make(map[RouterKey][]string)
	} else {
		routerKey := NewRouterKey(append(extensions, addon))
		if csm.addonAddresses == nil {
			csm.addonAddresses = make(map[RouterKey][]string)
		}
		csm.addonAddresses[routerKey] = []string{}
	}
}

// csm is Rlocked
func (csm *ConsumerSessionManager) CalculateAddonValidAddresses(addon string, extensions []string) (supportingProviderAddresses []string) {
	for _, providerAdress := range csm.validAddresses {
		providerEntry := csm.pairing[providerAdress]
		if providerEntry.IsSupportingAddon(addon) && providerEntry.IsSupportingExtensions(extensions) {
			supportingProviderAddresses = append(supportingProviderAddresses, providerAdress)
		}
	}
	return supportingProviderAddresses
}

// assuming csm is Rlocked
func (csm *ConsumerSessionManager) getValidAddresses(addon string, extensions []string) (addresses []string) {
	routerKey := NewRouterKey(append(extensions, addon))
	if csm.addonAddresses == nil || csm.addonAddresses[routerKey] == nil {
		return csm.CalculateAddonValidAddresses(addon, extensions)
	}
	return csm.addonAddresses[routerKey]
}

// After 2 epochs we need to close all open connections.
// otherwise golang garbage collector is not closing network connections and they
// will remain open forever.
func (csm *ConsumerSessionManager) closePurgedUnusedPairingsConnections() {
	for _, purgedPairing := range csm.pairingPurge {
		for _, endpoint := range purgedPairing.Endpoints {
			if endpoint.connection != nil {
				endpoint.connection.Close()
			}
		}
	}
}

func (csm *ConsumerSessionManager) probeProviders(ctx context.Context, pairingList map[uint64]*ConsumerSessionsWithProvider, epoch uint64) error {
	guid := utils.GenerateUniqueIdentifier()
	ctx = utils.AppendUniqueIdentifier(ctx, guid)
	if DebugProbes {
		utils.LavaFormatInfo("providers probe initiated", utils.Attribute{Key: "endpoint", Value: csm.rpcEndpoint}, utils.Attribute{Key: "GUID", Value: ctx}, utils.Attribute{Key: "epoch", Value: epoch})
	}
	// Create a wait group to synchronize the goroutines
	wg := sync.WaitGroup{}
	wg.Add(len(pairingList)) // increment by this and not by 1 for each go routine because we don;t want a race finishing the go routine before the next invocation
	for _, consumerSessionWithProvider := range pairingList {
		// Start a new goroutine for each provider
		go func(consumerSessionsWithProvider *ConsumerSessionsWithProvider) {
			// Call the probeProvider function and defer the WaitGroup Done call
			defer wg.Done()
			latency, providerAddress, err := csm.probeProvider(ctx, consumerSessionsWithProvider, epoch)
			success := err == nil // if failure then regard it in availability
			csm.providerOptimizer.AppendProbeRelayData(providerAddress, latency, success)
		}(consumerSessionWithProvider)
	}
	done := make(chan struct{})
	go func() {
		defer close(done)
		wg.Wait()
	}()

	select {
	case <-done:
		// all probes finished in time
		if DebugProbes {
			utils.LavaFormatDebug("providers probe done", utils.Attribute{Key: "endpoint", Value: csm.rpcEndpoint}, utils.Attribute{Key: "GUID", Value: ctx}, utils.Attribute{Key: "epoch", Value: epoch})
		}
		return nil
	case <-ctx.Done():
		utils.LavaFormatWarning("providers probe ran out of time", nil, utils.Attribute{Key: "endpoint", Value: csm.rpcEndpoint}, utils.Attribute{Key: "GUID", Value: ctx}, utils.Attribute{Key: "epoch", Value: epoch})
		// ran out of time
		return ctx.Err()
	}
}

// this code needs to be thread safe
func (csm *ConsumerSessionManager) probeProvider(ctx context.Context, consumerSessionsWithProvider *ConsumerSessionsWithProvider, epoch uint64) (latency time.Duration, providerAddress string, err error) {
	// TODO: fetch all endpoints not just one
	connected, endpoint, providerAddress, err := consumerSessionsWithProvider.fetchEndpointConnectionFromConsumerSessionWithProvider(ctx)
	if err != nil || !connected {
		if AllProviderEndpointsDisabledError.Is(err) {
			csm.blockProvider(providerAddress, true, epoch, MaxConsecutiveConnectionAttempts, 0, csm.GenerateReconnectCallback(consumerSessionsWithProvider)) // reporting and blocking provider this epoch
		}
		return 0, providerAddress, err
	}

	relaySentTime := time.Now()
	connectCtx, cancel := context.WithTimeout(ctx, common.AverageWorldLatency)
	defer cancel()
	guid, found := utils.GetUniqueIdentifier(connectCtx)
	if !found {
		return 0, providerAddress, utils.LavaFormatError("probeProvider failed fetching unique identifier from context when it's set", nil)
	}
	if endpoint.Client == nil {
		consumerSessionsWithProvider.Lock.Lock()
		defer consumerSessionsWithProvider.Lock.Unlock()
		return 0, providerAddress, utils.LavaFormatError("returned nil client in endpoint", nil, utils.Attribute{Key: "consumerSessionWithProvider", Value: consumerSessionsWithProvider})
	}
	client := *endpoint.Client
	probeReq := &pairingtypes.ProbeRequest{
		Guid:         guid,
		SpecId:       csm.rpcEndpoint.ChainID,
		ApiInterface: csm.rpcEndpoint.ApiInterface,
	}
	var trailer metadata.MD
	probeResp, err := client.Probe(connectCtx, probeReq, grpc.Trailer(&trailer))
	versions := trailer.Get(common.VersionMetadataKey)
	relayLatency := time.Since(relaySentTime)
	if err != nil {
		return 0, providerAddress, utils.LavaFormatError("probe call error", err, utils.Attribute{Key: "provider", Value: providerAddress})
	}
	providerGuid := probeResp.GetGuid()
	if providerGuid != guid {
		return 0, providerAddress, utils.LavaFormatWarning("mismatch probe response", nil, utils.Attribute{Key: "provider", Value: providerAddress}, utils.Attribute{Key: "provider Guid", Value: providerGuid}, utils.Attribute{Key: "sent guid", Value: guid})
	}
	if probeResp.LatestBlock == 0 {
		return 0, providerAddress, utils.LavaFormatWarning("provider returned 0 latest block", nil, utils.Attribute{Key: "provider", Value: providerAddress}, utils.Attribute{Key: "sent guid", Value: guid})
	}
	// public lava address is a value that is not changing, so it's thread safe
	if DebugProbes {
		utils.LavaFormatDebug("Probed provider successfully", utils.Attribute{Key: "latency", Value: relayLatency}, utils.Attribute{Key: "provider", Value: consumerSessionsWithProvider.PublicLavaAddress}, utils.LogAttr("version", strings.Join(versions, ",")))
	}
	return relayLatency, providerAddress, nil
}

// csm needs to be locked here
func (csm *ConsumerSessionManager) setValidAddressesToDefaultValue(addon string, extensions []string) {
	if addon == "" && len(extensions) == 0 {
		csm.validAddresses = make([]string, len(csm.pairingAddresses))
		index := 0
		for _, provider := range csm.pairingAddresses {
			csm.validAddresses[index] = provider
			index++
		}
	} else {
		// check if one of the pairing addresses supports the addon
	addingToValidAddresses:
		for _, provider := range csm.pairingAddresses {
			if csm.pairing[provider].IsSupportingAddon(addon) && csm.pairing[provider].IsSupportingExtensions(extensions) {
				for _, validAddress := range csm.validAddresses {
					if validAddress == provider {
						// it exists, no need to add it again
						continue addingToValidAddresses
					}
				}
				// get here only it found a supporting provider that is not valid
				csm.validAddresses = append(csm.validAddresses, provider)
			}
		}
		csm.RemoveAddonAddresses(addon, extensions) // refresh the list
		csm.addonAddresses[NewRouterKey(append(extensions, addon))] = csm.CalculateAddonValidAddresses(addon, extensions)
	}
}

// reads cs.currentEpoch atomically
func (csm *ConsumerSessionManager) atomicWriteCurrentEpoch(epoch uint64) {
	atomic.StoreUint64(&csm.currentEpoch, epoch)
}

// reads cs.currentEpoch atomically
func (csm *ConsumerSessionManager) atomicReadCurrentEpoch() (epoch uint64) {
	return atomic.LoadUint64(&csm.currentEpoch)
}

func (csm *ConsumerSessionManager) atomicReadNumberOfResets() (resets uint64) {
	return atomic.LoadUint64(&csm.numberOfResets)
}

// reset the valid addresses list and increase numberOfResets
func (csm *ConsumerSessionManager) resetValidAddresses(addon string, extensions []string) uint64 {
	csm.lock.Lock() // lock write
	defer csm.lock.Unlock()
	if len(csm.getValidAddresses(addon, extensions)) == 0 { // re verify it didn't change while waiting for lock.
		utils.LavaFormatWarning("Provider pairing list is empty, resetting state.", nil, utils.Attribute{Key: "addon", Value: addon}, utils.Attribute{Key: "extensions", Value: extensions})
		csm.setValidAddressesToDefaultValue(addon, extensions)
		csm.numberOfResets += 1
	}
	// if len(csm.validAddresses) != 0 meaning we had a reset (or an epoch change), so we need to return the numberOfResets which is currently in csm
	return csm.numberOfResets
}

func (csm *ConsumerSessionManager) cacheAddonAddresses(addon string, extensions []string) []string {
	csm.lock.Lock() // lock to set validAddresses[addon] if it's not cached
	defer csm.lock.Unlock()
	routerKey := NewRouterKey(append(extensions, addon))
	if csm.addonAddresses == nil || csm.addonAddresses[routerKey] == nil {
		csm.RemoveAddonAddresses(addon, extensions)
		csm.addonAddresses[routerKey] = csm.CalculateAddonValidAddresses(addon, extensions)
	}
	return csm.addonAddresses[routerKey]
}

// validating we still have providers, otherwise reset valid addresses list
// also caches validAddresses for an addon to save on compute
func (csm *ConsumerSessionManager) validatePairingListNotEmpty(addon string, extensions []string) uint64 {
	numberOfResets := csm.atomicReadNumberOfResets()
	validAddresses := csm.cacheAddonAddresses(addon, extensions)
	if len(validAddresses) == 0 {
		numberOfResets = csm.resetValidAddresses(addon, extensions)
	}
	return numberOfResets
}

// GetSessions will return a ConsumerSession, given cu needed for that session.
// The user can also request specific providers to not be included in the search for a session.
func (csm *ConsumerSessionManager) GetSessions(ctx context.Context, cuNeededForSession uint64, usedProviders UsedProvidersInf, requestedBlock int64, addon string, extensions []*spectypes.Extension, stateful uint32, virtualEpoch uint64) (
	consumerSessionMap ConsumerSessionsMap, errRet error,
) {
	// set usedProviders if they were chosen for this relay
	timeoutCtx, cancel := context.WithTimeout(ctx, time.Second)
	defer cancel()
	canSelect := usedProviders.TryLockSelection(timeoutCtx)
	if !canSelect {
		return nil, utils.LavaFormatError("failed getting sessions from used Providers", nil, utils.LogAttr("usedProviders", usedProviders), utils.LogAttr("endpoint", csm.rpcEndpoint))
	}
	defer func() { usedProviders.AddUsed(consumerSessionMap, errRet) }()
	initUnwantedProviders := usedProviders.GetUnwantedProvidersToSend()

	extensionNames := common.GetExtensionNames(extensions)
	// if pairing list is empty we reset the state.
	numberOfResets := csm.validatePairingListNotEmpty(addon, extensionNames)

	// providers that we don't try to connect this iteration.
	tempIgnoredProviders := &ignoredProviders{
		providers:    initUnwantedProviders,
		currentEpoch: csm.atomicReadCurrentEpoch(),
	}

	// Get a valid consumerSessionsWithProvider
	sessionWithProviderMap, err := csm.getValidConsumerSessionsWithProvider(tempIgnoredProviders, cuNeededForSession, requestedBlock, addon, extensionNames, stateful, virtualEpoch)
	if err != nil {
		return nil, err
	}

	// Save how many sessions we are aiming to have
	wantedSession := len(sessionWithProviderMap)
	// Save sessions to return
	sessions := make(ConsumerSessionsMap, wantedSession)
	for {
		for providerAddress, sessionWithProvider := range sessionWithProviderMap {
			// Extract values from session with provider
			consumerSessionsWithProvider := sessionWithProvider.SessionsWithProvider
			sessionEpoch := sessionWithProvider.CurrentEpoch

			// Get a valid Endpoint from the provider chosen
			connected, endpoint, _, err := consumerSessionsWithProvider.fetchEndpointConnectionFromConsumerSessionWithProvider(ctx)
			if err != nil {
				// verify err is AllProviderEndpointsDisabled and report.
				if AllProviderEndpointsDisabledError.Is(err) {
					err = csm.blockProvider(providerAddress, true, sessionEpoch, MaxConsecutiveConnectionAttempts, 0, csm.GenerateReconnectCallback(consumerSessionsWithProvider)) // reporting and blocking provider this epoch
					if err != nil {
						if !EpochMismatchError.Is(err) {
							// only acceptable error is EpochMismatchError so if different, throw fatal
							utils.LavaFormatFatal("Unsupported Error", err)
						}
					}
					continue
				} else {
					utils.LavaFormatFatal("Unsupported Error", err)
				}
			} else if !connected {
				// If failed to connect we ignore this provider for this get session request only
				// and try again getting a random provider to pick from
				tempIgnoredProviders.providers[providerAddress] = struct{}{}
				continue
			}

			// we get the reported providers here after we try to connect, so if any provider didn't respond he will already be added to the list.
			reportedProviders := csm.GetReportedProviders(sessionEpoch)

			// Get session from endpoint or create new or continue. if more than 10 connections are open.
			consumerSession, pairingEpoch, err := consumerSessionsWithProvider.GetConsumerSessionInstanceFromEndpoint(endpoint, numberOfResets)
			if err != nil {
				utils.LavaFormatDebug("Error on consumerSessionWithProvider.getConsumerSessionInstanceFromEndpoint", utils.Attribute{Key: "Error", Value: err.Error()})
				if MaximumNumberOfSessionsExceededError.Is(err) {
					// we can get a different provider, adding this provider to the list of providers to skip on.
					tempIgnoredProviders.providers[providerAddress] = struct{}{}
				} else if MaximumNumberOfBlockListedSessionsError.Is(err) {
					// provider has too many block listed sessions. we block it until the next epoch.
					err = csm.blockProvider(providerAddress, false, sessionEpoch, 0, 0, nil)
					if err != nil {
						utils.LavaFormatError("Failed to block provider: ", err)
					}
				} else {
					utils.LavaFormatFatal("Unsupported Error", err)
				}

				continue
			}

			if pairingEpoch != sessionEpoch {
				// pairingEpoch and SessionEpoch must be the same, we validate them here if they are different we raise an error and continue with pairingEpoch
				utils.LavaFormatError("sessionEpoch and pairingEpoch mismatch", nil, utils.Attribute{Key: "sessionEpoch", Value: sessionEpoch}, utils.Attribute{Key: "pairingEpoch", Value: pairingEpoch})
				sessionEpoch = pairingEpoch
			}

			// If we successfully got a consumerSession we can apply the current CU to the consumerSessionWithProvider.UsedComputeUnits
			err = consumerSessionsWithProvider.addUsedComputeUnits(cuNeededForSession, virtualEpoch)
			if err != nil {
				utils.LavaFormatDebug("consumerSessionWithProvider.addUsedComputeUnit", utils.Attribute{Key: "Error", Value: err.Error()})
				if MaxComputeUnitsExceededError.Is(err) {
					tempIgnoredProviders.providers[providerAddress] = struct{}{}
					// We must unlock the consumer session before continuing.
					consumerSession.Free(nil)
					continue
				} else {
					utils.LavaFormatFatal("Unsupported Error", err)
				}
			} else {
				// consumer session is locked and valid, we need to set the relayNumber and the relay cu. before returning.

				// Successfully created/got a consumerSession.
				if debug {
					utils.LavaFormatDebug("Consumer get session",
						utils.Attribute{Key: "provider", Value: providerAddress},
						utils.Attribute{Key: "sessionEpoch", Value: sessionEpoch},
						utils.Attribute{Key: "consumerSession.CUSum", Value: consumerSession.CuSum},
						utils.Attribute{Key: "consumerSession.RelayNum", Value: consumerSession.RelayNum},
						utils.Attribute{Key: "consumerSession.SessionId", Value: consumerSession.SessionId},
					)
				}

				// If no error, add provider session map
				sessionInfo := &SessionInfo{
					StakeSize:         consumerSessionsWithProvider.getProviderStakeSize(),
					Session:           consumerSession,
					Epoch:             sessionEpoch,
					ReportedProviders: reportedProviders,
				}

				// adding qos summery for error parsing.
				// consumer session is locked here so its ok to read the qos report.
				sessionInfo.QoSSummeryResult = consumerSession.getQosComputedResultOrZero()
				sessions[providerAddress] = sessionInfo

				consumerSession.SetUsageForSession(cuNeededForSession, csm.providerOptimizer.GetExcellenceQoSReportForProvider(providerAddress), usedProviders)
				// We successfully added provider, we should ignore it if we need to fetch new
				tempIgnoredProviders.providers[providerAddress] = struct{}{}

				if len(sessions) == wantedSession {
					return sessions, nil
				}
				continue
			}
		}

		// If we do not have enough fetch more
		sessionWithProviderMap, err = csm.getValidConsumerSessionsWithProvider(tempIgnoredProviders, cuNeededForSession, requestedBlock, addon, extensionNames, stateful, virtualEpoch)

		// If error exists but we have sessions, return them
		if err != nil && len(sessions) != 0 {
			return sessions, nil
		}

		// If error happens, and we do not have any sessions return error
		if err != nil {
			return nil, err
		}
	}
}

// Get a valid provider address.
func (csm *ConsumerSessionManager) getValidProviderAddresses(ignoredProvidersList map[string]struct{}, cu uint64, requestedBlock int64, addon string, extensions []string, stateful uint32) (addresses []string, err error) {
	// cs.Lock must be Rlocked here.
	ignoredProvidersListLength := len(ignoredProvidersList)
	validAddresses := csm.getValidAddresses(addon, extensions)
	validAddressesLength := len(validAddresses)
	totalValidLength := validAddressesLength - ignoredProvidersListLength
	if totalValidLength <= 0 {
		// check all ignored are actually valid addresses
		ignoredProvidersListLength = 0
		for _, address := range validAddresses {
			if _, ok := ignoredProvidersList[address]; ok {
				ignoredProvidersListLength++
			}
		}
		if validAddressesLength-ignoredProvidersListLength <= 0 {
			utils.LavaFormatDebug("Pairing list empty", utils.Attribute{Key: "Provider list", Value: validAddresses}, utils.Attribute{Key: "IgnoredProviderList", Value: ignoredProvidersList}, utils.Attribute{Key: "addon", Value: addon}, utils.Attribute{Key: "extensions", Value: extensions})
			err = PairingListEmptyError
			return addresses, err
		}
	}
	var providers []string
	if stateful == common.CONSISTENCY_SELECT_ALL_PROVIDERS && csm.providerOptimizer.Strategy() != provideroptimizer.STRATEGY_COST {
		providers = GetAllProviders(validAddresses, ignoredProvidersList)
	} else {
		providers = csm.providerOptimizer.ChooseProvider(validAddresses, ignoredProvidersList, cu, requestedBlock, OptimizerPerturbation)
	}
	if debug {
		utils.LavaFormatDebug("choosing providers",
			utils.Attribute{Key: "validAddresses", Value: validAddresses},
			utils.Attribute{Key: "ignoredProvidersList", Value: ignoredProvidersList},
			utils.Attribute{Key: "chosenProviders", Value: providers},
			utils.Attribute{Key: "addon", Value: addon},
			utils.Attribute{Key: "extensions", Value: extensions},
			utils.Attribute{Key: "stateful", Value: stateful},
		)
	}

	// make sure we have at least 1 valid provider
	if len(providers) == 0 || providers[0] == "" {
		utils.LavaFormatDebug("No providers returned by the optimizer", utils.Attribute{Key: "Provider list", Value: validAddresses}, utils.Attribute{Key: "IgnoredProviderList", Value: ignoredProvidersList})
		err = PairingListEmptyError
		return addresses, err
	}

	return providers, nil
}

func (csm *ConsumerSessionManager) getValidConsumerSessionsWithProvider(ignoredProviders *ignoredProviders, cuNeededForSession uint64, requestedBlock int64, addon string, extensions []string, stateful uint32, virtualEpoch uint64) (sessionWithProviderMap SessionWithProviderMap, err error) {
	csm.lock.RLock()
	defer csm.lock.RUnlock()
	if debug {
		utils.LavaFormatDebug("called getValidConsumerSessionsWithProvider", utils.Attribute{Key: "ignoredProviders", Value: ignoredProviders})
	}
	currentEpoch := csm.atomicReadCurrentEpoch() // reading the epoch here while locked, to get the epoch of the pairing.
	if ignoredProviders.currentEpoch < currentEpoch {
		utils.LavaFormatDebug("ignoredProviders epoch is not the current epoch, resetting ignoredProviders", utils.Attribute{Key: "ignoredProvidersEpoch", Value: ignoredProviders.currentEpoch}, utils.Attribute{Key: "currentEpoch", Value: currentEpoch})
		ignoredProviders.providers = make(map[string]struct{}) // reset the old providers as epochs changed so we have a new pairing list.
		ignoredProviders.currentEpoch = currentEpoch
	}

	// Fetch provider addresses
	providerAddresses, err := csm.getValidProviderAddresses(ignoredProviders.providers, cuNeededForSession, requestedBlock, addon, extensions, stateful)
	if err != nil {
<<<<<<< HEAD
		utils.LavaFormatWarning("could not get a provider addresses", err, utils.LogAttr("endpoint", csm.rpcEndpoint))
=======
		utils.LavaFormatError(csm.rpcEndpoint.ChainID+" could not get a provider addresses", err)
>>>>>>> ad9b5eb7
		return nil, err
	}

	// save how many providers we are aiming to return
	wantedProviderNumber := len(providerAddresses)

	// Create map to save sessions with providers
	sessionWithProviderMap = make(SessionWithProviderMap, wantedProviderNumber)

	// Iterate till we fill map or do not have more
	for {
		// Iterate over providers
		for _, providerAddress := range providerAddresses {
			consumerSessionsWithProvider := csm.pairing[providerAddress]
			if consumerSessionsWithProvider == nil {
				utils.LavaFormatFatal("invalid provider address returned from csm.getValidProviderAddresses", nil,
					utils.Attribute{Key: "providerAddress", Value: providerAddress},
					utils.Attribute{Key: "all_providerAddresses", Value: providerAddresses},
					utils.Attribute{Key: "pairing", Value: csm.pairing},
					utils.Attribute{Key: "epochAtStart", Value: currentEpoch},
					utils.Attribute{Key: "currentEpoch", Value: csm.atomicReadCurrentEpoch()},
					utils.Attribute{Key: "validAddresses", Value: csm.getValidAddresses(addon, extensions)},
					utils.Attribute{Key: "wantedProviderNumber", Value: wantedProviderNumber},
				)
			}
			if err := consumerSessionsWithProvider.validateComputeUnits(cuNeededForSession, virtualEpoch); err != nil {
				// Add to ignored
				ignoredProviders.providers[providerAddress] = struct{}{}
				continue
			}

			// If no error, add provider session map
			sessionWithProviderMap[providerAddress] = &SessionWithProvider{
				SessionsWithProvider: consumerSessionsWithProvider,
				CurrentEpoch:         currentEpoch,
			}
			// Add to ignored
			ignoredProviders.providers[providerAddress] = struct{}{}

			// If we have enough providers return
			if len(sessionWithProviderMap) == wantedProviderNumber {
				return sessionWithProviderMap, nil
			}
		}

		// If we do not have enough fetch more
		providerAddresses, err = csm.getValidProviderAddresses(ignoredProviders.providers, cuNeededForSession, requestedBlock, addon, extensions, stateful)

		// If error exists but we have providers, return them
		if err != nil && len(sessionWithProviderMap) != 0 {
			return sessionWithProviderMap, nil
		}

		// If error happens, and we do not have any provider return error
		if err != nil {
			utils.LavaFormatError("could not get a provider addresses", err)
			return nil, err
		}
	}
}

// removes a given address from the valid addresses list.
func (csm *ConsumerSessionManager) removeAddressFromValidAddresses(address string) error {
	// cs Must be Locked here.
	for idx, addr := range csm.validAddresses {
		if addr == address {
			// remove the index from the valid list.
			csm.validAddresses = append(csm.validAddresses[:idx], csm.validAddresses[idx+1:]...)
			csm.RemoveAddonAddresses("", nil)
			return nil
		}
	}
	return AddressIndexWasNotFoundError
}

// Blocks a provider making him unavailable for pick this epoch, will also report him as unavailable if reportProvider is set to true.
// Validates that the sessionEpoch is equal to cs.currentEpoch otherwise doesn't take effect.
func (csm *ConsumerSessionManager) blockProvider(address string, reportProvider bool, sessionEpoch uint64, disconnections uint64, errors uint64, reconnectCallback func() error) error {
	// find Index of the address
	if sessionEpoch != csm.atomicReadCurrentEpoch() { // we read here atomically so cs.currentEpoch cant change in the middle, so we can save time if epochs mismatch
		return EpochMismatchError
	}

	csm.lock.Lock() // we lock RW here because we need to make sure nothing changes while we verify validAddresses/addedToPurgeAndReport
	defer csm.lock.Unlock()
	if sessionEpoch != csm.atomicReadCurrentEpoch() { // After we lock we need to verify again that the epoch didn't change while we waited for the lock.
		return EpochMismatchError
	}

	err := csm.removeAddressFromValidAddresses(address)
	if err != nil {
		if AddressIndexWasNotFoundError.Is(err) {
			// in case index wasnt found just continue with the method
			utils.LavaFormatError("address was not found in valid addresses", err, utils.Attribute{Key: "address", Value: address}, utils.Attribute{Key: "validAddresses", Value: csm.validAddresses})
		} else {
			return err
		}
	}

	if reportProvider { // Report provider flow
		csm.reportedProviders.ReportProvider(address, errors, disconnections, reconnectCallback)
	}

	return nil
}

// Report session failure, mark it as blocked from future usages, report if timeout happened.
func (csm *ConsumerSessionManager) OnSessionFailure(consumerSession *SingleConsumerSession, errorReceived error) error {
	// consumerSession must be locked when getting here.
	if err := consumerSession.VerifyLock(); err != nil {
		return sdkerrors.Wrapf(err, "OnSessionFailure, consumerSession.lock must be locked before accessing this method, additional info:")
	}

	// consumer Session should be locked here. so we can just apply the session failure here.
	if consumerSession.BlockListed {
		// if consumer session is already blocklisted return an error.
		return sdkerrors.Wrapf(SessionIsAlreadyBlockListedError, "trying to report a session failure of a blocklisted consumer session")
	}

	// check if need to block & report
	var blockProvider, reportProvider bool
	if ReportAndBlockProviderError.Is(errorReceived) {
		blockProvider = true
		reportProvider = true
	} else if BlockProviderError.Is(errorReceived) {
		blockProvider = true
	}

	consumerSession.QoSInfo.TotalRelays++
	consumerSession.ConsecutiveErrors = append(consumerSession.ConsecutiveErrors, errorReceived)
	consumerSession.errorsCount += 1
	// if this session failed more than MaximumNumberOfFailuresAllowedPerConsumerSession times or session went out of sync we block it.
	if len(consumerSession.ConsecutiveErrors) > MaximumNumberOfFailuresAllowedPerConsumerSession || IsSessionSyncLoss(errorReceived) {
		utils.LavaFormatDebug("Blocking consumer session", utils.LogAttr("ConsecutiveErrors", consumerSession.ConsecutiveErrors), utils.LogAttr("errorsCount", consumerSession.errorsCount), utils.Attribute{Key: "id", Value: consumerSession.SessionId})
		consumerSession.BlockListed = true // block this session from future usages
		// we will check the total number of cu for this provider and decide if we need to report it.
		if consumerSession.Parent.atomicReadUsedComputeUnits() <= consumerSession.LatestRelayCu { // if we had 0 successful relays and we reached block session we need to report this provider
			blockProvider = true
			reportProvider = true
		}
		if reportProvider {
			providerAddr := consumerSession.Parent.PublicLavaAddress
			go csm.reportedProviders.AppendReport(metrics.NewReportsRequest(providerAddr, consumerSession.ConsecutiveErrors, csm.rpcEndpoint.ChainID))
		}
	}
	cuToDecrease := consumerSession.LatestRelayCu
	// latency, isHangingApi, syncScore arent updated when there is a failure
	go csm.providerOptimizer.AppendRelayFailure(consumerSession.Parent.PublicLavaAddress)
	consumerSession.LatestRelayCu = 0 // making sure no one uses it in a wrong way
	consecutiveErrors := uint64(len(consumerSession.ConsecutiveErrors))
	parentConsumerSessionsWithProvider := consumerSession.Parent // must read this pointer before unlocking
	csm.updateMetricsManager(consumerSession)
	// finished with consumerSession here can unlock.
	consumerSession.Free(errorReceived) // we unlock before we change anything in the parent ConsumerSessionsWithProvider

	err := parentConsumerSessionsWithProvider.decreaseUsedComputeUnits(cuToDecrease) // change the cu in parent
	if err != nil {
		return err
	}

	if blockProvider {
		publicProviderAddress, pairingEpoch := parentConsumerSessionsWithProvider.getPublicLavaAddressAndPairingEpoch()
		err = csm.blockProvider(publicProviderAddress, reportProvider, pairingEpoch, 0, consecutiveErrors, nil)
		if err != nil {
			if EpochMismatchError.Is(err) {
				return nil // no effects this epoch has been changed
			}
			return err
		}
	}
	return nil
}

// On a successful session this function will update all necessary fields in the consumerSession. and unlock it when it finishes
func (csm *ConsumerSessionManager) OnSessionDone(
	consumerSession *SingleConsumerSession,
	latestServicedBlock int64,
	specComputeUnits uint64,
	currentLatency time.Duration,
	expectedLatency time.Duration,
	expectedBH int64,
	numOfProviders int,
	providersCount uint64,
	isHangingApi bool,
) error {
	// release locks, update CU, relaynum etc..
	if err := consumerSession.VerifyLock(); err != nil {
		return sdkerrors.Wrapf(err, "OnSessionDone, consumerSession.lock must be locked before accessing this method")
	}

	defer consumerSession.Free(nil)                        // we need to be locked here, if we didn't get it locked we try lock anyway
	consumerSession.CuSum += consumerSession.LatestRelayCu // add CuSum to current cu usage.
	consumerSession.LatestRelayCu = 0                      // reset cu just in case
	consumerSession.ConsecutiveErrors = []error{}
	consumerSession.LatestBlock = latestServicedBlock // update latest serviced block
	// calculate QoS
	consumerSession.CalculateQoS(currentLatency, expectedLatency, expectedBH-latestServicedBlock, numOfProviders, int64(providersCount))
	go csm.providerOptimizer.AppendRelayData(consumerSession.Parent.PublicLavaAddress, currentLatency, isHangingApi, specComputeUnits, uint64(latestServicedBlock))
	csm.updateMetricsManager(consumerSession)
	return nil
}

// updates QoS metrics for a provider
// consumerSession should still be locked when accessing this method as it fetches information from the session it self
func (csm *ConsumerSessionManager) updateMetricsManager(consumerSession *SingleConsumerSession) {
	if csm.consumerMetricsManager == nil {
		return
	}
	info := csm.RPCEndpoint()
	apiInterface := info.ApiInterface
	chainId := info.ChainID
	var lastQos *pairingtypes.QualityOfServiceReport
	var lastQosExcellence *pairingtypes.QualityOfServiceReport
	if consumerSession.QoSInfo.LastQoSReport != nil {
		qos := *consumerSession.QoSInfo.LastQoSReport
		lastQos = &qos
	}
	if consumerSession.QoSInfo.LastExcellenceQoSReport != nil {
		qosEx := *consumerSession.QoSInfo.LastExcellenceQoSReport
		lastQosExcellence = &qosEx
	}

	go csm.consumerMetricsManager.SetQOSMetrics(chainId, apiInterface, consumerSession.Parent.PublicLavaAddress, lastQos, lastQosExcellence, consumerSession.LatestBlock, consumerSession.RelayNum)
}

// consumerSession should still be locked when accessing this method as it fetches information from the session it self
func (csm *ConsumerSessionManager) resetMetricsManager() {
	if csm.consumerMetricsManager == nil {
		return
	}
	csm.consumerMetricsManager.ResetQOSMetrics()
}

// Get the reported providers currently stored in the session manager.
func (csm *ConsumerSessionManager) GetReportedProviders(epoch uint64) []*pairingtypes.ReportedProvider {
	if epoch != csm.atomicReadCurrentEpoch() {
		return nil // if epochs are not equal, we will return an empty list.
	}
	return csm.reportedProviders.GetReportedProviders()
}

// Atomically read csm.pairingAddressesLength for data reliability.
func (csm *ConsumerSessionManager) GetAtomicPairingAddressesLength() uint64 {
	return atomic.LoadUint64(&csm.pairingAddressesLength)
}

// On a successful Subscribe relay
func (csm *ConsumerSessionManager) OnSessionDoneIncreaseCUOnly(consumerSession *SingleConsumerSession) error {
	if err := consumerSession.VerifyLock(); err != nil {
		return sdkerrors.Wrapf(err, "OnSessionDoneIncreaseRelayAndCu consumerSession.lock must be locked before accessing this method")
	}

	defer consumerSession.Free(nil)                        // we need to be locked here, if we didn't get it locked we try lock anyway
	consumerSession.CuSum += consumerSession.LatestRelayCu // add CuSum to current cu usage.
	consumerSession.LatestRelayCu = 0                      // reset cu just in case
	consumerSession.ConsecutiveErrors = []error{}
	return nil
}

func (csm *ConsumerSessionManager) GenerateReconnectCallback(consumerSessionsWithProvider *ConsumerSessionsWithProvider) func() error {
	return func() error {
		_, _, err := csm.probeProvider(context.Background(), consumerSessionsWithProvider, csm.atomicReadCurrentEpoch())
		return err
	}
}

func NewConsumerSessionManager(rpcEndpoint *RPCEndpoint, providerOptimizer ProviderOptimizer, consumerMetricsManager *metrics.ConsumerMetricsManager, reporter metrics.Reporter) *ConsumerSessionManager {
	csm := &ConsumerSessionManager{
		reportedProviders:      *NewReportedProviders(reporter),
		consumerMetricsManager: consumerMetricsManager,
	}
	csm.rpcEndpoint = rpcEndpoint
	csm.providerOptimizer = providerOptimizer
	return csm
}<|MERGE_RESOLUTION|>--- conflicted
+++ resolved
@@ -534,11 +534,7 @@
 	// Fetch provider addresses
 	providerAddresses, err := csm.getValidProviderAddresses(ignoredProviders.providers, cuNeededForSession, requestedBlock, addon, extensions, stateful)
 	if err != nil {
-<<<<<<< HEAD
-		utils.LavaFormatWarning("could not get a provider addresses", err, utils.LogAttr("endpoint", csm.rpcEndpoint))
-=======
 		utils.LavaFormatError(csm.rpcEndpoint.ChainID+" could not get a provider addresses", err)
->>>>>>> ad9b5eb7
 		return nil, err
 	}
 
