package chainlib

import (
	"context"
	"encoding/json"
	"errors"
	"fmt"
	"io"
	"net/http"
	"strings"
	"sync"
	"time"

	"github.com/gofiber/fiber/v2"
	"github.com/gofiber/fiber/v2/middleware/favicon"
	"github.com/gofiber/websocket/v2"
	"github.com/lavanet/lava/protocol/chainlib/chainproxy"
	"github.com/lavanet/lava/protocol/chainlib/chainproxy/rpcInterfaceMessages"
	"github.com/lavanet/lava/protocol/chainlib/chainproxy/rpcclient"
	"github.com/lavanet/lava/protocol/common"
	"github.com/lavanet/lava/protocol/lavasession"
	"github.com/lavanet/lava/protocol/metrics"
	"github.com/lavanet/lava/protocol/parser"
	"github.com/lavanet/lava/utils"
	pairingtypes "github.com/lavanet/lava/x/pairing/types"
	spectypes "github.com/lavanet/lava/x/spec/types"
)

type TendermintChainParser struct {
	spec       spectypes.Spec
	rwLock     sync.RWMutex
	serverApis map[string]spectypes.ServiceApi
	BaseChainParser
}

// NewTendermintRpcChainParser creates a new instance of TendermintChainParser
func NewTendermintRpcChainParser() (chainParser *TendermintChainParser, err error) {
	return &TendermintChainParser{}, nil
}

func (apip *TendermintChainParser) CraftMessage(serviceApi spectypes.ServiceApi, craftData *CraftData) (ChainMessageForSend, error) {
	if craftData != nil {
		return apip.ParseMsg("", craftData.Data, craftData.ConnectionType)
	}

	msg := rpcInterfaceMessages.JsonrpcMessage{
		Version: "2.0",
		ID:      []byte("1"),
		Method:  serviceApi.GetName(),
		Params:  nil,
	}
	tenderMsg := rpcInterfaceMessages.TendermintrpcMessage{JsonrpcMessage: msg, Path: serviceApi.GetName()}
	return apip.newChainMessage(&serviceApi, &serviceApi.ApiInterfaces[0], spectypes.NOT_APPLICABLE, tenderMsg), nil
}

// ParseMsg parses message data into chain message object
func (apip *TendermintChainParser) ParseMsg(url string, data []byte, connectionType string) (ChainMessage, error) {
	// Guard that the TendermintChainParser instance exists
	if apip == nil {
		return nil, errors.New("TendermintChainParser not defined")
	}

	// connectionType is currently only used in rest api
	// Unmarshal request
	var msg rpcInterfaceMessages.JsonrpcMessage
	isJsonrpc := string(data) != ""
	if isJsonrpc {
		// Fetch pointer to message and error
		msgPtr, err := rpcInterfaceMessages.ParseJsonRPCMsg(data)
		if err != nil {
			return nil, err
		}

		// Assign value of pointer to msg
		msg = *msgPtr
	} else {
		// assuming URI
		var parsedMethod string
		idx := strings.Index(url, "?")
		if idx == -1 {
			parsedMethod = url
		} else {
			parsedMethod = url[0:idx]
		}

		msg = rpcInterfaceMessages.JsonrpcMessage{
			ID:      []byte("1"),
			Version: "2.0",
			Method:  parsedMethod,
		}
		if strings.Contains(url[idx+1:], "=") {
			params := make(map[string]interface{})
			rawParams := strings.Split(url[idx+1:], "&") // list with structure ['height=0x500',...]
			for _, param := range rawParams {
				splitParam := strings.Split(param, "=")
				if len(splitParam) != 2 {
					return nil, utils.LavaFormatError("Cannot parse query params", nil, utils.Attribute{Key: "params", Value: param})
				}
				params[splitParam[0]] = splitParam[1]
			}
			msg.Params = params
		} else {
			msg.Params = make(map[string]interface{}, 0)
		}
	}

	// Check api is supported and save it in nodeMsg
	serviceApi, err := apip.getSupportedApi(msg.Method)
	if err != nil {
		return nil, utils.LavaFormatError("getSupportedApi failed", err, utils.Attribute{Key: "method", Value: msg.Method})
	}

	// Extract default block parser
	blockParser := serviceApi.BlockParsing

	apiInterface := GetApiInterfaceFromServiceApi(serviceApi, connectionType)
	if apiInterface == nil {
		return nil, fmt.Errorf("could not find the interface %s in the service %s", connectionType, serviceApi.Name)
	}

	// Check if custom block parser exists in the api interface
	// Use custom block parser only for URI calls
	if apiInterface.GetOverwriteBlockParsing() != nil && !isJsonrpc {
		blockParser = *apiInterface.GetOverwriteBlockParsing()
	}

	// Fetch requested block, it is used for data reliability
	requestedBlock, err := parser.ParseBlockFromParams(msg, blockParser)
	if err != nil {
		return nil, utils.LavaFormatError("ParseBlockFromParams failed parsing block", err, utils.Attribute{Key: "chain", Value: apip.spec.Name}, utils.Attribute{Key: "blockParsing", Value: serviceApi.BlockParsing})
	}
	tenderMsg := rpcInterfaceMessages.TendermintrpcMessage{JsonrpcMessage: msg, Path: ""}
	if !isJsonrpc {
		tenderMsg.Path = url // add path
	}
<<<<<<< HEAD
	tenderMsg := rpcInterfaceMessages.TendermintrpcMessage{JsonrpcMessage: msg, Path: ""}
	if !isJsonrpc {
		tenderMsg.Path = url // add path
	}
=======
>>>>>>> 292d643c
	nodeMsg := apip.newChainMessage(serviceApi, apiInterface, requestedBlock, tenderMsg)
	return nodeMsg, nil
}

func (*TendermintChainParser) newChainMessage(serviceApi *spectypes.ServiceApi, apiInterface *spectypes.ApiInterface, requestedBlock int64, msg rpcInterfaceMessages.TendermintrpcMessage) ChainMessage {
	nodeMsg := &parsedMessage{
		serviceApi:     serviceApi,
		apiInterface:   apiInterface,
		requestedBlock: requestedBlock,
		msg:            msg,
	}
	return nodeMsg
}

// getSupportedApi fetches service api from spec by name
func (apip *TendermintChainParser) getSupportedApi(name string) (*spectypes.ServiceApi, error) {
	// Guard that the TendermintChainParser instance exists
	if apip == nil {
		return nil, errors.New("TendermintChainParser not defined")
	}

	// Acquire read lock
	apip.rwLock.RLock()
	defer apip.rwLock.RUnlock()

	// Fetch server api by name
	api, ok := apip.serverApis[name]

	// Return an error if spec does not exist
	if !ok {
		return nil, errors.New("tendermintRPC api not supported")
	}

	// Return an error if api is disabled
	if !api.Enabled {
		return nil, errors.New("api is disabled")
	}

	return &api, nil
}

// SetSpec sets the spec for the TendermintChainParser
func (apip *TendermintChainParser) SetSpec(spec spectypes.Spec) {
	// Guard that the TendermintChainParser instance exists
	if apip == nil {
		return
	}

	// Add a read-write lock to ensure thread safety
	apip.rwLock.Lock()
	defer apip.rwLock.Unlock()

	// extract server and tagged apis from spec
	serverApis, taggedApis := getServiceApis(spec, spectypes.APIInterfaceTendermintRPC)

	// Set the spec field of the TendermintChainParser object
	apip.spec = spec
	apip.serverApis = serverApis
	apip.BaseChainParser.SetTaggedApis(taggedApis)
}

// DataReliabilityParams returns data reliability params from spec (spec.enabled and spec.dataReliabilityThreshold)
func (apip *TendermintChainParser) DataReliabilityParams() (enabled bool, dataReliabilityThreshold uint32) {
	// Guard that the TendermintChainParser instance exists
	if apip == nil {
		return false, 0
	}

	// Acquire read lock
	apip.rwLock.RLock()
	defer apip.rwLock.RUnlock()

	// Return enabled and data reliability threshold from spec
	return apip.spec.Enabled, apip.spec.GetReliabilityThreshold()
}

// ChainBlockStats returns block stats from spec
// (spec.AllowedBlockLagForQosSync, spec.AverageBlockTime, spec.BlockDistanceForFinalizedData, spec.BlocksInFinalizationProof)
func (apip *TendermintChainParser) ChainBlockStats() (allowedBlockLagForQosSync int64, averageBlockTime time.Duration, blockDistanceForFinalizedData uint32, blocksInFinalizationProof uint32) {
	// Guard that the JsonRPCChainParser instance exists
	if apip == nil {
		return 0, 0, 0, 0
	}

	// Acquire read lock
	apip.rwLock.RLock()
	defer apip.rwLock.RUnlock()

	// Convert average block time from int64 -> time.Duration
	averageBlockTime = time.Duration(apip.spec.AverageBlockTime) * time.Millisecond

	// Return allowedBlockLagForQosSync, averageBlockTime, blockDistanceForFinalizedData from spec
	return apip.spec.AllowedBlockLagForQosSync, averageBlockTime, apip.spec.BlockDistanceForFinalizedData, apip.spec.BlocksInFinalizationProof
}

type TendermintRpcChainListener struct {
	endpoint    *lavasession.RPCEndpoint
	relaySender RelaySender
	logger      *common.RPCConsumerLogs
}

// NewTendermintRpcChainListener creates a new instance of TendermintRpcChainListener
func NewTendermintRpcChainListener(ctx context.Context, listenEndpoint *lavasession.RPCEndpoint, relaySender RelaySender, rpcConsumerLogs *common.RPCConsumerLogs) (chainListener *TendermintRpcChainListener) {
	// Create a new instance of JsonRPCChainListener
	chainListener = &TendermintRpcChainListener{
		listenEndpoint,
		relaySender,
		rpcConsumerLogs,
	}

	return chainListener
}

// Serve http server for TendermintRpcChainListener
func (apil *TendermintRpcChainListener) Serve(ctx context.Context) {
	// Guard that the TendermintChainParser instance exists
	if apil == nil {
		return
	}

	// Setup HTTP Server
	app := fiber.New(fiber.Config{})
	chainID := apil.endpoint.ChainID
	apiInterface := apil.endpoint.ApiInterface

	app.Use(favicon.New())

	app.Use("/ws/:dappId", func(c *fiber.Ctx) error {
		// IsWebSocketUpgrade returns true if the client
		// requested upgrade to the WebSocket protocol.
		if websocket.IsWebSocketUpgrade(c) {
			c.Locals("allowed", true)
			return c.Next()
		}
		return fiber.ErrUpgradeRequired
	})
	webSocketCallback := websocket.New(func(c *websocket.Conn) {
		var (
			mt  int
			msg []byte
			err error
		)
		msgSeed := apil.logger.GetMessageSeed()
		for {
			if mt, msg, err = c.ReadMessage(); err != nil {
				apil.logger.AnalyzeWebSocketErrorAndWriteMessage(c, mt, err, msgSeed, msg, "tendermint")
				break
			}
			dappID := extractDappIDFromWebsocketConnection(c)

			ctx, cancel := context.WithCancel(context.Background())
			ctx = utils.WithUniqueIdentifier(ctx, utils.GenerateUniqueIdentifier())
			defer cancel() // incase there's a problem make sure to cancel the connection
			utils.LavaFormatInfo("ws in <<<", utils.Attribute{Key: "GUID", Value: ctx}, utils.Attribute{Key: "seed", Value: msgSeed}, utils.Attribute{Key: "msg", Value: msg}, utils.Attribute{Key: "dappID", Value: dappID})

			metricsData := metrics.NewRelayAnalytics(dappID, chainID, apiInterface)
			reply, replyServer, err := apil.relaySender.SendRelay(ctx, "", string(msg), http.MethodGet, dappID, metricsData)
			go apil.logger.AddMetricForWebSocket(metricsData, err, c)
			if err != nil {
				apil.logger.AnalyzeWebSocketErrorAndWriteMessage(c, mt, err, msgSeed, msg, "tendermint")
				continue
			}
			// If subscribe the first reply would contain the RPC ID that can be used for disconnect.
			if replyServer != nil {
				var reply pairingtypes.RelayReply
				err = (*replyServer).RecvMsg(&reply) // this reply contains the RPC ID
				if err != nil {
					apil.logger.AnalyzeWebSocketErrorAndWriteMessage(c, mt, err, msgSeed, msg, "tendermint")
					continue
				}

				if err = c.WriteMessage(mt, reply.Data); err != nil {
					apil.logger.AnalyzeWebSocketErrorAndWriteMessage(c, mt, err, msgSeed, msg, "tendermint")
					continue
				}
				apil.logger.LogRequestAndResponse("tendermint ws", false, "ws", c.LocalAddr().String(), string(msg), string(reply.Data), msgSeed, nil)
				for {
					err = (*replyServer).RecvMsg(&reply)
					if err != nil {
						apil.logger.AnalyzeWebSocketErrorAndWriteMessage(c, mt, err, msgSeed, msg, "tendermint")
						break
					}

					// If portal cant write to the client
					if err = c.WriteMessage(mt, reply.Data); err != nil {
						cancel()
						apil.logger.AnalyzeWebSocketErrorAndWriteMessage(c, mt, err, msgSeed, msg, "tendermint")
						// break
					}
					apil.logger.LogRequestAndResponse("tendermint ws", false, "ws", c.LocalAddr().String(), string(msg), string(reply.Data), msgSeed, nil)
				}
			} else {
				if err = c.WriteMessage(mt, reply.Data); err != nil {
					apil.logger.AnalyzeWebSocketErrorAndWriteMessage(c, mt, err, msgSeed, msg, "tendermint")
					continue
				}
				apil.logger.LogRequestAndResponse("tendermint ws", false, "ws", c.LocalAddr().String(), string(msg), string(reply.Data), msgSeed, nil)
			}
		}
	})
	websocketCallbackWithDappID := constructFiberCallbackWithHeaderAndParameterExtraction(webSocketCallback, apil.logger.StoreMetricData)
	app.Get("/ws/:dappId", websocketCallbackWithDappID)
	app.Get("/:dappId/websocket", websocketCallbackWithDappID) // catching http://HOST:PORT/1/websocket requests.

	app.Post("/:dappId/*", func(c *fiber.Ctx) error {
		endTx := apil.logger.LogStartTransaction("tendermint-WebSocket")
		defer endTx()
		msgSeed := apil.logger.GetMessageSeed()
		dappID := extractDappIDFromFiberContext(c)
		metricsData := metrics.NewRelayAnalytics(dappID, chainID, apiInterface)
		ctx, cancel := context.WithCancel(context.Background())
		ctx = utils.WithUniqueIdentifier(ctx, utils.GenerateUniqueIdentifier())
		defer cancel() // incase there's a problem make sure to cancel the connection

		utils.LavaFormatInfo("in <<<", utils.Attribute{Key: "GUID", Value: ctx}, utils.Attribute{Key: "seed", Value: msgSeed}, utils.Attribute{Key: "msg", Value: c.Body()}, utils.Attribute{Key: "dappID", Value: dappID})
		reply, _, err := apil.relaySender.SendRelay(ctx, "", string(c.Body()), http.MethodGet, dappID, metricsData)
		go apil.logger.AddMetricForHttp(metricsData, err, c.GetReqHeaders())

		if err != nil {
			// Get unique GUID response
			errMasking := apil.logger.GetUniqueGuidResponseForError(err, msgSeed)

			// Log request and response
			apil.logger.LogRequestAndResponse("tendermint http in/out", true, "POST", c.Request().URI().String(), string(c.Body()), errMasking, msgSeed, err)

			// Set status to internal error
			c.Status(fiber.StatusInternalServerError)

			// Construct json response
			response := rpcInterfaceMessages.ConvertToTendermintError(errMasking, c.Body())

			// Return error json response
			return c.SendString(response)
		}
		// Log request and response
		apil.logger.LogRequestAndResponse("tendermint http in/out", false, "POST", c.Request().URI().String(), string(c.Body()), string(reply.Data), msgSeed, nil)

		// Return json response
		return c.SendString(string(reply.Data))
	})

	app.Get("/:dappId/*", func(c *fiber.Ctx) error {
		endTx := apil.logger.LogStartTransaction("tendermint-WebSocket")
		defer endTx()

		query := "?" + string(c.Request().URI().QueryString())
		path := c.Params("*")
		dappID := extractDappIDFromFiberContext(c)
		msgSeed := apil.logger.GetMessageSeed()
		ctx, cancel := context.WithCancel(context.Background())
		ctx = utils.WithUniqueIdentifier(ctx, utils.GenerateUniqueIdentifier())
		defer cancel() // incase there's a problem make sure to cancel the connection
		utils.LavaFormatInfo("urirpc in <<<", utils.Attribute{Key: "GUID", Value: ctx}, utils.Attribute{Key: "seed", Value: msgSeed}, utils.Attribute{Key: "msg", Value: path}, utils.Attribute{Key: "dappID", Value: dappID})
		metricsData := metrics.NewRelayAnalytics(dappID, chainID, apiInterface)
		reply, _, err := apil.relaySender.SendRelay(ctx, path+query, "", http.MethodGet, dappID, metricsData)
		go apil.logger.AddMetricForHttp(metricsData, err, c.GetReqHeaders())

		if err != nil {
			// Get unique GUID response
			errMasking := apil.logger.GetUniqueGuidResponseForError(err, msgSeed)

			// Log request and response
			apil.logger.LogRequestAndResponse("tendermint http in/out", true, "GET", c.Request().URI().String(), "", errMasking, msgSeed, err)

			// Set status to internal error
			c.Status(fiber.StatusInternalServerError)

			if string(c.Body()) != "" {
				errMasking = addAttributeToError("recommendation", "For jsonRPC use POST", errMasking)
			}

			// Construct json response
			response := convertToJsonError(errMasking)

			// Return error json response
			return c.SendString(response)
		}
		// Log request and response
		apil.logger.LogRequestAndResponse("tendermint http in/out", false, "GET", c.Request().URI().String(), "", string(reply.Data), msgSeed, nil)

		// Return json response
		return c.SendString(string(reply.Data))
	})
	//
	// Go
	ListenWithRetry(app, apil.endpoint.NetworkAddress)
}

type tendermintRpcChainProxy struct {
	// embedding the jrpc chain proxy because the only diff is on parse message
	JrpcChainProxy
	httpNodeUrl   common.NodeUrl
	httpConnector *chainproxy.Connector
}

func NewtendermintRpcChainProxy(ctx context.Context, nConns uint, rpcProviderEndpoint *lavasession.RPCProviderEndpoint, averageBlockTime time.Duration) (ChainProxy, error) {
	if len(rpcProviderEndpoint.NodeUrls) == 0 {
		return nil, utils.LavaFormatError("rpcProviderEndpoint.NodeUrl list is empty missing node url", nil, utils.Attribute{Key: "chainID", Value: rpcProviderEndpoint.ChainID}, utils.Attribute{Key: "ApiInterface", Value: rpcProviderEndpoint.ApiInterface})
	}
	websocketUrl, httpUrl := verifyTendermintEndpoint(rpcProviderEndpoint.NodeUrls)
	cp := &tendermintRpcChainProxy{
		JrpcChainProxy: JrpcChainProxy{BaseChainProxy: BaseChainProxy{averageBlockTime: averageBlockTime, NodeUrl: websocketUrl}},
		httpNodeUrl:    httpUrl,
		httpConnector:  nil,
	}
	cp.addHttpConnector(ctx, nConns, httpUrl)
	return cp, cp.start(ctx, nConns, websocketUrl)
}

<<<<<<< HEAD
func (cp *tendermintRpcChainProxy) SendNodeMsg(ctx context.Context, ch chan interface{}, chainMessage ChainMessageForSend) (relayReply *pairingtypes.RelayReply, subscriptionID string, relayReplyServer *rpcclient.ClientSubscription, err error) {
	rpc, err := cp.conn.GetRpc(ctx, true)
=======
func (cp *tendermintRpcChainProxy) addHttpConnector(ctx context.Context, nConns uint, nodeUrl common.NodeUrl) error {
	conn, err := chainproxy.NewConnector(ctx, nConns, nodeUrl)
>>>>>>> 292d643c
	if err != nil {
		return err
	}
	cp.httpConnector = conn
	if cp.httpConnector == nil {
		return errors.New("g_conn == nil")
	}
	return nil
}

func (cp *tendermintRpcChainProxy) SendNodeMsg(ctx context.Context, ch chan interface{}, chainMessage ChainMessageForSend) (relayReply *pairingtypes.RelayReply, subscriptionID string, relayReplyServer *rpcclient.ClientSubscription, err error) {
	rpcInputMessage := chainMessage.GetRPCMessage()
	nodeMessage, ok := rpcInputMessage.(rpcInterfaceMessages.TendermintrpcMessage)
	if !ok {
		_, ok := rpcInputMessage.(*rpcInterfaceMessages.TendermintrpcMessage)
<<<<<<< HEAD
		return nil, "", nil, utils.LavaFormatError("invalid message type in tendermintrpc failed to cast RPCInput from chainMessage", nil, &map[string]string{"rpcMessage": fmt.Sprintf("%+v", rpcInputMessage), "ptrCast": fmt.Sprintf("%t", ok)})
=======
		return nil, "", nil, utils.LavaFormatError("invalid message type in tendermintrpc failed to cast RPCInput from chainMessage", nil, utils.Attribute{Key: "rpcMessage", Value: rpcInputMessage}, utils.Attribute{Key: "ptrCast", Value: ok})
>>>>>>> 292d643c
	}
	if nodeMessage.Path != "" {
		return cp.SendURI(ctx, &nodeMessage, ch, chainMessage)
	}

	// Else do RPC call
	return cp.SendRPC(ctx, &nodeMessage, ch, chainMessage)
}

func (cp *tendermintRpcChainProxy) SendURI(ctx context.Context, nodeMessage *rpcInterfaceMessages.TendermintrpcMessage, ch chan interface{}, chainMessage ChainMessageForSend) (relayReply *pairingtypes.RelayReply, subscriptionID string, relayReplyServer *rpcclient.ClientSubscription, err error) {
	// check if the input channel is not nil
	if ch != nil {
		// return an error if the channel is not nil
		return nil, "", nil, utils.LavaFormatError("Subscribe is not allowed on Tendermint URI", nil)
	}

	// create a new http client with a timeout set by the getTimePerCu function
	httpClient := http.Client{
		Timeout: LocalNodeTimePerCu(chainMessage.GetServiceApi().ComputeUnits),
	}

	// construct the url by concatenating the node url with the path variable
	url := cp.httpNodeUrl.Url + "/" + nodeMessage.Path

	// create context
	relayTimeout := LocalNodeTimePerCu(chainMessage.GetServiceApi().ComputeUnits)
	// check if this API is hanging (waiting for block confirmation)
	if chainMessage.GetInterface().Category.HangingApi {
		relayTimeout += cp.averageBlockTime
	}
	connectCtx, cancel := context.WithTimeout(ctx, relayTimeout)
	defer cancel()

	// create a new http request
	req, err := http.NewRequestWithContext(connectCtx, http.MethodGet, cp.httpNodeUrl.AuthConfig.AddAuthPath(url), nil)
	if err != nil {
		return nil, "", nil, err
	}

	cp.httpNodeUrl.SetAuthHeaders(ctx, req.Header.Set)

	cp.httpNodeUrl.SetIpForwardingIfNecessary(ctx, req.Header.Set)
	// send the http request and get the response
	res, err := httpClient.Do(req)
	if err != nil {
		return nil, "", nil, err
	}

	// close the response body
	if res.Body != nil {
		defer res.Body.Close()
	}

	// read the response body
	body, err := io.ReadAll(res.Body)
	if err != nil {
		return nil, "", nil, err
	}

	// create a new relay reply struct with the response body as the data
	reply := &pairingtypes.RelayReply{
		Data: body,
	}

	return reply, "", nil, nil
}

// SendRPC sends Tendermint HTTP or WebSockets call
func (cp *tendermintRpcChainProxy) SendRPC(ctx context.Context, nodeMessage *rpcInterfaceMessages.TendermintrpcMessage, ch chan interface{}, chainMessage ChainMessageForSend) (relayReply *pairingtypes.RelayReply, subscriptionID string, relayReplyServer *rpcclient.ClientSubscription, err error) {
	// Get rpc connection from the connection pool
	var rpc *rpcclient.Client
	if ch != nil {
		rpc, err = cp.conn.GetRpc(ctx, true)
		if err != nil {
			return nil, "", nil, err
		}
	} else {
		rpc, err = cp.httpConnector.GetRpc(ctx, true)
		if err != nil {
			return nil, "", nil, err
		}
	}
	// return the rpc connection to the pool after the function completes
	defer cp.conn.ReturnRpc(rpc)

	// create variables for the rpc message and reply message
	var rpcMessage *rpcclient.JsonrpcMessage
	var replyMessage *rpcInterfaceMessages.RPCResponse
	var sub *rpcclient.ClientSubscription

	// If ch is not nil do subscription
	if ch != nil {
		// subscribe to the rpc call if the channel is not nil
		sub, rpcMessage, err = rpc.Subscribe(context.Background(), nodeMessage.ID, nodeMessage.Method, ch, nodeMessage.Params)
	} else {
		// create a context with a timeout set by the LocalNodeTimePerCu function
		relayTimeout := LocalNodeTimePerCu(chainMessage.GetServiceApi().ComputeUnits)
		// check if this API is hanging (waiting for block confirmation)
		if chainMessage.GetInterface().Category.HangingApi {
			relayTimeout += cp.averageBlockTime
		}
		cp.NodeUrl.SetIpForwardingIfNecessary(ctx, rpc.SetHeader)
		connectCtx, cancel := context.WithTimeout(ctx, relayTimeout)
		defer cancel()
		// perform the rpc call
		rpcMessage, err = rpc.CallContext(connectCtx, nodeMessage.ID, nodeMessage.Method, nodeMessage.Params)
	}

	var replyMsg *rpcInterfaceMessages.RPCResponse
	// the error check here would only wrap errors not from the rpc
	if err != nil {
		if strings.Contains(err.Error(), context.DeadlineExceeded.Error()) {
			// Not an rpc error, return provider error without disclosing the endpoint address
			return nil, "", nil, utils.LavaFormatError("Failed Sending Message", context.DeadlineExceeded)
		}
		id, idErr := rpcInterfaceMessages.IdFromRawMessage(nodeMessage.ID)
		if idErr != nil {
			return nil, "", nil, utils.LavaFormatError("Failed parsing ID when getting rpc error", idErr)
		}
		replyMsg = &rpcInterfaceMessages.RPCResponse{
			JSONRPC: nodeMessage.Version,
			ID:      id,
			Error:   rpcInterfaceMessages.ConvertErrorToRPCError(err.Error(), -1), // TODO: extract code from error status / message
		}
	} else {
		replyMessage, err = rpcInterfaceMessages.ConvertTendermintMsg(rpcMessage)
		if err != nil {
			return nil, "", nil, utils.LavaFormatError("tendermingRPC error", err)
		}

		replyMsg = replyMessage
	}

	// marshal the jsonrpc message to json
	data, err := json.Marshal(replyMsg)
	if err != nil {
		return nil, "", nil, err
	}

	// create a new relay reply struct
	reply := &pairingtypes.RelayReply{
		Data: data,
	}

	if ch != nil {
		// get the params for the rpc call
		params := nodeMessage.Params

		paramsMap, ok := params.(map[string]interface{})
		if !ok {
			return nil, "", nil, utils.LavaFormatError("unknown params type on tendermint subscribe", nil)
		}
		subscriptionID, ok = paramsMap["query"].(string)
		if !ok {
			return nil, "", nil, utils.LavaFormatError("unknown subscriptionID type on tendermint subscribe", nil)
		}
	}

	return reply, subscriptionID, sub, err
}<|MERGE_RESOLUTION|>--- conflicted
+++ resolved
@@ -133,13 +133,6 @@
 	if !isJsonrpc {
 		tenderMsg.Path = url // add path
 	}
-<<<<<<< HEAD
-	tenderMsg := rpcInterfaceMessages.TendermintrpcMessage{JsonrpcMessage: msg, Path: ""}
-	if !isJsonrpc {
-		tenderMsg.Path = url // add path
-	}
-=======
->>>>>>> 292d643c
 	nodeMsg := apip.newChainMessage(serviceApi, apiInterface, requestedBlock, tenderMsg)
 	return nodeMsg, nil
 }
@@ -449,13 +442,8 @@
 	return cp, cp.start(ctx, nConns, websocketUrl)
 }
 
-<<<<<<< HEAD
-func (cp *tendermintRpcChainProxy) SendNodeMsg(ctx context.Context, ch chan interface{}, chainMessage ChainMessageForSend) (relayReply *pairingtypes.RelayReply, subscriptionID string, relayReplyServer *rpcclient.ClientSubscription, err error) {
-	rpc, err := cp.conn.GetRpc(ctx, true)
-=======
 func (cp *tendermintRpcChainProxy) addHttpConnector(ctx context.Context, nConns uint, nodeUrl common.NodeUrl) error {
 	conn, err := chainproxy.NewConnector(ctx, nConns, nodeUrl)
->>>>>>> 292d643c
 	if err != nil {
 		return err
 	}
@@ -471,11 +459,7 @@
 	nodeMessage, ok := rpcInputMessage.(rpcInterfaceMessages.TendermintrpcMessage)
 	if !ok {
 		_, ok := rpcInputMessage.(*rpcInterfaceMessages.TendermintrpcMessage)
-<<<<<<< HEAD
-		return nil, "", nil, utils.LavaFormatError("invalid message type in tendermintrpc failed to cast RPCInput from chainMessage", nil, &map[string]string{"rpcMessage": fmt.Sprintf("%+v", rpcInputMessage), "ptrCast": fmt.Sprintf("%t", ok)})
-=======
 		return nil, "", nil, utils.LavaFormatError("invalid message type in tendermintrpc failed to cast RPCInput from chainMessage", nil, utils.Attribute{Key: "rpcMessage", Value: rpcInputMessage}, utils.Attribute{Key: "ptrCast", Value: ok})
->>>>>>> 292d643c
 	}
 	if nodeMessage.Path != "" {
 		return cp.SendURI(ctx, &nodeMessage, ch, chainMessage)
