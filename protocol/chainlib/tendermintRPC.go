package chainlib

import (
	"context"
	"encoding/json"
	"errors"
	"fmt"
	"io/ioutil"
	"net/http"
	"strings"
	"sync"
	"time"

	"github.com/gofiber/fiber/v2"
	"github.com/gofiber/fiber/v2/middleware/favicon"
	"github.com/gofiber/websocket/v2"
	"github.com/lavanet/lava/protocol/chainlib/chainproxy/rpcInterfaceMessages"
	"github.com/lavanet/lava/protocol/chainlib/chainproxy/rpcclient"
	"github.com/lavanet/lava/protocol/common"
	"github.com/lavanet/lava/protocol/lavasession"
	"github.com/lavanet/lava/relayer/metrics"
	"github.com/lavanet/lava/relayer/parser"
	"github.com/lavanet/lava/utils"
	pairingtypes "github.com/lavanet/lava/x/pairing/types"
	spectypes "github.com/lavanet/lava/x/spec/types"
)

type TendermintChainParser struct {
	spec       spectypes.Spec
	rwLock     sync.RWMutex
	serverApis map[string]spectypes.ServiceApi
	taggedApis map[string]spectypes.ServiceApi
}

// NewTendermintRpcChainParser creates a new instance of TendermintChainParser
func NewTendermintRpcChainParser() (chainParser *TendermintChainParser, err error) {
	return &TendermintChainParser{}, nil
}

// ParseMsg parses message data into chain message object
func (apip *TendermintChainParser) ParseMsg(url string, data []byte, connectionType string) (ChainMessage, error) {
	// Guard that the TendermintChainParser instance exists
	if apip == nil {
		return nil, errors.New("TendermintChainParser not defined")
	}

	// connectionType is currently only used in rest api
	// Unmarshal request
	var msg rpcInterfaceMessages.JsonrpcMessage
	if string(data) != "" {
		// Fetch pointer to message and error
		msgPtr, err := rpcInterfaceMessages.ParseJsonRPCMsg(data)
		if err != nil {
			return nil, err
		}

		// Assign value of pointer to msg
		msg = *msgPtr
	} else {
		// assuming URI
		var parsedMethod string
		idx := strings.Index(url, "?")
		if idx == -1 {
			parsedMethod = url
		} else {
			parsedMethod = url[0:idx]
		}

		msg = rpcInterfaceMessages.JsonrpcMessage{
			ID:      []byte("1"),
			Version: "2.0",
			Method:  parsedMethod,
		}
		if strings.Contains(url[idx+1:], "=") {
			params := make(map[string]interface{})
			rawParams := strings.Split(url[idx+1:], "&") // list with structure ['height=0x500',...]
			for _, param := range rawParams {
				splitParam := strings.Split(param, "=")
				if len(splitParam) != 2 {
					return nil, utils.LavaFormatError("Cannot parse query params", nil, &map[string]string{"params": param})
				}
				params[splitParam[0]] = splitParam[1]
			}
			msg.Params = params
		} else {
			msg.Params = make(map[string]interface{}, 0)
		}
	}

	// Check api is supported and save it in nodeMsg
	serviceApi, err := apip.getSupportedApi(msg.Method)
	if err != nil {
		return nil, utils.LavaFormatError("getSupportedApi failed", err, &map[string]string{"method": msg.Method})
	}

	// Extract default block parser
	blockParser := serviceApi.BlockParsing

	// Find matched api interface by connection type
	var apiInterface *spectypes.ApiInterface = nil
	for i := range serviceApi.ApiInterfaces {
		if serviceApi.ApiInterfaces[i].Type == connectionType {
			apiInterface = &serviceApi.ApiInterfaces[i]
			break
		}
	}
	if apiInterface == nil {
		return nil, fmt.Errorf("could not find the interface %s in the service %s", connectionType, serviceApi.Name)
	}

	// Check if custom block parser exists in the api interface
	// Use custom block parser only for URI calls
	if apiInterface.GetOverwriteBlockParsing() != nil && url != "" {
		blockParser = *apiInterface.GetOverwriteBlockParsing()
	}

	// Fetch requested block, it is used for data reliability
	requestedBlock, err := parser.ParseBlockFromParams(msg, blockParser)
	if err != nil {
		return nil, err
	}

	nodeMsg := &parsedMessage{
		serviceApi:     serviceApi,
		apiInterface:   apiInterface,
		requestedBlock: requestedBlock,
		msg:            msg,
	}
	return nodeMsg, nil
}

// getSupportedApi fetches service api from spec by name
func (apip *TendermintChainParser) getSupportedApi(name string) (*spectypes.ServiceApi, error) {
	// Guard that the TendermintChainParser instance exists
	if apip == nil {
		return nil, errors.New("TendermintChainParser not defined")
	}

	// Acquire read lock
	apip.rwLock.RLock()
	defer apip.rwLock.RUnlock()

	// Fetch server api by name
	api, ok := apip.serverApis[name]

	// Return an error if spec does not exist
	if !ok {
		return nil, errors.New("tendermintRPC api not supported")
	}

	// Return an error if api is disabled
	if !api.Enabled {
		return nil, errors.New("api is disabled")
	}

	return &api, nil
}

// SetSpec sets the spec for the TendermintChainParser
func (apip *TendermintChainParser) SetSpec(spec spectypes.Spec) {
	// Guard that the TendermintChainParser instance exists
	if apip == nil {
		return
	}

	// Add a read-write lock to ensure thread safety
	apip.rwLock.Lock()
	defer apip.rwLock.Unlock()

	// extract server and tagged apis from spec
	serverApis, taggedApis := getServiceApis(spec, spectypes.APIInterfaceTendermintRPC)

	// Set the spec field of the TendermintChainParser object
	apip.spec = spec
	apip.serverApis = serverApis
	apip.taggedApis = taggedApis
}

// DataReliabilityParams returns data reliability params from spec (spec.enabled and spec.dataReliabilityThreshold)
func (apip *TendermintChainParser) DataReliabilityParams() (enabled bool, dataReliabilityThreshold uint32) {
	// Guard that the TendermintChainParser instance exists
	if apip == nil {
		return false, 0
	}

	// Acquire read lock
	apip.rwLock.RLock()
	defer apip.rwLock.RUnlock()

	// Return enabled and data reliability threshold from spec
	return apip.spec.Enabled, apip.spec.GetReliabilityThreshold()
}

// ChainBlockStats returns block stats from spec
// (spec.AllowedBlockLagForQosSync, spec.AverageBlockTime, spec.BlockDistanceForFinalizedData, spec.BlocksInFinalizationProof)
func (apip *TendermintChainParser) ChainBlockStats() (allowedBlockLagForQosSync int64, averageBlockTime time.Duration, blockDistanceForFinalizedData uint32, blocksInFinalizationProof uint32) {
	// Guard that the JsonRPCChainParser instance exists
	if apip == nil {
		return 0, 0, 0, 0
	}

	// Acquire read lock
	apip.rwLock.RLock()
	defer apip.rwLock.RUnlock()

	// Convert average block time from int64 -> time.Duration
	averageBlockTime = time.Duration(apip.spec.AverageBlockTime) * time.Second

	// Return allowedBlockLagForQosSync, averageBlockTime, blockDistanceForFinalizedData from spec
	return apip.spec.AllowedBlockLagForQosSync, averageBlockTime, apip.spec.BlockDistanceForFinalizedData, apip.spec.BlocksInFinalizationProof
}

type TendermintRpcChainListener struct {
	endpoint    *lavasession.RPCEndpoint
	relaySender RelaySender
	logger      *common.RPCConsumerLogs
}

// NewTendermintRpcChainListener creates a new instance of TendermintRpcChainListener
func NewTendermintRpcChainListener(ctx context.Context, listenEndpoint *lavasession.RPCEndpoint, relaySender RelaySender, rpcConsumerLogs *common.RPCConsumerLogs) (chainListener *TendermintRpcChainListener) {
	// Create a new instance of JsonRPCChainListener
	chainListener = &TendermintRpcChainListener{
		listenEndpoint,
		relaySender,
		rpcConsumerLogs,
	}

	return chainListener
}

// Serve http server for TendermintRpcChainListener
func (apil *TendermintRpcChainListener) Serve(ctx context.Context) {
	// Guard that the TendermintChainParser instance exists
	if apil == nil {
		return
	}

	// Setup HTTP Server
	app := fiber.New(fiber.Config{})
	chainID := apil.endpoint.ChainID
	apiInterface := apil.endpoint.ApiInterface

	app.Use(favicon.New())

	app.Use("/ws/:dappId", func(c *fiber.Ctx) error {
		apil.logger.LogStartTransaction("tendermint-WebSocket")
		// IsWebSocketUpgrade returns true if the client
		// requested upgrade to the WebSocket protocol.
		if websocket.IsWebSocketUpgrade(c) {
			c.Locals("allowed", true)
			return c.Next()
		}
		return fiber.ErrUpgradeRequired
	})
	webSocketCallback := websocket.New(func(c *websocket.Conn) {
		var (
			mt  int
			msg []byte
			err error
		)
		msgSeed := apil.logger.GetMessageSeed()
		for {
			if mt, msg, err = c.ReadMessage(); err != nil {
				apil.logger.AnalyzeWebSocketErrorAndWriteMessage(c, mt, err, msgSeed, msg, "tendermint")
				break
			}
			dappID := extractDappIDFromWebsocketConnection(c)
			utils.LavaFormatInfo("ws in <<<", &map[string]string{"seed": msgSeed, "msg": string(msg), "dappID": dappID})

			ctx, cancel := context.WithCancel(context.Background())
			defer cancel() // incase there's a problem make sure to cancel the connection
			metricsData := metrics.NewRelayAnalytics(dappID, chainID, apiInterface)
			reply, replyServer, err := apil.relaySender.SendRelay(ctx, "", string(msg), http.MethodGet, dappID, metricsData)
			go apil.logger.AddMetric(metricsData, err != nil)
			if err != nil {
				apil.logger.AnalyzeWebSocketErrorAndWriteMessage(c, mt, err, msgSeed, msg, "tendermint")
				continue
			}
			// If subscribe the first reply would contain the RPC ID that can be used for disconnect.
			if replyServer != nil {
				var reply pairingtypes.RelayReply
				err = (*replyServer).RecvMsg(&reply) // this reply contains the RPC ID
				if err != nil {
					apil.logger.AnalyzeWebSocketErrorAndWriteMessage(c, mt, err, msgSeed, msg, "tendermint")
					continue
				}

				if err = c.WriteMessage(mt, reply.Data); err != nil {
					apil.logger.AnalyzeWebSocketErrorAndWriteMessage(c, mt, err, msgSeed, msg, "tendermint")
					continue
				}
				apil.logger.LogRequestAndResponse("tendermint ws", false, "ws", c.LocalAddr().String(), string(msg), string(reply.Data), msgSeed, nil)
				for {
					err = (*replyServer).RecvMsg(&reply)
					if err != nil {
						apil.logger.AnalyzeWebSocketErrorAndWriteMessage(c, mt, err, msgSeed, msg, "tendermint")
						break
					}

					// If portal cant write to the client
					if err = c.WriteMessage(mt, reply.Data); err != nil {
						cancel()
						apil.logger.AnalyzeWebSocketErrorAndWriteMessage(c, mt, err, msgSeed, msg, "tendermint")
						// break
					}
					apil.logger.LogRequestAndResponse("tendermint ws", false, "ws", c.LocalAddr().String(), string(msg), string(reply.Data), msgSeed, nil)
				}
			} else {
				if err = c.WriteMessage(mt, reply.Data); err != nil {
					apil.logger.AnalyzeWebSocketErrorAndWriteMessage(c, mt, err, msgSeed, msg, "tendermint")
					continue
				}
				apil.logger.LogRequestAndResponse("tendermint ws", false, "ws", c.LocalAddr().String(), string(msg), string(reply.Data), msgSeed, nil)
			}
		}
	})
	websocketCallbackWithDappID := constructFiberCallbackWithDappIDExtraction(webSocketCallback)
	app.Get("/ws/:dappId", websocketCallbackWithDappID)
	app.Get("/:dappId/websocket", websocketCallbackWithDappID) // catching http://ip:port/1/websocket requests.

	app.Post("/:dappId/*", func(c *fiber.Ctx) error {
		apil.logger.LogStartTransaction("tendermint-WebSocket")
		msgSeed := apil.logger.GetMessageSeed()
		dappID := extractDappIDFromFiberContext(c)
		utils.LavaFormatInfo("in <<<", &map[string]string{"seed": msgSeed, "msg": string(c.Body()), "dappID": dappID})
		metricsData := metrics.NewRelayAnalytics(dappID, chainID, apiInterface)
		reply, _, err := apil.relaySender.SendRelay(ctx, "", string(c.Body()), http.MethodGet, dappID, metricsData)
		go apil.logger.AddMetric(metricsData, err != nil)
		if err != nil {
			// Get unique GUID response
			errMasking := apil.logger.GetUniqueGuidResponseForError(err, msgSeed)

			// Log request and response
			apil.logger.LogRequestAndResponse("tendermint http in/out", true, "POST", c.Request().URI().String(), string(c.Body()), errMasking, msgSeed, err)

			// Set status to internal error
			c.Status(fiber.StatusInternalServerError)

			// Construct json response
			response := chainproxy.ConvertToTendermintError(errMasking, c.Body())

			// Return error json response
			return c.SendString(response)
		}
		// Log request and response
		apil.logger.LogRequestAndResponse("tendermint http in/out", false, "POST", c.Request().URI().String(), string(c.Body()), string(reply.Data), msgSeed, nil)

		// Return json response
		return c.SendString(string(reply.Data))
	})

	app.Get("/:dappId/*", func(c *fiber.Ctx) error {
		apil.logger.LogStartTransaction("tendermint-WebSocket")

		query := "?" + string(c.Request().URI().QueryString())
		path := c.Params("*")
		dappID := extractDappIDFromFiberContext(c)
		msgSeed := apil.logger.GetMessageSeed()
		utils.LavaFormatInfo("urirpc in <<<", &map[string]string{"seed": msgSeed, "msg": path, "dappID": dappID})
		metricsData := metrics.NewRelayAnalytics(dappID, chainID, apiInterface)
		reply, _, err := apil.relaySender.SendRelay(ctx, path+query, "", http.MethodGet, dappID, metricsData)
		go apil.logger.AddMetric(metricsData, err != nil)
		if err != nil {
			// Get unique GUID response
			errMasking := apil.logger.GetUniqueGuidResponseForError(err, msgSeed)

			// Log request and response
			apil.logger.LogRequestAndResponse("tendermint http in/out", true, "GET", c.Request().URI().String(), "", errMasking, msgSeed, err)

			// Set status to internal error
			c.Status(fiber.StatusInternalServerError)

			if string(c.Body()) != "" {
				errMasking = addAttributeToError("recommendation", "For jsonRPC use POST", errMasking)
			}

			// Construct json response
			response := convertToJsonError(errMasking)

			// Return error json response
			return c.SendString(response)
		}
		// Log request and response
		apil.logger.LogRequestAndResponse("tendermint http in/out", false, "GET", c.Request().URI().String(), "", string(reply.Data), msgSeed, nil)

		// Return json response
		return c.SendString(string(reply.Data))
	})
	//
	// Go
	err := app.Listen(apil.endpoint.NetworkAddress)
	if err != nil {
		utils.LavaFormatError("app.Listen(listenAddr)", err, nil)
	}
}

type tendermintRpcChainProxy struct {
	// embedding the jrpc chain proxy because the only diff is on parse message
	JrpcChainProxy
	nodeUrl string
}

func NewtendermintRpcChainProxy(ctx context.Context, nConns uint, rpcProviderEndpoint *lavasession.RPCProviderEndpoint) (ChainProxy, error) {
	cp := &tendermintRpcChainProxy{nodeUrl: rpcProviderEndpoint.NodeUrl}
	return cp, cp.start(ctx, nConns, rpcProviderEndpoint.NodeUrl)
}

func (cp *tendermintRpcChainProxy) SendNodeMsg(ctx context.Context, ch chan interface{}, chainMessage ChainMessage) (relayReply *pairingtypes.RelayReply, subscriptionID string, relayReplyServer *rpcclient.ClientSubscription, err error) {
	rpc, err := cp.conn.GetRpc(ctx, true)
	if err != nil {
		return nil, "", nil, err
	}
	defer cp.conn.ReturnRpc(rpc)
	rpcInputMessage := chainMessage.GetRPCMessage()
	nodeMessage, ok := rpcInputMessage.(rpcInterfaceMessages.TendermintrpcMessage)
	if !ok {
		return nil, "", nil, utils.LavaFormatError("invalid message type in jsonrpc failed to cast RPCInput from chainMessage", nil, &map[string]string{"rpcMessage": fmt.Sprintf("%+v", rpcInputMessage)})
	}
	if nodeMessage.Path != "" {
		return cp.SendURI(ctx, &nodeMessage, ch, chainMessage)
	}

	// Else do RPC call
	return cp.SendRPC(ctx, &nodeMessage, ch, chainMessage)
}

func (cp *tendermintRpcChainProxy) SendURI(ctx context.Context, nodeMessage *rpcInterfaceMessages.TendermintrpcMessage, ch chan interface{}, chainMessage ChainMessage) (relayReply *pairingtypes.RelayReply, subscriptionID string, relayReplyServer *rpcclient.ClientSubscription, err error) {
	// check if the input channel is not nil
	if ch != nil {
		// return an error if the channel is not nil
		return nil, "", nil, utils.LavaFormatError("Subscribe is not allowed on Tendermint URI", nil, nil)
	}

	// create a new http client with a timeout set by the getTimePerCu function
	httpClient := http.Client{
		Timeout: LocalNodeTimePerCu(chainMessage.GetServiceApi().ComputeUnits),
	}

	// construct the url by concatenating the node url with the path variable
	url := cp.nodeUrl + "/" + nodeMessage.Path

	// create a new http request
	req, err := http.NewRequest(http.MethodGet, url, nil)
	if err != nil {
		return nil, "", nil, err
	}

	// send the http request and get the response
	res, err := httpClient.Do(req)
	if err != nil {
		return nil, "", nil, err
	}

	// close the response body
	if res.Body != nil {
		defer res.Body.Close()
	}

	// read the response body
	body, err := ioutil.ReadAll(res.Body)
	if err != nil {
		return nil, "", nil, err
	}

	// create a new relay reply struct with the response body as the data
	reply := &pairingtypes.RelayReply{
		Data: body,
	}

	return reply, "", nil, nil
}

// SendRPC sends Tendermint HTTP or WebSockets call
func (cp *tendermintRpcChainProxy) SendRPC(ctx context.Context, nodeMessage *rpcInterfaceMessages.TendermintrpcMessage, ch chan interface{}, chainMessage ChainMessage) (relayReply *pairingtypes.RelayReply, subscriptionID string, relayReplyServer *rpcclient.ClientSubscription, err error) {
	// Get rpc connection from the connection pool
	rpc, err := cp.conn.GetRpc(ctx, true)
	if err != nil {
		return nil, "", nil, err
	}
	// return the rpc connection to the pool after the function completes
	defer cp.conn.ReturnRpc(rpc)

	// create variables for the rpc message and reply message
	var rpcMessage *rpcclient.JsonrpcMessage
	var replyMessage *rpcInterfaceMessages.RPCResponse
	var sub *rpcclient.ClientSubscription

	// If ch is not nil do subscription
	if ch != nil {
		// subscribe to the rpc call if the channel is not nil
		sub, rpcMessage, err = rpc.Subscribe(context.Background(), nodeMessage.ID, nodeMessage.Method, ch, nodeMessage.Params)
	} else {
		// create a context with a timeout set by the getTimePerCu function
		connectCtx, cancel := context.WithTimeout(ctx, LocalNodeTimePerCu(chainMessage.GetServiceApi().ComputeUnits))
		defer cancel()
		// perform the rpc call
		rpcMessage, err = rpc.CallContext(connectCtx, nodeMessage.ID, nodeMessage.Method, nodeMessage.Params)
	}

	var replyMsg *rpcInterfaceMessages.RPCResponse
	// the error check here would only wrap errors not from the rpc
	if err != nil {
		if strings.Contains(err.Error(), context.DeadlineExceeded.Error()) {
			// Not an rpc error, return provider error without disclosing the endpoint address
			return nil, "", nil, utils.LavaFormatError("Failed Sending Message", context.DeadlineExceeded, nil)
		}
		id, idErr := rpcInterfaceMessages.IdFromRawMessage(nodeMessage.ID)
		if idErr != nil {
			return nil, "", nil, utils.LavaFormatError("Failed parsing ID when getting rpc error", idErr, nil)
		}
		replyMsg = &rpcInterfaceMessages.RPCResponse{
			JSONRPC: nodeMessage.Version,
			ID:      id,
<<<<<<< HEAD
			Error:   rpcInterfaceMessages.ConvertErrorToRPCError(err),
=======
			Error:   chainproxy.ConvertErrorToRPCError(err.Error(), -1), // TODO: extract code from error status / message
>>>>>>> 9940478c
		}
	} else {
		replyMessage, err = rpcInterfaceMessages.ConvertTendermintMsg(rpcMessage)
		if err != nil {
			return nil, "", nil, utils.LavaFormatError("tendermingRPC error", err, nil)
		}

		replyMsg = replyMessage
	}

	// marshal the jsonrpc message to json
	data, err := json.Marshal(replyMsg)
	if err != nil {
		return nil, "", nil, err
	}

	// create a new relay reply struct
	reply := &pairingtypes.RelayReply{
		Data: data,
	}

	if ch != nil {
		// get the params for the rpc call
		params := nodeMessage.Params

		paramsMap, ok := params.(map[string]interface{})
		if !ok {
			return nil, "", nil, utils.LavaFormatError("unknown params type on tendermint subscribe", nil, nil)
		}
		subscriptionID, ok = paramsMap["query"].(string)
		if !ok {
			return nil, "", nil, utils.LavaFormatError("unknown subscriptionID type on tendermint subscribe", nil, nil)
		}
	}

	return reply, subscriptionID, sub, err
}<|MERGE_RESOLUTION|>--- conflicted
+++ resolved
@@ -337,7 +337,7 @@
 			c.Status(fiber.StatusInternalServerError)
 
 			// Construct json response
-			response := chainproxy.ConvertToTendermintError(errMasking, c.Body())
+			response := rpcInterfaceMessages.ConvertToTendermintError(errMasking, c.Body())
 
 			// Return error json response
 			return c.SendString(response)
@@ -511,11 +511,7 @@
 		replyMsg = &rpcInterfaceMessages.RPCResponse{
 			JSONRPC: nodeMessage.Version,
 			ID:      id,
-<<<<<<< HEAD
-			Error:   rpcInterfaceMessages.ConvertErrorToRPCError(err),
-=======
-			Error:   chainproxy.ConvertErrorToRPCError(err.Error(), -1), // TODO: extract code from error status / message
->>>>>>> 9940478c
+			Error:   rpcInterfaceMessages.ConvertErrorToRPCError(err.Error(), -1), // TODO: extract code from error status / message
 		}
 	} else {
 		replyMessage, err = rpcInterfaceMessages.ConvertTendermintMsg(rpcMessage)
