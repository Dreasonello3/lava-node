--- conflicted
+++ resolved
@@ -495,13 +495,9 @@
 		},
 		conn: map[string]*chainproxy.Connector{},
 	}
-<<<<<<< HEAD
-	verifyRPCEndpoint(rpcProviderEndpoint.NodeUrls)
-=======
 
 	validateEndpoints(rpcProviderEndpoint.NodeUrls, spectypes.APIInterfaceJsonRPC)
 
->>>>>>> ac8e61b9
 	internalPaths := map[string]struct{}{}
 	jsonRPCChainParser, ok := chainParser.(*JsonRPCChainParser)
 	if ok {
@@ -717,11 +713,6 @@
 			return reply, "", nil, nil
 		}
 
-<<<<<<< HEAD
-		subscriptionID, err = strconv.Unquote(string(replyMsg.Result))
-		if err != nil {
-			return nil, "", nil, utils.LavaFormatError("Subscription failed", err, utils.Attribute{Key: "GUID", Value: ctx})
-=======
 		if common.IsQuoted(string(replyMsg.Result)) {
 			subscriptionID, err = strconv.Unquote(string(replyMsg.Result))
 			if err != nil {
@@ -729,7 +720,6 @@
 			}
 		} else {
 			subscriptionID = string(replyMsg.Result)
->>>>>>> ac8e61b9
 		}
 	}
 
