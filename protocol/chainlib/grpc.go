package chainlib

import (
	"bytes"
	"context"
	"errors"
	"fmt"
	"io"
	"net"
	"strings"
	"sync"
	"time"

	"google.golang.org/grpc/metadata"

	"github.com/fullstorydev/grpcurl"
	"github.com/golang/protobuf/proto"
	"github.com/jhump/protoreflect/desc"
	"github.com/jhump/protoreflect/dynamic"
	"github.com/jhump/protoreflect/grpcreflect"
	"github.com/lavanet/lava/protocol/chainlib/chainproxy"
	"github.com/lavanet/lava/protocol/chainlib/chainproxy/rpcInterfaceMessages"
	"github.com/lavanet/lava/protocol/chainlib/chainproxy/rpcclient"
	"github.com/lavanet/lava/protocol/chainlib/chainproxy/thirdparty"
	"github.com/lavanet/lava/protocol/common"
	"github.com/lavanet/lava/protocol/lavasession"
	"github.com/lavanet/lava/protocol/metrics"
	"github.com/lavanet/lava/utils"
	pairingtypes "github.com/lavanet/lava/x/pairing/types"
	spectypes "github.com/lavanet/lava/x/spec/types"
	"google.golang.org/grpc"
	reflectionpbo "google.golang.org/grpc/reflection/grpc_reflection_v1alpha"
)

type GrpcChainParser struct {
	spec       spectypes.Spec
	rwLock     sync.RWMutex
	serverApis map[string]spectypes.ServiceApi
	BaseChainParser
}

// NewGrpcChainParser creates a new instance of GrpcChainParser
func NewGrpcChainParser() (chainParser *GrpcChainParser, err error) {
	return &GrpcChainParser{}, nil
}

func (apip *GrpcChainParser) CraftMessage(serviceApi spectypes.ServiceApi, craftData *CraftData) (ChainMessageForSend, error) {
	if craftData != nil {
		return apip.ParseMsg(craftData.Path, craftData.Data, craftData.ConnectionType)
	}

	grpcMessage := &rpcInterfaceMessages.GrpcMessage{
		Msg:  nil,
		Path: serviceApi.GetName(),
	}
	return apip.newChainMessage(&serviceApi, &serviceApi.ApiInterfaces[0], spectypes.NOT_APPLICABLE, grpcMessage), nil
}

// ParseMsg parses message data into chain message object
func (apip *GrpcChainParser) ParseMsg(url string, data []byte, connectionType string) (ChainMessage, error) {
	// Guard that the GrpcChainParser instance exists
	if apip == nil {
		return nil, errors.New("GrpcChainParser not defined")
	}

	// Check API is supported and save it in nodeMsg.
	serviceApi, err := apip.getSupportedApi(url)
	if err != nil {
		return nil, utils.LavaFormatError("failed to getSupportedApi gRPC", err)
	}

	apiInterface := GetApiInterfaceFromServiceApi(serviceApi, connectionType)
	if apiInterface == nil {
		return nil, fmt.Errorf("could not find the interface %s in the service %s", connectionType, serviceApi.Name)
	}

	// Construct grpcMessage
	grpcMessage := rpcInterfaceMessages.GrpcMessage{
		Msg:  data,
		Path: url,
	}

	// TODO: fix requested block
	nodeMsg := apip.newChainMessage(serviceApi, apiInterface, spectypes.NOT_APPLICABLE, &grpcMessage)
	return nodeMsg, nil
}

func (*GrpcChainParser) newChainMessage(serviceApi *spectypes.ServiceApi, apiInterface *spectypes.ApiInterface, requestedBlock int64, grpcMessage *rpcInterfaceMessages.GrpcMessage) *parsedMessage {
	nodeMsg := &parsedMessage{
		serviceApi:     serviceApi,
		apiInterface:   apiInterface,
		msg:            grpcMessage, // setting the grpc message as a pointer so we can set descriptors for parsing
		requestedBlock: requestedBlock,
	}
	return nodeMsg
}

// getSupportedApi fetches service api from spec by name
func (apip *GrpcChainParser) getSupportedApi(name string) (*spectypes.ServiceApi, error) {
	// Guard that the GrpcChainParser instance exists
	if apip == nil {
		return nil, errors.New("GrpcChainParser not defined")
	}

	// Acquire read lock
	apip.rwLock.RLock()
	defer apip.rwLock.RUnlock()

	// Fetch server api by name
	api, ok := matchSpecApiByName(name, apip.serverApis)

	// Return an error if spec does not exist
	if !ok {
		return nil, utils.LavaFormatError("GRPC api not supported", nil, utils.Attribute{Key: "name", Value: name})
	}

	// Return an error if api is disabled
	if !api.Enabled {
		return nil, utils.LavaFormatError("GRPC api is disabled", nil, utils.Attribute{Key: "name", Value: name})
	}

	return &api, nil
}

// SetSpec sets the spec for the GrpcChainParser
func (apip *GrpcChainParser) SetSpec(spec spectypes.Spec) {
	// Guard that the GrpcChainParser instance exists
	if apip == nil {
		return
	}

	// Add a read-write lock to ensure thread safety
	apip.rwLock.Lock()
	defer apip.rwLock.Unlock()

	// extract server and tagged apis from spec
	serverApis, taggedApis := getServiceApis(spec, spectypes.APIInterfaceGrpc)

	// Set the spec field of the JsonRPCChainParser object
	apip.spec = spec
	apip.serverApis = serverApis
	apip.BaseChainParser.SetTaggedApis(taggedApis)
}

// DataReliabilityParams returns data reliability params from spec (spec.enabled and spec.dataReliabilityThreshold)
func (apip *GrpcChainParser) DataReliabilityParams() (enabled bool, dataReliabilityThreshold uint32) {
	// Guard that the GrpcChainParser instance exists
	if apip == nil {
		return false, 0
	}

	// Acquire read lock
	apip.rwLock.RLock()
	defer apip.rwLock.RUnlock()

	// Return enabled and data reliability threshold from spec
	return apip.spec.Enabled, apip.spec.GetReliabilityThreshold()
}

// ChainBlockStats returns block stats from spec
// (spec.AllowedBlockLagForQosSync, spec.AverageBlockTime, spec.BlockDistanceForFinalizedData)
func (apip *GrpcChainParser) ChainBlockStats() (allowedBlockLagForQosSync int64, averageBlockTime time.Duration, blockDistanceForFinalizedData uint32, blocksInFinalizationProof uint32) {
	// Guard that the GrpcChainParser instance exists
	if apip == nil {
		return 0, 0, 0, 0
	}

	// Acquire read lock
	apip.rwLock.RLock()
	defer apip.rwLock.RUnlock()

	// Convert average block time from int64 -> time.Duration
	averageBlockTime = time.Duration(apip.spec.AverageBlockTime) * time.Millisecond

	// Return allowedBlockLagForQosSync, averageBlockTime, blockDistanceForFinalizedData from spec
	return apip.spec.AllowedBlockLagForQosSync, averageBlockTime, apip.spec.BlockDistanceForFinalizedData, apip.spec.BlocksInFinalizationProof
}

type GrpcChainListener struct {
	endpoint    *lavasession.RPCEndpoint
	relaySender RelaySender
	logger      *common.RPCConsumerLogs
}

func NewGrpcChainListener(ctx context.Context, listenEndpoint *lavasession.RPCEndpoint, relaySender RelaySender, rpcConsumerLogs *common.RPCConsumerLogs) (chainListener *GrpcChainListener) {
	// Create a new instance of GrpcChainListener
	chainListener = &GrpcChainListener{
		listenEndpoint,
		relaySender,
		rpcConsumerLogs,
	}

	return chainListener
}

// Serve http server for GrpcChainListener
func (apil *GrpcChainListener) Serve(ctx context.Context) {
	// Guard that the GrpcChainListener instance exists
	if apil == nil {
		return
	}

	utils.LavaFormatInfo("gRPC PortalStart")

	lis, err := net.Listen("tcp", apil.endpoint.NetworkAddress)
	if err != nil {
		utils.LavaFormatFatal("provider failure setting up listener", err, utils.Attribute{Key: "listenAddr", Value: apil.endpoint.NetworkAddress})
	}
	apiInterface := apil.endpoint.ApiInterface
	sendRelayCallback := func(ctx context.Context, method string, reqBody []byte) ([]byte, error) {
		ctx = utils.WithUniqueIdentifier(ctx, utils.GenerateUniqueIdentifier())
		msgSeed := apil.logger.GetMessageSeed()
		metadataValues, _ := metadata.FromIncomingContext(ctx)
		utils.LavaFormatInfo("GRPC Got Relay ", utils.Attribute{Key: "GUID", Value: ctx}, utils.Attribute{Key: "method", Value: method})
		var relayReply *pairingtypes.RelayReply
		metricsData := metrics.NewRelayAnalytics("NoDappID", apil.endpoint.ChainID, apiInterface)
		relayReply, _, err = apil.relaySender.SendRelay(ctx, method, string(reqBody), "", "NoDappID", metricsData)
		go apil.logger.AddMetricForGrpc(metricsData, err, &metadataValues)

		if err != nil {
			errMasking := apil.logger.GetUniqueGuidResponseForError(err, msgSeed)
			apil.logger.LogRequestAndResponse("http in/out", true, method, string(reqBody), "", errMasking, msgSeed, err)
			return nil, utils.LavaFormatError("Failed to SendRelay", fmt.Errorf(errMasking))
		}
		apil.logger.LogRequestAndResponse("http in/out", false, method, string(reqBody), "", "", msgSeed, nil)
		return relayReply.Data, nil
	}

	_, httpServer, err := thirdparty.RegisterServer(apil.endpoint.ChainID, sendRelayCallback)
	if err != nil {
		utils.LavaFormatFatal("provider failure RegisterServer", err, utils.Attribute{Key: "listenAddr", Value: apil.endpoint.NetworkAddress})
	}

	utils.LavaFormatInfo("Server listening", utils.Attribute{Key: "Address", Value: lis.Addr()})

<<<<<<< HEAD
	ListenWithRetryGrpc(&httpServer, lis)
=======
	if err := httpServer.Serve(lis); !errors.Is(err, http.ErrServerClosed) {
		utils.LavaFormatFatal("Portal failed to serve", err, utils.Attribute{Key: "Address", Value: lis.Addr()}, utils.Attribute{Key: "ChainID", Value: apil.endpoint.ChainID})
	}
>>>>>>> 646ee7b5
}

type GrpcChainProxy struct {
	BaseChainProxy
	conn *chainproxy.GRPCConnector
}

func NewGrpcChainProxy(ctx context.Context, nConns uint, rpcProviderEndpoint *lavasession.RPCProviderEndpoint, averageBlockTime time.Duration) (ChainProxy, error) {
	if len(rpcProviderEndpoint.NodeUrls) == 0 {
		return nil, utils.LavaFormatError("rpcProviderEndpoint.NodeUrl list is empty missing node url", nil, utils.Attribute{Key: "chainID", Value: rpcProviderEndpoint.ChainID}, utils.Attribute{Key: "ApiInterface", Value: rpcProviderEndpoint.ApiInterface})
	}
	cp := &GrpcChainProxy{
		BaseChainProxy: BaseChainProxy{averageBlockTime: averageBlockTime},
	}
	conn, err := chainproxy.NewGRPCConnector(ctx, nConns, strings.TrimSuffix(rpcProviderEndpoint.NodeUrls[0].Url, "/"))
	if err != nil {
		return nil, err
	}
	cp.conn = conn
	if cp.conn == nil {
		return nil, utils.LavaFormatError("g_conn == nil", nil)
	}
	return cp, nil
}

func (cp *GrpcChainProxy) SendNodeMsg(ctx context.Context, ch chan interface{}, chainMessage ChainMessageForSend) (relayReply *pairingtypes.RelayReply, subscriptionID string, relayReplyServer *rpcclient.ClientSubscription, err error) {
	if ch != nil {
		return nil, "", nil, utils.LavaFormatError("Subscribe is not allowed on grpc", nil, utils.Attribute{Key: "GUID", Value: ctx})
	}
	conn, err := cp.conn.GetRpc(ctx, true)
	if err != nil {
		return nil, "", nil, utils.LavaFormatError("grpc get connection failed ", err, utils.Attribute{Key: "GUID", Value: ctx})
	}
	defer cp.conn.ReturnRpc(conn)

	rpcInputMessage := chainMessage.GetRPCMessage()
	nodeMessage, ok := rpcInputMessage.(*rpcInterfaceMessages.GrpcMessage)
	if !ok {
		return nil, "", nil, utils.LavaFormatError("invalid message type in grpc failed to cast RPCInput from chainMessage", nil, utils.Attribute{Key: "GUID", Value: ctx}, utils.Attribute{Key: "rpcMessage", Value: rpcInputMessage})
	}
	relayTimeout := LocalNodeTimePerCu(chainMessage.GetServiceApi().ComputeUnits)
	// check if this API is hanging (waiting for block confirmation)
	if chainMessage.GetInterface().Category.HangingApi {
		relayTimeout += cp.averageBlockTime
	}
	connectCtx, cancel := context.WithTimeout(ctx, relayTimeout)
	defer cancel()

	cl := grpcreflect.NewClient(ctx, reflectionpbo.NewServerReflectionClient(conn)) // TODO: improve functionality, this is reading descriptors every send
	descriptorSource := rpcInterfaceMessages.DescriptorSourceFromServer(cl)
	svc, methodName := rpcInterfaceMessages.ParseSymbol(nodeMessage.Path)
	var descriptor desc.Descriptor
	if descriptor, err = descriptorSource.FindSymbol(svc); err != nil {
		return nil, "", nil, utils.LavaFormatError("descriptorSource.FindSymbol", err, utils.Attribute{Key: "GUID", Value: ctx})
	}

	serviceDescriptor, ok := descriptor.(*desc.ServiceDescriptor)
	if !ok {
		return nil, "", nil, utils.LavaFormatError("serviceDescriptor, ok := descriptor.(*desc.ServiceDescriptor)", err, utils.Attribute{Key: "GUID", Value: ctx}, utils.Attribute{Key: "descriptor", Value: descriptor})
	}
	methodDescriptor := serviceDescriptor.FindMethodByName(methodName)
	if methodDescriptor == nil {
		return nil, "", nil, utils.LavaFormatError("serviceDescriptor.FindMethodByName returned nil", err, utils.Attribute{Key: "GUID", Value: ctx}, utils.Attribute{Key: "methodName", Value: methodName})
	}
	msgFactory := dynamic.NewMessageFactoryWithDefaults()

	var reader io.Reader
	msg := msgFactory.NewMessage(methodDescriptor.GetInputType())
	formatMessage := false
	if len(nodeMessage.Msg) > 0 {
		reader = bytes.NewReader(nodeMessage.Msg)
		formatMessage = true
	}

	rp, formatter, err := grpcurl.RequestParserAndFormatter(grpcurl.FormatJSON, descriptorSource, reader, grpcurl.FormatOptions{
		EmitJSONDefaultFields: false,
		IncludeTextSeparator:  false,
		AllowUnknownFields:    true,
	})
	if err != nil {
		return nil, "", nil, utils.LavaFormatError("Failed to create formatter", err, utils.Attribute{Key: "GUID", Value: ctx})
	}

	// used when parsing the grpc result
	nodeMessage.SetParsingData(methodDescriptor, formatter)

	if formatMessage {
		err = rp.Next(msg)
		if err != nil {
			return nil, "", nil, utils.LavaFormatError("rp.Next(msg) Failed", err, utils.Attribute{Key: "GUID", Value: ctx})
		}
	}

	response := msgFactory.NewMessage(methodDescriptor.GetOutputType())
	err = grpc.Invoke(connectCtx, nodeMessage.Path, msg, response, conn)
	if err != nil {
		return nil, "", nil, utils.LavaFormatError("Invoke Failed", err, utils.Attribute{Key: "GUID", Value: ctx}, utils.Attribute{Key: "Method", Value: nodeMessage.Path}, utils.Attribute{Key: "msg", Value: nodeMessage.Msg})
	}

	var respBytes []byte
	respBytes, err = proto.Marshal(response)
	if err != nil {
		return nil, "", nil, utils.LavaFormatError("proto.Marshal(response) Failed", err, utils.Attribute{Key: "GUID", Value: ctx})
	}

	reply := &pairingtypes.RelayReply{
		Data: respBytes,
	}
	return reply, "", nil, nil
}<|MERGE_RESOLUTION|>--- conflicted
+++ resolved
@@ -233,13 +233,7 @@
 
 	utils.LavaFormatInfo("Server listening", utils.Attribute{Key: "Address", Value: lis.Addr()})
 
-<<<<<<< HEAD
 	ListenWithRetryGrpc(&httpServer, lis)
-=======
-	if err := httpServer.Serve(lis); !errors.Is(err, http.ErrServerClosed) {
-		utils.LavaFormatFatal("Portal failed to serve", err, utils.Attribute{Key: "Address", Value: lis.Addr()}, utils.Attribute{Key: "ChainID", Value: apil.endpoint.ChainID})
-	}
->>>>>>> 646ee7b5
 }
 
 type GrpcChainProxy struct {
