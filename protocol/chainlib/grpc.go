package chainlib

import (
	"context"
	"errors"
	"fmt"
	"net"
	"net/http"
	"sync"
	"time"

	"github.com/lavanet/lava/protocol/common"
	"github.com/lavanet/lava/relayer/chainproxy/thirdparty"
	"github.com/lavanet/lava/relayer/lavasession"
	"github.com/lavanet/lava/relayer/metrics"
	"github.com/lavanet/lava/utils"
	pairingtypes "github.com/lavanet/lava/x/pairing/types"
	spectypes "github.com/lavanet/lava/x/spec/types"
)

type GrpcChainParser struct {
	spec       spectypes.Spec
	rwLock     sync.RWMutex
	serverApis map[string]spectypes.ServiceApi
	taggedApis map[string]spectypes.ServiceApi
}

// NewGrpcChainParser creates a new instance of GrpcChainParser
func NewGrpcChainParser() (chainParser *GrpcChainParser, err error) {
	return &GrpcChainParser{}, nil
}

// ParseMsg parses message data into chain message object
func (apip *GrpcChainParser) ParseMsg(url string, data []byte, connectionType string) (ChainMessage, error) {
	// Check API is supported and save it in nodeMsg.
	serviceApi, err := apip.getSupportedApi(url)
	if err != nil {
		return nil, utils.LavaFormatError("failed to getSupportedApi gRPC", err, nil)
	}

	var apiInterface *spectypes.ApiInterface = nil
	for i := range serviceApi.ApiInterfaces {
		if serviceApi.ApiInterfaces[i].Type == connectionType {
			apiInterface = &serviceApi.ApiInterfaces[i]
			break
		}
	}
	if apiInterface == nil {
		return nil, fmt.Errorf("could not find the interface %s in the service %s", connectionType, serviceApi.Name)
	}

	// TODO why we don't have requested block here?
	nodeMsg := &parsedMessage{
		serviceApi:     serviceApi,
		apiInterface:   apiInterface,
		requestedBlock: -2,
	}
	return nodeMsg, nil
}

// getSupportedApi fetches service api from spec by name
func (apip *GrpcChainParser) getSupportedApi(name string) (*spectypes.ServiceApi, error) {
	// Guard that the JsonRPCChainParser instance exists
	if apip == nil {
		return nil, errors.New("RestChainParser not defined")
	}

	// Acquire read lock
	apip.rwLock.RLock()
	defer apip.rwLock.RUnlock()

	// Fetch server api by name
	api, ok := matchSpecApiByName(name, apip.serverApis)

	// Return an error if spec does not exist
	if !ok {
		return nil, errors.New("JRPC api not supported")
	}

	// Return an error if api is disabled
	if !api.Enabled {
		return nil, errors.New("api is disabled")
	}

	return &api, nil
}

// SetSpec sets the spec for the GrpcChainParser
func (apip *GrpcChainParser) SetSpec(spec spectypes.Spec) {
	// Guard that the JsonRPCChainParser instance exists
	if apip == nil {
		return
	}

	// Add a read-write lock to ensure thread safety
	apip.rwLock.Lock()
	defer apip.rwLock.Unlock()

	// extract server and tagged apis from spec
	serverApis, taggedApis := getServiceApis(spec, grpcInterface)

	// Set the spec field of the JsonRPCChainParser object
	apip.spec = spec
	apip.serverApis = serverApis
	apip.taggedApis = taggedApis
}

// DataReliabilityParams returns data reliability params from spec (spec.enabled and spec.dataReliabilityThreshold)
func (apip *GrpcChainParser) DataReliabilityParams() (enabled bool, dataReliabilityThreshold uint32) {
	// Guard that the GrpcChainParser instance exists
	if apip == nil {
		return false, 0
	}

	// Acquire read lock
	apip.rwLock.RLock()
	defer apip.rwLock.RUnlock()

	// Return enabled and data reliability threshold from spec
	return apip.spec.Enabled, apip.spec.GetReliabilityThreshold()
}

<<<<<<< HEAD
// ChainBlockStats returns block stats from spec
// (spec.AllowedBlockLagForQosSync, spec.AverageBlockTime, spec.BlockDistanceForFinalizedData)
func (apip *GrpcChainParser) ChainBlockStats() (allowedBlockLagForQosSync int64, averageBlockTime time.Duration, blockDistanceForFinalizedData uint32) {
	// Guard that the GrpcChainParser instance exists
	if apip == nil {
		return 0, 0, 0
	}

	// Acquire read lock
	apip.rwLock.RLock()
	defer apip.rwLock.RUnlock()

	// Convert average block time from int64 -> time.Duration
	averageBlockTime = time.Duration(apip.spec.AverageBlockTime) * time.Second

	// Return allowedBlockLagForQosSync, averageBlockTime, blockDistanceForFinalizedData from spec
	return apip.spec.AllowedBlockLagForQosSync, averageBlockTime, apip.spec.BlockDistanceForFinalizedData
=======
func (apip *GrpcChainParser) CreateNodeMsg(url string, data []byte, connectionType string) (NodeMessage, error) { // has to be thread safe, reuse code within ParseMsg as common functionality
	return nil, fmt.Errorf("not implemented")
}

func (apip *GrpcChainParser) ChainBlockStats() (allowedBlockLagForQosSync int64, averageBlockTime time.Duration, blockDistanceForFinalizedData uint32, blocksInFinalizationProof uint32) {
	return 0, 0, 0, 0
>>>>>>> 560a6c9e
}

type GrpcChainListener struct {
	endpoint    *lavasession.RPCEndpoint
	relaySender RelaySender
	logger      *common.RPCConsumerLogs
}

func NewGrpcChainListener(ctx context.Context, listenEndpoint *lavasession.RPCEndpoint, relaySender RelaySender, rpcConsumerLogs *common.RPCConsumerLogs) (chainListener *GrpcChainListener) {
	// Create a new instance of GrpcChainListener
	chainListener = &GrpcChainListener{
		listenEndpoint,
		relaySender,
		rpcConsumerLogs,
	}

	return chainListener
}

func (apil *GrpcChainListener) Serve(ctx context.Context) {
	utils.LavaFormatInfo("gRPC PortalStart", nil)

	lis, err := net.Listen("tcp", apil.endpoint.NetworkAddress)
	if err != nil {
		utils.LavaFormatFatal("provider failure setting up listener", err, &map[string]string{"listenAddr": apil.endpoint.NetworkAddress})
	}
	apiInterface := apil.endpoint.ApiInterface
	sendRelayCallback := func(ctx context.Context, method string, reqBody []byte) ([]byte, error) {
		msgSeed := apil.logger.GetMessageSeed()
		utils.LavaFormatInfo("GRPC Got Relay: "+method, nil)
		var relayReply *pairingtypes.RelayReply
		metricsData := metrics.NewRelayAnalytics("NoDappID", apil.endpoint.ChainID, apiInterface)
		if relayReply, _, err = apil.relaySender.SendRelay(ctx, method, string(reqBody), "", "NoDappID", metricsData); err != nil {
			go apil.logger.AddMetric(metricsData, err != nil)
			errMasking := apil.logger.GetUniqueGuidResponseForError(err, msgSeed)
			apil.logger.LogRequestAndResponse("http in/out", true, method, string(reqBody), "", errMasking, msgSeed, err)
			return nil, utils.LavaFormatError("Failed to SendRelay", fmt.Errorf(errMasking), nil)
		}
		apil.logger.LogRequestAndResponse("http in/out", false, method, string(reqBody), "", "", msgSeed, nil)
		return relayReply.Data, nil
	}

	_, httpServer, err := thirdparty.RegisterServer(apil.endpoint.ChainID, sendRelayCallback)
	if err != nil {
		utils.LavaFormatFatal("provider failure RegisterServer", err, &map[string]string{"listenAddr": apil.endpoint.NetworkAddress})
	}

	utils.LavaFormatInfo("Server listening", &map[string]string{"Address": lis.Addr().String()})

<<<<<<< HEAD
	if err := httpServer.Serve(lis); !errors.Is(err, http.ErrServerClosed) {
		utils.LavaFormatFatal("Portal failed to serve", err, &map[string]string{"Address": lis.Addr().String(), "ChainID": apil.endpoint.ChainID})
	}
=======
func NewGrpcChainListener(ctx context.Context, listenEndpoint *lavasession.RPCEndpoint, relaySender RelaySender) (chainListener *GrpcChainListener) {
	// open up server for grpc implementing the api requested (currently implemented in serve_portal in chainproxy, endpoint at listenEndpoint
	// when receiving the data such as url, rpc data, headers (connectionType), use relaySender to wrap verify and send that data
	return nil
}

func NewGrpcChainProxy(nConns uint, rpcProviderEndpoint *lavasession.RPCProviderEndpoint, chainParser ChainParser) ChainProxy {
	return nil
>>>>>>> 560a6c9e
}<|MERGE_RESOLUTION|>--- conflicted
+++ resolved
@@ -51,9 +51,9 @@
 
 	// TODO why we don't have requested block here?
 	nodeMsg := &parsedMessage{
-		serviceApi:     serviceApi,
-		apiInterface:   apiInterface,
-		requestedBlock: -2,
+		serviceApi:   serviceApi,
+		apiInterface: apiInterface,
+		msg:          data,
 	}
 	return nodeMsg, nil
 }
@@ -120,13 +120,12 @@
 	return apip.spec.Enabled, apip.spec.GetReliabilityThreshold()
 }
 
-<<<<<<< HEAD
 // ChainBlockStats returns block stats from spec
 // (spec.AllowedBlockLagForQosSync, spec.AverageBlockTime, spec.BlockDistanceForFinalizedData)
-func (apip *GrpcChainParser) ChainBlockStats() (allowedBlockLagForQosSync int64, averageBlockTime time.Duration, blockDistanceForFinalizedData uint32) {
+func (apip *GrpcChainParser) ChainBlockStats() (allowedBlockLagForQosSync int64, averageBlockTime time.Duration, blockDistanceForFinalizedData uint32, blocksInFinalizationProof uint32) {
 	// Guard that the GrpcChainParser instance exists
 	if apip == nil {
-		return 0, 0, 0
+		return 0, 0, 0, 0
 	}
 
 	// Acquire read lock
@@ -137,15 +136,7 @@
 	averageBlockTime = time.Duration(apip.spec.AverageBlockTime) * time.Second
 
 	// Return allowedBlockLagForQosSync, averageBlockTime, blockDistanceForFinalizedData from spec
-	return apip.spec.AllowedBlockLagForQosSync, averageBlockTime, apip.spec.BlockDistanceForFinalizedData
-=======
-func (apip *GrpcChainParser) CreateNodeMsg(url string, data []byte, connectionType string) (NodeMessage, error) { // has to be thread safe, reuse code within ParseMsg as common functionality
-	return nil, fmt.Errorf("not implemented")
-}
-
-func (apip *GrpcChainParser) ChainBlockStats() (allowedBlockLagForQosSync int64, averageBlockTime time.Duration, blockDistanceForFinalizedData uint32, blocksInFinalizationProof uint32) {
-	return 0, 0, 0, 0
->>>>>>> 560a6c9e
+	return apip.spec.AllowedBlockLagForQosSync, averageBlockTime, apip.spec.BlockDistanceForFinalizedData, apip.spec.BlocksInFinalizationProof
 }
 
 type GrpcChainListener struct {
@@ -195,18 +186,11 @@
 
 	utils.LavaFormatInfo("Server listening", &map[string]string{"Address": lis.Addr().String()})
 
-<<<<<<< HEAD
 	if err := httpServer.Serve(lis); !errors.Is(err, http.ErrServerClosed) {
 		utils.LavaFormatFatal("Portal failed to serve", err, &map[string]string{"Address": lis.Addr().String(), "ChainID": apil.endpoint.ChainID})
 	}
-=======
-func NewGrpcChainListener(ctx context.Context, listenEndpoint *lavasession.RPCEndpoint, relaySender RelaySender) (chainListener *GrpcChainListener) {
-	// open up server for grpc implementing the api requested (currently implemented in serve_portal in chainproxy, endpoint at listenEndpoint
-	// when receiving the data such as url, rpc data, headers (connectionType), use relaySender to wrap verify and send that data
-	return nil
 }
 
 func NewGrpcChainProxy(nConns uint, rpcProviderEndpoint *lavasession.RPCProviderEndpoint, chainParser ChainParser) ChainProxy {
 	return nil
->>>>>>> 560a6c9e
 }