--- conflicted
+++ resolved
@@ -17,10 +17,6 @@
 const (
 	TimePerCU                      = uint64(100 * time.Millisecond)
 	MinimumTimePerRelayDelay       = time.Second
-<<<<<<< HEAD
-	AverageWorldLatency            = 300 * time.Millisecond
-=======
->>>>>>> 292d643c
 	DataReliabilityTimeoutIncrease = 5 * time.Second
 )
 
@@ -106,9 +102,5 @@
 }
 
 func LocalNodeTimePerCu(cu uint64) time.Duration {
-<<<<<<< HEAD
-	return time.Duration(cu*TimePerCU) + AverageWorldLatency // TODO: remove average world latency once our providers run locally, or allow a flag that says local to make it tight, tighter timeouts are better
-=======
 	return time.Duration(cu*TimePerCU) + lavasession.AverageWorldLatency // TODO: remove average world latency once our providers run locally, or allow a flag that says local to make it tight, tighter timeouts are better
->>>>>>> 292d643c
 }