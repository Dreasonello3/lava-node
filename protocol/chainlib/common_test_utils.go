--- conflicted
+++ resolved
@@ -82,11 +82,7 @@
 
 // generates a chain parser, a chain fetcher messages based on it
 // apiInterface can either be an ApiInterface string as in spectypes.ApiInterfaceXXX or a number for an index in the apiCollections
-<<<<<<< HEAD
-func CreateChainLibMocks(ctx context.Context, specIndex, apiInterface string, serverCallback http.HandlerFunc, getToTopMostPath string, addons []string) (cpar ChainParser, crout ChainRouter, cfetc chaintracker.ChainFetcher, closeServer func(), errRet error) {
-=======
 func CreateChainLibMocks(ctx context.Context, specIndex string, apiInterface string, serverCallback http.HandlerFunc, getToTopMostPath string, services []string) (cpar ChainParser, crout ChainRouter, cfetc chaintracker.ChainFetcher, closeServer func(), errRet error) {
->>>>>>> 560831f5
 	closeServer = nil
 	spec, err := keepertest.GetASpec(specIndex, getToTopMostPath, nil, nil)
 	if err != nil {
@@ -165,7 +161,7 @@
 	Consumer  testcommon.Account
 }
 
-func SetupForTests(t *testing.T, numOfProviders int, specID, getToTopMostPath string) TestStruct {
+func SetupForTests(t *testing.T, numOfProviders int, specID string, getToTopMostPath string) TestStruct {
 	ts := TestStruct{}
 	ts.Servers, ts.Keepers, ts.Ctx = keepertest.InitAllKeepers(t)
 	// init keepers state
