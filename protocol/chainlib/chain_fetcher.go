package chainlib

import (
	"context"
	"fmt"
	"strconv"
	"sync/atomic"
	"time"

	"golang.org/x/exp/slices"

	"github.com/cosmos/cosmos-sdk/client"
	"github.com/lavanet/lava/protocol/chainlib/chainproxy"
	"github.com/lavanet/lava/protocol/common"
	"github.com/lavanet/lava/protocol/lavasession"
	"github.com/lavanet/lava/protocol/parser"
	"github.com/lavanet/lava/protocol/performance"
	"github.com/lavanet/lava/utils"
	pairingtypes "github.com/lavanet/lava/x/pairing/types"
	spectypes "github.com/lavanet/lava/x/spec/types"
)

const (
	TendermintStatusQuery  = "status"
	ChainFetcherHeaderName = "X-LAVA-Provider"
)

type ChainFetcherIf interface {
	FetchLatestBlockNum(ctx context.Context) (int64, error)
	FetchBlockHashByNum(ctx context.Context, blockNum int64) (string, error)
	FetchEndpoint() lavasession.RPCProviderEndpoint
	Validate(ctx context.Context) error
}

type ChainFetcher struct {
	endpoint    *lavasession.RPCProviderEndpoint
	chainRouter ChainRouter
	chainParser ChainParser
	cache       *performance.Cache
	latestBlock int64
}

func (cf *ChainFetcher) FetchEndpoint() lavasession.RPCProviderEndpoint {
	return *cf.endpoint
}

func (cf *ChainFetcher) Validate(ctx context.Context) error {
	for _, url := range cf.endpoint.NodeUrls {
		addons := url.Addons
		verifications, err := cf.chainParser.GetVerifications(addons)
		if err != nil {
			return err
		}
		if len(verifications) == 0 {
			utils.LavaFormatDebug("no verifications for NodeUrl", utils.Attribute{Key: "url", Value: url.String()})
		}
		var latestBlock int64
		for attempts := 0; attempts < 3; attempts++ {
			latestBlock, err = cf.FetchLatestBlockNum(ctx)
			if err == nil {
				break
			}
		}
		if err != nil {
			return err
		}
		for _, verification := range verifications {
			if slices.Contains(url.SkipVerifications, verification.Name) {
				utils.LavaFormatDebug("Skipping Verification", utils.LogAttr("verification", verification.Name))
				continue
			}
			// we give several chances for starting up
			var err error
			for attempts := 0; attempts < 3; attempts++ {
				err = cf.Verify(ctx, verification, uint64(latestBlock))
				if err == nil {
					break
				}
			}
			if err != nil {
				err := utils.LavaFormatError("invalid Verification on provider startup", err, utils.Attribute{Key: "Addons", Value: addons}, utils.Attribute{Key: "verification", Value: verification.Name})
				if verification.Severity == spectypes.ParseValue_Fail {
					return err
				}
			}
		}
	}
	return nil
}

func (cf *ChainFetcher) populateCache(relayData *pairingtypes.RelayPrivateData, reply *pairingtypes.RelayReply, requestedBlockHash []byte, finalized bool) {
	if cf.cache.CacheActive() && (requestedBlockHash != nil || finalized) {
		new_ctx := context.Background()
		new_ctx, cancel := context.WithTimeout(new_ctx, common.DataReliabilityTimeoutIncrease)
		defer cancel()
		// provider side doesn't use SharedStateId, so we default it to empty so it wont have effect.
		err := cf.cache.SetEntry(new_ctx, &pairingtypes.RelayCacheSet{Request: relayData, BlockHash: requestedBlockHash, ChainID: cf.endpoint.ChainID, Response: reply, Finalized: finalized, OptionalMetadata: nil, SharedStateId: ""})
		if err != nil {
			utils.LavaFormatWarning("chain fetcher error updating cache with new entry", err)
		}
	}
}

func (cf *ChainFetcher) Verify(ctx context.Context, verification VerificationContainer, latestBlock uint64) error {
	parsing := &verification.ParseDirective
	collectionType := verification.ConnectionType
	path := parsing.ApiName
	data := []byte(fmt.Sprintf(parsing.FunctionTemplate))
<<<<<<< HEAD

	// craft data for GET_BLOCK_BY_NUM verification that cannot use "earliest"
	if !verification.BlockVerification.EarliestSupported {
		if verification.BlockVerification.LatestDistance != 0 && latestBlock != 0 {
			if latestBlock >= verification.BlockVerification.LatestDistance {
				data = []byte(fmt.Sprintf(parsing.FunctionTemplate, latestBlock-verification.BlockVerification.LatestDistance))
			} else {
				return utils.LavaFormatWarning("[-] verify failed getting non-earliest block for chainMessage", fmt.Errorf("latestBlock is smaller than latestDistance"),
					utils.LogAttr("path", path),
					utils.LogAttr("latest_block", latestBlock),
					utils.LogAttr("Latest_distance", verification.BlockVerification.LatestDistance),
				)
			}
		}
	}

=======
	if !verification.IsActive() {
		utils.LavaFormatDebug("skipping disabled verification", []utils.Attribute{
			{Key: "Extension", Value: verification.Extension},
			{Key: "Addon", Value: verification.Addon},
			utils.LogAttr("name", verification.Name),
			{Key: "chainID", Value: cf.endpoint.ChainID},
			{Key: "APIInterface", Value: cf.endpoint.ApiInterface},
		}...)
		return nil
	}
>>>>>>> 10957d5c
	chainMessage, err := CraftChainMessage(parsing, collectionType, cf.chainParser, &CraftData{Path: path, Data: data, ConnectionType: collectionType}, cf.ChainFetcherMetadata())
	if err != nil {
		return utils.LavaFormatError("[-] verify failed creating chainMessage", err, []utils.Attribute{{Key: "chainID", Value: cf.endpoint.ChainID}, {Key: "APIInterface", Value: cf.endpoint.ApiInterface}}...)
	}

	reply, _, _, proxyUrl, chainId, err := cf.chainRouter.SendNodeMsg(ctx, nil, chainMessage, []string{verification.Extension})
	if err != nil {
		return utils.LavaFormatWarning("[-] verify failed sending chainMessage", err, []utils.Attribute{{Key: "chainID", Value: cf.endpoint.ChainID}, {Key: "APIInterface", Value: cf.endpoint.ApiInterface}}...)
	}

	parserInput, err := FormatResponseForParsing(reply, chainMessage)
	if err != nil {
		return err
	}

	parsedResult, err := parser.ParseFromReply(parserInput, parsing.ResultParsing)
	if err != nil {
		return utils.LavaFormatWarning("[-] verify failed to parse result", err, []utils.Attribute{
			{Key: "chainId", Value: chainId},
			{Key: "nodeUrl", Value: proxyUrl.Url},
			{Key: "Method", Value: parsing.GetApiName()},
			{Key: "Response", Value: string(reply.Data)},
		}...)
	}
	if verification.BlockVerification.LatestDistance != 0 && latestBlock != 0 && verification.BlockVerification.EarliestSupported {
		parsedResultAsNumber, err := strconv.ParseUint(parsedResult, 0, 64)
		if err != nil {
			return utils.LavaFormatWarning("[-] verify failed to parse result as number", err, []utils.Attribute{
				{Key: "chainId", Value: chainId},
				{Key: "nodeUrl", Value: proxyUrl.Url},
				{Key: "Method", Value: parsing.GetApiName()},
				{Key: "Response", Value: string(reply.Data)},
				{Key: "parsedResult", Value: parsedResult},
			}...)
		}
		if parsedResultAsNumber > latestBlock {
			return utils.LavaFormatWarning("[-] verify failed parsed result is greater than latestBlock", err, []utils.Attribute{
				{Key: "chainId", Value: chainId},
				{Key: "nodeUrl", Value: proxyUrl.Url},
				{Key: "Method", Value: parsing.GetApiName()},
				{Key: "latestBlock", Value: latestBlock},
				{Key: "parsedResult", Value: parsedResultAsNumber},
			}...)
		}
		if latestBlock-parsedResultAsNumber < verification.BlockVerification.LatestDistance {
			return utils.LavaFormatWarning("[-] verify failed expected block distance is not sufficient", err, []utils.Attribute{
				{Key: "chainId", Value: chainId},
				{Key: "nodeUrl", Value: proxyUrl.Url},
				{Key: "Method", Value: parsing.GetApiName()},
				{Key: "latestBlock", Value: latestBlock},
				{Key: "parsedResult", Value: parsedResultAsNumber},
				{Key: "expected", Value: verification.BlockVerification.LatestDistance},
			}...)
		}
	}
	// some verifications only want the response to be valid, and don't care about the value
	if verification.Value != "*" && verification.Value != "" {
		if parsedResult != verification.Value {
			return utils.LavaFormatWarning("[-] verify failed expected and received are different", err, []utils.Attribute{
				{Key: "chainId", Value: chainId},
				{Key: "nodeUrl", Value: proxyUrl.Url},
				{Key: "parsedResult", Value: parsedResult},
				{Key: "verification.Value", Value: verification.Value},
				{Key: "Method", Value: parsing.GetApiName()},
				{Key: "Extension", Value: verification.Extension},
				{Key: "Addon", Value: verification.Addon},
				{Key: "Verification", Value: verification.Name},
			}...)
		}
	}
	utils.LavaFormatInfo("[+] verified successfully",
		utils.Attribute{Key: "chainId", Value: chainId},
		utils.Attribute{Key: "nodeUrl", Value: proxyUrl.Url},
		utils.Attribute{Key: "verification", Value: verification.Name},
		utils.Attribute{Key: "value", Value: parser.CapStringLen(parsedResult)},
		utils.Attribute{Key: "verificationKey", Value: verification.VerificationKey},
	)
	return nil
}

func (cf *ChainFetcher) ChainFetcherMetadata() []pairingtypes.Metadata {
	ret := []pairingtypes.Metadata{
		{Name: ChainFetcherHeaderName, Value: cf.FetchEndpoint().NetworkAddress.Address},
	}
	return ret
}

func (cf *ChainFetcher) FetchLatestBlockNum(ctx context.Context) (int64, error) {
	parsing, collectionData, ok := cf.chainParser.GetParsingByTag(spectypes.FUNCTION_TAG_GET_BLOCKNUM)
	tagName := spectypes.FUNCTION_TAG_GET_BLOCKNUM.String()
	if !ok {
		return spectypes.NOT_APPLICABLE, utils.LavaFormatError(tagName+" tag function not found", nil, []utils.Attribute{{Key: "chainID", Value: cf.endpoint.ChainID}, {Key: "APIInterface", Value: cf.endpoint.ApiInterface}}...)
	}
	var craftData *CraftData
	if parsing.FunctionTemplate != "" {
		path := parsing.ApiName
		data := []byte(parsing.FunctionTemplate)
		craftData = &CraftData{Path: path, Data: data, ConnectionType: collectionData.Type}
	}
	chainMessage, err := CraftChainMessage(parsing, collectionData.Type, cf.chainParser, craftData, cf.ChainFetcherMetadata())
	if err != nil {
		return spectypes.NOT_APPLICABLE, utils.LavaFormatError(tagName+" failed creating chainMessage", err, []utils.Attribute{{Key: "chainID", Value: cf.endpoint.ChainID}, {Key: "APIInterface", Value: cf.endpoint.ApiInterface}}...)
	}
	reply, _, _, proxyUrl, chainId, err := cf.chainRouter.SendNodeMsg(ctx, nil, chainMessage, nil)
	if err != nil {
		return spectypes.NOT_APPLICABLE, utils.LavaFormatDebug(tagName+" failed sending chainMessage", []utils.Attribute{{Key: "chainID", Value: cf.endpoint.ChainID}, {Key: "APIInterface", Value: cf.endpoint.ApiInterface}, {Key: "error", Value: err}}...)
	}
	parserInput, err := FormatResponseForParsing(reply, chainMessage)
	if err != nil {
		return spectypes.NOT_APPLICABLE, utils.LavaFormatDebug(tagName+" Failed formatResponseForParsing", []utils.Attribute{
			{Key: "chainId", Value: chainId},
			{Key: "nodeUrl", Value: proxyUrl.Url},
			{Key: "Method", Value: parsing.ApiName},
			{Key: "Response", Value: string(reply.Data)},
			{Key: "error", Value: err},
		}...)
	}
	blockNum, err := parser.ParseBlockFromReply(parserInput, parsing.ResultParsing)
	if err != nil {
		return spectypes.NOT_APPLICABLE, utils.LavaFormatDebug(tagName+" Failed to parse Response", []utils.Attribute{
			{Key: "chainId", Value: chainId},
			{Key: "nodeUrl", Value: proxyUrl.Url},
			{Key: "Method", Value: parsing.ApiName},
			{Key: "Response", Value: string(reply.Data)},
			{Key: "error", Value: err},
		}...)
	}
	atomic.StoreInt64(&cf.latestBlock, blockNum)
	return blockNum, nil
}

func (cf *ChainFetcher) constructRelayData(conectionType string, path string, data []byte, requestBlock int64, addon string, extensions []string) *pairingtypes.RelayPrivateData {
	relayData := &pairingtypes.RelayPrivateData{
		ConnectionType: conectionType,
		ApiUrl:         path,
		Data:           data,
		RequestBlock:   requestBlock,
		ApiInterface:   cf.endpoint.ApiInterface,
		Metadata:       nil,
		Addon:          addon,
		Extensions:     extensions,
	}
	return relayData
}

func (cf *ChainFetcher) FetchBlockHashByNum(ctx context.Context, blockNum int64) (string, error) {
	parsing, collectionData, ok := cf.chainParser.GetParsingByTag(spectypes.FUNCTION_TAG_GET_BLOCK_BY_NUM)
	tagName := spectypes.FUNCTION_TAG_GET_BLOCK_BY_NUM.String()
	if !ok {
		return "", utils.LavaFormatError(tagName+" tag function not found", nil, []utils.Attribute{{Key: "chainID", Value: cf.endpoint.ChainID}, {Key: "APIInterface", Value: cf.endpoint.ApiInterface}}...)
	}
	if parsing.FunctionTemplate == "" {
		return "", utils.LavaFormatError(tagName+" missing function template", nil, []utils.Attribute{{Key: "chainID", Value: cf.endpoint.ChainID}, {Key: "APIInterface", Value: cf.endpoint.ApiInterface}}...)
	}
	path := parsing.ApiName
	data := []byte(fmt.Sprintf(parsing.FunctionTemplate, blockNum))
	chainMessage, err := CraftChainMessage(parsing, collectionData.Type, cf.chainParser, &CraftData{Path: path, Data: data, ConnectionType: collectionData.Type}, cf.ChainFetcherMetadata())
	if err != nil {
		return "", utils.LavaFormatError(tagName+" failed CraftChainMessage on function template", err, []utils.Attribute{{Key: "chainID", Value: cf.endpoint.ChainID}, {Key: "APIInterface", Value: cf.endpoint.ApiInterface}}...)
	}
	start := time.Now()
	reply, _, _, proxyUrl, chainId, err := cf.chainRouter.SendNodeMsg(ctx, nil, chainMessage, nil)
	if err != nil {
		timeTaken := time.Since(start)
		return "", utils.LavaFormatDebug(tagName+" failed sending chainMessage", []utils.Attribute{{Key: "sendTime", Value: timeTaken}, {Key: "error", Value: err}, {Key: "chainID", Value: cf.endpoint.ChainID}, {Key: "APIInterface", Value: cf.endpoint.ApiInterface}}...)
	}
	parserInput, err := FormatResponseForParsing(reply, chainMessage)
	if err != nil {
		return "", utils.LavaFormatDebug(tagName+" Failed formatResponseForParsing", []utils.Attribute{
			{Key: "error", Value: err},
			{Key: "chainId", Value: chainId},
			{Key: "nodeUrl", Value: proxyUrl.Url},
			{Key: "Method", Value: parsing.ApiName},
			{Key: "Response", Value: string(reply.Data)},
		}...)
	}

	res, err := parser.ParseFromReplyAndDecode(parserInput, parsing.ResultParsing)
	if err != nil {
		return "", utils.LavaFormatDebug(tagName+" Failed ParseMessageResponse", []utils.Attribute{
			{Key: "error", Value: err},
			{Key: "chainId", Value: chainId},
			{Key: "nodeUrl", Value: proxyUrl.Url},
			{Key: "Method", Value: parsing.ApiName},
			{Key: "Response", Value: string(reply.Data)},
		}...)
	}
	_, _, blockDistanceToFinalization, _ := cf.chainParser.ChainBlockStats()
	latestBlock := atomic.LoadInt64(&cf.latestBlock) // assuming FetchLatestBlockNum is called before this one it's always true
	if latestBlock > 0 {
		finalized := spectypes.IsFinalizedBlock(blockNum, latestBlock, blockDistanceToFinalization)
		cf.populateCache(cf.constructRelayData(collectionData.Type, path, data, blockNum, "", nil), reply, []byte(res), finalized)
	}
	return res, nil
}

type ChainFetcherOptions struct {
	ChainRouter ChainRouter
	ChainParser ChainParser
	Endpoint    *lavasession.RPCProviderEndpoint
	Cache       *performance.Cache
}

func NewChainFetcher(ctx context.Context, options *ChainFetcherOptions) *ChainFetcher {
	return &ChainFetcher{
		chainRouter: options.ChainRouter,
		chainParser: options.ChainParser,
		endpoint:    options.Endpoint,
		cache:       options.Cache,
	}
}

type LavaChainFetcher struct {
	clientCtx client.Context
}

func (lcf *LavaChainFetcher) FetchEndpoint() lavasession.RPCProviderEndpoint {
	return lavasession.RPCProviderEndpoint{NodeUrls: []common.NodeUrl{{Url: lcf.clientCtx.NodeURI}}, ChainID: "Lava-node", ApiInterface: "tendermintrpc"}
}

func (lcf *LavaChainFetcher) FetchLatestBlockNum(ctx context.Context) (int64, error) {
	resultStatus, err := lcf.clientCtx.Client.Status(ctx)
	if err != nil {
		return 0, err
	}
	return resultStatus.SyncInfo.LatestBlockHeight, nil
}

func (lcf *LavaChainFetcher) FetchBlockHashByNum(ctx context.Context, blockNum int64) (string, error) {
	resultStatus, err := lcf.clientCtx.Client.Status(ctx)
	if err != nil {
		return "", err
	}
	return resultStatus.SyncInfo.LatestBlockHash.String(), nil
}

func (lcf *LavaChainFetcher) FetchChainID(ctx context.Context) (string, string, error) {
	return "", "", utils.LavaFormatError("FetchChainID not supported for lava chain fetcher", nil)
}

func NewLavaChainFetcher(ctx context.Context, clientCtx client.Context) *LavaChainFetcher {
	lcf := &LavaChainFetcher{clientCtx: clientCtx}
	return lcf
}

func FormatResponseForParsing(reply *pairingtypes.RelayReply, chainMessage ChainMessageForSend) (parsable parser.RPCInput, err error) {
	var parserInput parser.RPCInput
	respData := reply.Data
	if len(respData) == 0 {
		return nil, utils.LavaFormatDebug("result (reply.Data) is empty, can't be formatted for parsing", utils.Attribute{Key: "error", Value: err})
	}
	rpcMessage := chainMessage.GetRPCMessage()
	if customParsingMessage, ok := rpcMessage.(chainproxy.CustomParsingMessage); ok {
		parserInput, err = customParsingMessage.NewParsableRPCInput(respData)
		if err != nil {
			return nil, utils.LavaFormatError("failed creating NewParsableRPCInput from CustomParsingMessage", err, utils.Attribute{Key: "data", Value: string(respData)})
		}
	} else {
		parserInput = chainproxy.DefaultParsableRPCInput(respData)
	}
	return parserInput, nil
}

type DummyChainFetcher struct {
	*ChainFetcher
}

func (cf *DummyChainFetcher) Validate(ctx context.Context) error {
	for _, url := range cf.endpoint.NodeUrls {
		addons := url.Addons
		verifications, err := cf.chainParser.GetVerifications(addons)
		if err != nil {
			return err
		}
		if len(verifications) == 0 {
			utils.LavaFormatDebug("no verifications for NodeUrl", utils.Attribute{Key: "url", Value: url.String()})
		}
		for _, verification := range verifications {
			// we give several chances for starting up
			var err error
			for attempts := 0; attempts < 3; attempts++ {
				err = cf.Verify(ctx, verification, 0)
				if err == nil {
					break
				}
			}
			if err != nil {
				return utils.LavaFormatError("invalid Verification on provider startup", err, utils.Attribute{Key: "Addons", Value: addons}, utils.Attribute{Key: "verification", Value: verification.Name})
			}
		}
	}
	return nil
}

// overwrite this
func (cf *DummyChainFetcher) FetchLatestBlockNum(ctx context.Context) (int64, error) {
	return 0, nil
}

// overwrite this too
func (cf *DummyChainFetcher) FetchBlockHashByNum(ctx context.Context, blockNum int64) (string, error) {
	return "dummy", nil
}

func NewVerificationsOnlyChainFetcher(ctx context.Context, chainRouter ChainRouter, chainParser ChainParser, endpoint *lavasession.RPCProviderEndpoint) *DummyChainFetcher {
	cfi := ChainFetcher{chainRouter: chainRouter, chainParser: chainParser, endpoint: endpoint}
	cf := &DummyChainFetcher{ChainFetcher: &cfi}
	return cf
}<|MERGE_RESOLUTION|>--- conflicted
+++ resolved
@@ -106,7 +106,17 @@
 	collectionType := verification.ConnectionType
 	path := parsing.ApiName
 	data := []byte(fmt.Sprintf(parsing.FunctionTemplate))
-<<<<<<< HEAD
+
+	if !verification.IsActive() {
+		utils.LavaFormatDebug("skipping disabled verification", []utils.Attribute{
+			{Key: "Extension", Value: verification.Extension},
+			{Key: "Addon", Value: verification.Addon},
+			utils.LogAttr("name", verification.Name),
+			{Key: "chainID", Value: cf.endpoint.ChainID},
+			{Key: "APIInterface", Value: cf.endpoint.ApiInterface},
+		}...)
+		return nil
+	}
 
 	// craft data for GET_BLOCK_BY_NUM verification that cannot use "earliest"
 	if !verification.BlockVerification.EarliestSupported {
@@ -123,18 +133,6 @@
 		}
 	}
 
-=======
-	if !verification.IsActive() {
-		utils.LavaFormatDebug("skipping disabled verification", []utils.Attribute{
-			{Key: "Extension", Value: verification.Extension},
-			{Key: "Addon", Value: verification.Addon},
-			utils.LogAttr("name", verification.Name),
-			{Key: "chainID", Value: cf.endpoint.ChainID},
-			{Key: "APIInterface", Value: cf.endpoint.ApiInterface},
-		}...)
-		return nil
-	}
->>>>>>> 10957d5c
 	chainMessage, err := CraftChainMessage(parsing, collectionType, cf.chainParser, &CraftData{Path: path, Data: data, ConnectionType: collectionType}, cf.ChainFetcherMetadata())
 	if err != nil {
 		return utils.LavaFormatError("[-] verify failed creating chainMessage", err, []utils.Attribute{{Key: "chainID", Value: cf.endpoint.ChainID}, {Key: "APIInterface", Value: cf.endpoint.ApiInterface}}...)
