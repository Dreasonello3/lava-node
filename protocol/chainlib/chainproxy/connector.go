package chainproxy

//
// Right now this is only for Ethereum
// TODO: make this into a proper connection pool that supports
// the chainproxy interface

import (
	"context"
	"crypto/tls"
	"errors"
	"log"
	"strconv"
	"strings"
	"sync"
	"sync/atomic"
	"time"

	"github.com/lavanet/lava/protocol/chainlib/chainproxy/rpcclient"
	"github.com/lavanet/lava/protocol/common"
	"github.com/lavanet/lava/utils"
	"google.golang.org/grpc"
	"google.golang.org/grpc/credentials"
	"google.golang.org/grpc/credentials/insecure"
)

const (
	ParallelConnectionsFlag                    = "parallel-connections"
	MaximumNumberOfParallelConnectionsAttempts = 10
)

var NumberOfParallelConnections uint = 10

type Connector struct {
	lock        sync.RWMutex
	freeClients []*rpcclient.Client
	usedClients int64
	nodeUrl     common.NodeUrl
}

func NewConnector(ctx context.Context, nConns uint, nodeUrl common.NodeUrl) (*Connector, error) {
	NumberOfParallelConnections = nConns // set number of parallel connections requested by user (or default.)
	connector := &Connector{
		freeClients: make([]*rpcclient.Client, 0, nConns),
		nodeUrl:     nodeUrl,
	}

	rpcClient, err := connector.createConnection(ctx, nodeUrl, connector.numberOfFreeClients())
	if err != nil {
		return nil, utils.LavaFormatError("Failed to create the first connection", err, utils.Attribute{Key: "address", Value: nodeUrl.Url})
	}

	connector.addClient(rpcClient)
	go addClientsAsynchronously(ctx, connector, nConns-1, nodeUrl)

	return connector, nil
}

func addClientsAsynchronously(ctx context.Context, connector *Connector, nConns uint, nodeUrl common.NodeUrl) {
	for i := uint(0); i < nConns; i++ {
		rpcClient, err := connector.createConnection(ctx, nodeUrl, connector.numberOfFreeClients())
		if err != nil {
			break
		}
		connector.addClient(rpcClient)
	}
	if (connector.numberOfFreeClients() + connector.numberOfUsedClients()) == 0 {
		utils.LavaFormatFatal("Could not create any connections to the node check address", nil, utils.Attribute{Key: "address", Value: nodeUrl.Url})
	}
	utils.LavaFormatInfo("Finished adding Clients Asynchronously")
	utils.LavaFormatInfo("Number of parallel connections created: " + strconv.Itoa(len(connector.freeClients)))
	go connector.connectorLoop(ctx)
}

func (connector *Connector) addClient(client *rpcclient.Client) {
	connector.lock.Lock()
	defer connector.lock.Unlock()
	connector.freeClients = append(connector.freeClients, client)
}

func (connector *Connector) numberOfFreeClients() int {
	connector.lock.RLock()
	defer connector.lock.RUnlock()
	return len(connector.freeClients)
}

func (connector *Connector) numberOfUsedClients() int {
	return int(atomic.LoadInt64(&connector.usedClients))
}

func (connector *Connector) createConnection(ctx context.Context, nodeUrl common.NodeUrl, currentNumberOfConnections int) (*rpcclient.Client, error) {
	var rpcClient *rpcclient.Client
	var err error
	numberOfConnectionAttempts := 0
	for {
		numberOfConnectionAttempts += 1
		if numberOfConnectionAttempts > MaximumNumberOfParallelConnectionsAttempts {
			err = utils.LavaFormatError("Reached maximum number of parallel connections attempts, consider decreasing number of connections",
				nil, utils.Attribute{Key: "Currently Connected", Value: currentNumberOfConnections})
			break
		}
		if ctx.Err() != nil {
			connector.Close()
			return nil, ctx.Err()
		}
		nctx, cancel := nodeUrl.LowerContextTimeout(ctx, common.AverageWorldLatency*2)
		// add auth path
		rpcClient, err = rpcclient.DialContext(nctx, nodeUrl.AuthConfig.AddAuthPath(nodeUrl.Url))
		if err != nil {
			utils.LavaFormatWarning("Could not connect to the node, retrying", err, []utils.Attribute{
				{Key: "Current Number Of Connections", Value: currentNumberOfConnections},
				{Key: "Network Address", Value: nodeUrl.Url},
				{Key: "Number Of Attempts Remaining", Value: numberOfConnectionAttempts},
			}...)
			cancel()
			continue
		}
		cancel()
		nodeUrl.SetAuthHeaders(ctx, rpcClient.SetHeader)
		break
	}

	return rpcClient, err
}

func (connector *Connector) connectorLoop(ctx context.Context) {
	<-ctx.Done()
	log.Println("connectorLoop ctx.Done")
	connector.Close()
}

func (connector *Connector) Close() {
	for {
		connector.lock.Lock()
		log.Println("Connector closing", len(connector.freeClients))
		for i := 0; i < len(connector.freeClients); i++ {
			connector.freeClients[i].Close()
		}
		connector.freeClients = []*rpcclient.Client{}

		if connector.usedClients > 0 {
			log.Println("Connector closing, waiting for in use clients", connector.usedClients)
			connector.lock.Unlock()
			time.Sleep(100 * time.Millisecond)
		} else {
			connector.lock.Unlock()
			break
		}
	}
}

func (connector *Connector) increaseNumberOfClients(ctx context.Context, numberOfFreeClients int) {
	utils.LavaFormatDebug("increasing number of clients", utils.Attribute{Key: "numberOfFreeClients", Value: numberOfFreeClients},
		utils.Attribute{Key: "url", Value: connector.nodeUrl.Url})
	var rpcClient *rpcclient.Client
	var err error
	for connectionAttempt := 0; connectionAttempt < MaximumNumberOfParallelConnectionsAttempts; connectionAttempt++ {
		nctx, cancel := connector.nodeUrl.LowerContextTimeout(ctx, common.AverageWorldLatency*2)
		rpcClient, err = rpcclient.DialContext(nctx, connector.nodeUrl.Url)
		if err != nil {
			utils.LavaFormatDebug(
				"could no increase number of connections to the node jsonrpc connector, retrying",
				[]utils.Attribute{{Key: "err", Value: err.Error()}, {Key: "Number Of Attempts", Value: connectionAttempt}}...)
			cancel()
			continue
		}
		cancel()

		connector.lock.Lock() // add connection to free list.
		defer connector.lock.Unlock()
		connector.freeClients = append(connector.freeClients, rpcClient)
		return
	}
	utils.LavaFormatDebug("Failed increasing number of clients")
}

func (connector *Connector) GetRpc(ctx context.Context, block bool) (*rpcclient.Client, error) {
	connector.lock.Lock()
	defer connector.lock.Unlock()
	numberOfFreeClients := len(connector.freeClients)
	if numberOfFreeClients <= int(connector.usedClients) { // if we reached half of the free clients start creating new connections
		go connector.increaseNumberOfClients(ctx, numberOfFreeClients) // increase asynchronously the free list.
	}

	if numberOfFreeClients == 0 {
		if !block {
			return nil, errors.New("out of clients")
		} else {
			for {
				connector.lock.Unlock()
				// if we reached 0 connections we need to create more connections
				// before sleeping, increase asynchronously the free list.
				go connector.increaseNumberOfClients(ctx, numberOfFreeClients)
				time.Sleep(50 * time.Millisecond)
				connector.lock.Lock()
				numberOfFreeClients = len(connector.freeClients)
				if numberOfFreeClients != 0 {
					break
				}
			}
		}
	}

	ret := connector.freeClients[0]
	connector.freeClients = connector.freeClients[1:]
	connector.usedClients++

	return ret, nil
}

func (connector *Connector) ReturnRpc(rpc *rpcclient.Client) {
	connector.lock.Lock()
	defer connector.lock.Unlock()

	connector.usedClients--
	if len(connector.freeClients) > (int(connector.usedClients) + int(NumberOfParallelConnections) /* the number we started with */) {
		rpc.Close() // close connection
		return      // return without appending back to decrease idle connections
	}
	connector.freeClients = append(connector.freeClients, rpc)
}

type GRPCConnector struct {
	lock        sync.RWMutex
	freeClients []*grpc.ClientConn
	usedClients int64
<<<<<<< HEAD
	addr        string
	credentials credentials.TransportCredentials
=======
	nodeUrl     common.NodeUrl
>>>>>>> 288ecedb
}

func NewGRPCConnector(ctx context.Context, nConns uint, nodeUrl common.NodeUrl) (*GRPCConnector, error) {
	NumberOfParallelConnections = nConns // set number of parallel connections requested by user (or default.)
	addr := strings.TrimSuffix(nodeUrl.Url, "/")
	connector := &GRPCConnector{
		freeClients: make([]*grpc.ClientConn, 0, nConns),
		nodeUrl:     nodeUrl,
	}

<<<<<<< HEAD
	// in the case the grpc server needs to connect using tls.
	if nodeUrl.AuthConfig.GetUseTls() {
		var tlsConf tls.Config
		keyPem, certPem := nodeUrl.AuthConfig.GetLoadingCertificateParams()
		if keyPem != "" && certPem != "" {
			utils.LavaFormatDebug("Loading certificate from local path", utils.Attribute{Key: "certPem", Value: certPem}, utils.Attribute{Key: "keyPem", Value: keyPem})
			cert, err := tls.LoadX509KeyPair(certPem, keyPem)
			if err != nil {
				utils.LavaFormatError("Failed setting up tls certificate from local path, continuing with dynamic certificates", err)
			} else {
				tlsConf.Certificates = []tls.Certificate{cert}
			}
		}
		connector.credentials = credentials.NewTLS(&tlsConf)
	}

	rpcClient, err := connector.createConnection(ctx, addr, connector.numberOfFreeClients())
=======
	rpcClient, err := connector.createConnection(ctx, nodeUrl.Url, connector.numberOfFreeClients())
>>>>>>> 288ecedb
	if err != nil {
		return nil, utils.LavaFormatError("Failed to create the first connection", err, utils.Attribute{Key: "address", Value: nodeUrl.Url})
	}
	connector.addClient(rpcClient)
	go addClientsAsynchronouslyGrpc(ctx, connector, nConns-1, nodeUrl.Url)
	return connector, nil
}

func (connector *GRPCConnector) getTransportCredentials() grpc.DialOption {
	if connector.credentials != nil {
		return grpc.WithTransportCredentials(connector.credentials)
	}
	return grpc.WithTransportCredentials(insecure.NewCredentials())
}

func (connector *GRPCConnector) increaseNumberOfClients(ctx context.Context, numberOfFreeClients int) {
	utils.LavaFormatDebug("increasing number of clients", utils.Attribute{Key: "numberOfFreeClients", Value: numberOfFreeClients},
		utils.Attribute{Key: "url", Value: connector.nodeUrl.Url})
	var grpcClient *grpc.ClientConn
	var err error
	for connectionAttempt := 0; connectionAttempt < MaximumNumberOfParallelConnectionsAttempts; connectionAttempt++ {
<<<<<<< HEAD
		nctx, cancel := context.WithTimeout(ctx, DialTimeout)
		grpcClient, err = grpc.DialContext(nctx, connector.addr, grpc.WithBlock(), connector.getTransportCredentials())
=======
		nctx, cancel := connector.nodeUrl.LowerContextTimeout(ctx, common.AverageWorldLatency*2)
		grpcClient, err = grpc.DialContext(nctx, connector.nodeUrl.Url, grpc.WithBlock(), grpc.WithTransportCredentials(insecure.NewCredentials()))
>>>>>>> 288ecedb
		if err != nil {
			utils.LavaFormatDebug("increaseNumberOfClients, Could not connect to the node, retrying", []utils.Attribute{{Key: "err", Value: err.Error()}, {Key: "Number Of Attempts", Value: connectionAttempt}, {Key: "nodeUrl", Value: connector.nodeUrl.Url}}...)
			cancel()
			continue
		}
		cancel()

		connector.lock.Lock() // add connection to free list.
		defer connector.lock.Unlock()
		connector.freeClients = append(connector.freeClients, grpcClient)
		return
	}
	utils.LavaFormatDebug("increasing number of clients failed")
}

func (connector *GRPCConnector) GetRpc(ctx context.Context, block bool) (*grpc.ClientConn, error) {
	connector.lock.Lock()
	defer connector.lock.Unlock()

	numberOfFreeClients := len(connector.freeClients)
	if numberOfFreeClients <= int(connector.usedClients) { // if we reached half of the free clients start creating new connections
		go connector.increaseNumberOfClients(ctx, numberOfFreeClients) // increase asynchronously the free list.
	}

	if numberOfFreeClients == 0 {
		if !block {
			return nil, errors.New("out of clients")
		} else {
			for {
				connector.lock.Unlock()
				// if we reached 0 connections we need to create more connections
				// before sleeping, increase asynchronously the free list.
				go connector.increaseNumberOfClients(ctx, numberOfFreeClients)
				time.Sleep(50 * time.Millisecond)
				connector.lock.Lock()
				numberOfFreeClients = len(connector.freeClients)
				if numberOfFreeClients != 0 {
					break
				}
			}
		}
	}

	ret := connector.freeClients[0]
	connector.freeClients = connector.freeClients[1:]
	connector.usedClients++

	return ret, nil
}

func (connector *GRPCConnector) ReturnRpc(rpc *grpc.ClientConn) {
	connector.lock.Lock()
	defer connector.lock.Unlock()

	connector.usedClients--
	if len(connector.freeClients) > (int(connector.usedClients) + int(NumberOfParallelConnections) /* the number we started with */) {
		rpc.Close() // close connection
		return      // return without appending back to decrease idle connections
	}
	connector.freeClients = append(connector.freeClients, rpc)
}

func (connector *GRPCConnector) connectorLoop(ctx context.Context) {
	<-ctx.Done()
	log.Println("connectorLoop ctx.Done")
	connector.Close()
}

func (connector *GRPCConnector) Close() {
	for {
		connector.lock.Lock()
		log.Println("Connector closing", len(connector.freeClients))
		for i := 0; i < len(connector.freeClients); i++ {
			connector.freeClients[i].Close()
		}
		connector.freeClients = []*grpc.ClientConn{}

		if connector.usedClients > 0 {
			log.Println("Connector closing, waiting for in use clients", connector.usedClients)
			connector.lock.Unlock()
			time.Sleep(100 * time.Millisecond)
		} else {
			connector.lock.Unlock()
			break
		}
	}
}

func addClientsAsynchronouslyGrpc(ctx context.Context, connector *GRPCConnector, nConns uint, addr string) {
	for i := uint(0); i < nConns; i++ {
		rpcClient, err := connector.createConnection(ctx, addr, connector.numberOfFreeClients())
		if err != nil {
			break
		}
		connector.addClient(rpcClient)
	}
	if (connector.numberOfFreeClients() + connector.numberOfUsedClients()) == 0 {
		utils.LavaFormatFatal("Could not create any connections to the node check address", nil, utils.Attribute{Key: "address", Value: addr})
	}
	utils.LavaFormatInfo("Finished adding Clients Asynchronously" + strconv.Itoa(len(connector.freeClients)))
	utils.LavaFormatInfo("Number of parallel connections created: " + strconv.Itoa(len(connector.freeClients)))
	go connector.connectorLoop(ctx)
}

func (connector *GRPCConnector) addClient(client *grpc.ClientConn) {
	connector.lock.Lock()
	defer connector.lock.Unlock()
	connector.freeClients = append(connector.freeClients, client)
}

func (connector *GRPCConnector) numberOfFreeClients() int {
	connector.lock.RLock()
	defer connector.lock.RUnlock()
	return len(connector.freeClients)
}

func (connector *GRPCConnector) numberOfUsedClients() int {
	return int(atomic.LoadInt64(&connector.usedClients))
}

func (connector *GRPCConnector) createConnection(ctx context.Context, addr string, currentNumberOfConnections int) (*grpc.ClientConn, error) {
	var rpcClient *grpc.ClientConn
	var err error
	numberOfConnectionAttempts := 0
	for {
		numberOfConnectionAttempts += 1
		if numberOfConnectionAttempts > MaximumNumberOfParallelConnectionsAttempts {
			err = utils.LavaFormatError("Reached maximum number of parallel connections attempts, consider decreasing number of connections",
				nil, utils.Attribute{Key: "Currently Connected", Value: currentNumberOfConnections})
			break
		}
		if ctx.Err() != nil {
			connector.Close()
			return nil, ctx.Err()
		}
<<<<<<< HEAD
		nctx, cancel := context.WithTimeout(ctx, DialTimeout)
		rpcClient, err = grpc.DialContext(nctx, addr, grpc.WithBlock(), connector.getTransportCredentials())
=======
		nctx, cancel := connector.nodeUrl.LowerContextTimeout(ctx, common.AverageWorldLatency*2)
		rpcClient, err = grpc.DialContext(nctx, addr, grpc.WithBlock(), grpc.WithTransportCredentials(insecure.NewCredentials()))
>>>>>>> 288ecedb
		if err != nil {
			utils.LavaFormatWarning("Could not connect to the node, retrying", err, []utils.Attribute{{
				Key: "Current Number Of Connections", Value: currentNumberOfConnections,
			}, {Key: "Number Of Attempts Remaining", Value: numberOfConnectionAttempts}, {Key: "nodeUrl", Value: connector.nodeUrl.Url}}...)
			cancel()
			continue
		}
		cancel()
		break
	}
	return rpcClient, err
}<|MERGE_RESOLUTION|>--- conflicted
+++ resolved
@@ -11,7 +11,6 @@
 	"errors"
 	"log"
 	"strconv"
-	"strings"
 	"sync"
 	"sync/atomic"
 	"time"
@@ -224,23 +223,17 @@
 	lock        sync.RWMutex
 	freeClients []*grpc.ClientConn
 	usedClients int64
-<<<<<<< HEAD
-	addr        string
 	credentials credentials.TransportCredentials
-=======
 	nodeUrl     common.NodeUrl
->>>>>>> 288ecedb
 }
 
 func NewGRPCConnector(ctx context.Context, nConns uint, nodeUrl common.NodeUrl) (*GRPCConnector, error) {
 	NumberOfParallelConnections = nConns // set number of parallel connections requested by user (or default.)
-	addr := strings.TrimSuffix(nodeUrl.Url, "/")
 	connector := &GRPCConnector{
 		freeClients: make([]*grpc.ClientConn, 0, nConns),
 		nodeUrl:     nodeUrl,
 	}
 
-<<<<<<< HEAD
 	// in the case the grpc server needs to connect using tls.
 	if nodeUrl.AuthConfig.GetUseTls() {
 		var tlsConf tls.Config
@@ -257,10 +250,7 @@
 		connector.credentials = credentials.NewTLS(&tlsConf)
 	}
 
-	rpcClient, err := connector.createConnection(ctx, addr, connector.numberOfFreeClients())
-=======
 	rpcClient, err := connector.createConnection(ctx, nodeUrl.Url, connector.numberOfFreeClients())
->>>>>>> 288ecedb
 	if err != nil {
 		return nil, utils.LavaFormatError("Failed to create the first connection", err, utils.Attribute{Key: "address", Value: nodeUrl.Url})
 	}
@@ -282,13 +272,8 @@
 	var grpcClient *grpc.ClientConn
 	var err error
 	for connectionAttempt := 0; connectionAttempt < MaximumNumberOfParallelConnectionsAttempts; connectionAttempt++ {
-<<<<<<< HEAD
-		nctx, cancel := context.WithTimeout(ctx, DialTimeout)
-		grpcClient, err = grpc.DialContext(nctx, connector.addr, grpc.WithBlock(), connector.getTransportCredentials())
-=======
 		nctx, cancel := connector.nodeUrl.LowerContextTimeout(ctx, common.AverageWorldLatency*2)
 		grpcClient, err = grpc.DialContext(nctx, connector.nodeUrl.Url, grpc.WithBlock(), grpc.WithTransportCredentials(insecure.NewCredentials()))
->>>>>>> 288ecedb
 		if err != nil {
 			utils.LavaFormatDebug("increaseNumberOfClients, Could not connect to the node, retrying", []utils.Attribute{{Key: "err", Value: err.Error()}, {Key: "Number Of Attempts", Value: connectionAttempt}, {Key: "nodeUrl", Value: connector.nodeUrl.Url}}...)
 			cancel()
@@ -424,13 +409,8 @@
 			connector.Close()
 			return nil, ctx.Err()
 		}
-<<<<<<< HEAD
-		nctx, cancel := context.WithTimeout(ctx, DialTimeout)
-		rpcClient, err = grpc.DialContext(nctx, addr, grpc.WithBlock(), connector.getTransportCredentials())
-=======
 		nctx, cancel := connector.nodeUrl.LowerContextTimeout(ctx, common.AverageWorldLatency*2)
 		rpcClient, err = grpc.DialContext(nctx, addr, grpc.WithBlock(), grpc.WithTransportCredentials(insecure.NewCredentials()))
->>>>>>> 288ecedb
 		if err != nil {
 			utils.LavaFormatWarning("Could not connect to the node, retrying", err, []utils.Attribute{{
 				Key: "Current Number Of Connections", Value: currentNumberOfConnections,
