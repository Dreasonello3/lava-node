--- conflicted
+++ resolved
@@ -369,13 +369,8 @@
 			}
 			rpcConsumer := RPCConsumer{}
 			requiredResponses := 1 // TODO: handle secure flag, for a majority between providers
-<<<<<<< HEAD
-			utils.LavaFormatInfo("lavad Binary Version: " + version.Version)
+			utils.LavaFormatInfo("lavap Binary Version: " + upgrade.GetCurrentVersion().ConsumerVersion)
 			rand.InitRandomSeed()
-=======
-			utils.LavaFormatInfo("lavap Binary Version: " + upgrade.GetCurrentVersion().ConsumerVersion)
-			rand.Seed(time.Now().UnixNano())
->>>>>>> a51660a0
 
 			var cache *performance.Cache = nil
 			cacheAddr, err := cmd.Flags().GetString(performance.CacheFlagName)
