--- conflicted
+++ resolved
@@ -132,15 +132,10 @@
 	fmt.Println("dataReliabilityThreshold", dataReliabilityThreshold)
 	if enabled {
 		for _, relayResult := range relayResults {
-<<<<<<< HEAD
-			fmt.Println("USAOOO")
-			go rpccs.sendDataReliabilityRelayIfApplicable(ctx, relayResult, chainMessage, dataReliabilityThreshold, &relayRequestCommonData) // runs asynchronously
-=======
 			// new context is needed for data reliability as some clients cancel the context they provide when the relay returns
 			// as data reliability happens in a go routine it will continue while the response returns.
 			dataReliabilityContext := context.Background()
 			go rpccs.sendDataReliabilityRelayIfApplicable(dataReliabilityContext, relayResult, chainMessage, dataReliabilityThreshold, &relayRequestCommonData) // runs asynchronously
->>>>>>> c94cc89c
 		}
 	}
 
