--- conflicted
+++ resolved
@@ -14,29 +14,12 @@
 	sdkerrors "cosmossdk.io/errors"
 	"github.com/btcsuite/btcd/btcec/v2"
 	sdk "github.com/cosmos/cosmos-sdk/types"
-<<<<<<< HEAD
-	"github.com/lavanet/lava/protocol/chainlib"
-	"github.com/lavanet/lava/protocol/chainlib/chainproxy/rpcclient"
-	"github.com/lavanet/lava/protocol/chainlib/extensionslib"
-	"github.com/lavanet/lava/protocol/common"
-	"github.com/lavanet/lava/protocol/lavaprotocol"
-	"github.com/lavanet/lava/protocol/lavaprotocol/finalizationconsensus"
-	"github.com/lavanet/lava/protocol/lavasession"
-	"github.com/lavanet/lava/protocol/metrics"
-	"github.com/lavanet/lava/protocol/performance"
-	"github.com/lavanet/lava/utils"
-	"github.com/lavanet/lava/utils/protocopy"
-	"github.com/lavanet/lava/utils/rand"
-	conflicttypes "github.com/lavanet/lava/x/conflict/types"
-	pairingtypes "github.com/lavanet/lava/x/pairing/types"
-	plantypes "github.com/lavanet/lava/x/plans/types"
-	spectypes "github.com/lavanet/lava/x/spec/types"
-=======
 	"github.com/lavanet/lava/v2/protocol/chainlib"
 	"github.com/lavanet/lava/v2/protocol/chainlib/chainproxy/rpcclient"
 	"github.com/lavanet/lava/v2/protocol/chainlib/extensionslib"
 	"github.com/lavanet/lava/v2/protocol/common"
 	"github.com/lavanet/lava/v2/protocol/lavaprotocol"
+	"github.com/lavanet/lava/v2/protocol/lavaprotocol/finalizationconsensus"
 	"github.com/lavanet/lava/v2/protocol/lavasession"
 	"github.com/lavanet/lava/v2/protocol/metrics"
 	"github.com/lavanet/lava/v2/protocol/performance"
@@ -47,7 +30,6 @@
 	pairingtypes "github.com/lavanet/lava/v2/x/pairing/types"
 	plantypes "github.com/lavanet/lava/v2/x/plans/types"
 	spectypes "github.com/lavanet/lava/v2/x/spec/types"
->>>>>>> 8a455e5e
 	"google.golang.org/grpc"
 	"google.golang.org/grpc/metadata"
 )
@@ -69,7 +51,6 @@
 
 // implements Relay Sender interfaced and uses an ChainListener to get it called
 type RPCConsumerServer struct {
-<<<<<<< HEAD
 	consumerProcessGuid            string
 	chainParser                    chainlib.ChainParser
 	consumerSessionManager         *lavasession.ConsumerSessionManager
@@ -89,26 +70,8 @@
 	debugRelays                    bool
 	connectedSubscriptionsContexts map[string]*CancelableContextHolder
 	connectedSubscriptionsLock     sync.RWMutex
-=======
-	chainParser            chainlib.ChainParser
-	consumerSessionManager *lavasession.ConsumerSessionManager
-	listenEndpoint         *lavasession.RPCEndpoint
-	rpcConsumerLogs        *metrics.RPCConsumerLogs
-	cache                  *performance.Cache
-	privKey                *btcec.PrivateKey
-	consumerTxSender       ConsumerTxSender
-	requiredResponses      int
-	finalizationConsensus  *lavaprotocol.FinalizationConsensus
-	lavaChainID            string
-	ConsumerAddress        sdk.AccAddress
-	consumerConsistency    *ConsumerConsistency
-	sharedState            bool // using the cache backend to sync the latest seen block with other consumers
-	relaysMonitor          *metrics.RelaysMonitor
-	reporter               metrics.Reporter
-	debugRelays            bool
-	disableNodeErrorRetry  bool
-	relayRetriesManager    *RelayRetriesManager
->>>>>>> 8a455e5e
+	disableNodeErrorRetry          bool
+	relayRetriesManager            *RelayRetriesManager
 }
 
 type relayResponse struct {
@@ -156,15 +119,11 @@
 	rpccs.sharedState = sharedState
 	rpccs.reporter = reporter
 	rpccs.debugRelays = cmdFlags.DebugRelays
-<<<<<<< HEAD
 	rpccs.connectedSubscriptionsContexts = make(map[string]*CancelableContextHolder)
 	rpccs.consumerProcessGuid = strconv.FormatUint(utils.GenerateUniqueIdentifier(), 10)
-	chainListener, err := chainlib.NewChainListener(ctx, listenEndpoint, rpccs, rpccs, rpcConsumerLogs, chainParser, refererData, consumerWsSubscriptionManager)
-=======
 	rpccs.disableNodeErrorRetry = cmdFlags.DisableRetryOnNodeErrors
 	rpccs.relayRetriesManager = NewRelayRetriesManager()
-	chainListener, err := chainlib.NewChainListener(ctx, listenEndpoint, rpccs, rpccs, rpcConsumerLogs, chainParser, refererData)
->>>>>>> 8a455e5e
+	chainListener, err := chainlib.NewChainListener(ctx, listenEndpoint, rpccs, rpccs, rpcConsumerLogs, chainParser, refererData, consumerWsSubscriptionManager)
 	if err != nil {
 		return err
 	}
