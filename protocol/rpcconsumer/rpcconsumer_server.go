--- conflicted
+++ resolved
@@ -153,11 +153,7 @@
 
 	path := parsing.ApiName
 	data := []byte(parsing.FunctionTemplate)
-<<<<<<< HEAD
-	chainMessage, err = rpccs.chainParser.ParseMsg(path, data, collectionData.Type, nil, 0)
-=======
-	chainMessage, err := rpccs.chainParser.ParseMsg(path, data, collectionData.Type, nil, extensionslib.ExtensionInfo{LatestBlock: 0})
->>>>>>> cd300e4c
+	chainMessage, err = rpccs.chainParser.ParseMsg(path, data, collectionData.Type, nil, extensionslib.ExtensionInfo{LatestBlock: 0})
 	if err != nil {
 		return false, nil, nil, utils.LavaFormatError("failed creating chain message in rpc consumer init relays", err,
 			utils.LogAttr("chainID", rpccs.listenEndpoint.ChainID),
