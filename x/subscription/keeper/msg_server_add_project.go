--- conflicted
+++ resolved
@@ -21,19 +21,10 @@
 		}
 
 		for _, projectKeyType := range projectKey.Types {
-<<<<<<< HEAD
 			if projectKeyType.KeyTypes != projectstypes.ProjectKey_ADMIN && projectKeyType.KeyTypes != projectstypes.ProjectKey_DEVELOPER {
-				details := map[string]string{
-					"key":  projectKey.Key,
-					"type": strconv.FormatInt(int64(projectKeyType.KeyTypes), 10),
-				}
-				return nil, utils.LavaError(ctx, k.Logger(ctx), "AddProject_invalid_project_key_type", details, "invalid project key type (should be 1 or 2)")
-=======
-			if projectKeyType != projectstypes.ProjectKey_ADMIN && projectKeyType != projectstypes.ProjectKey_DEVELOPER {
 				return nil, utils.LavaFormatWarning("cannot add project with invalid project key type to subscription", err,
 					utils.Attribute{Key: "type", Value: projectKeyType},
 				)
->>>>>>> 48f7a548
 			}
 		}
 
