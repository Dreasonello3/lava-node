--- conflicted
+++ resolved
@@ -186,6 +186,19 @@
 		)
 	}
 
+	if !found || autoRenewalFlag {
+		expiry := uint64(utils.NextMonth(ctx.BlockTime()).UTC().Unix())
+		sub.MonthExpiryTime = expiry
+		sub.Block = block
+		err = k.subsFS.AppendEntry(ctx, consumer, block, &sub)
+		if err != nil {
+			return err
+		}
+		k.subsTS.AddTimerByBlockTime(ctx, expiry, []byte(consumer), []byte{})
+	} else {
+		k.subsFS.ModifyEntry(ctx, consumer, sub.Block, &sub)
+	}
+
 	err = k.bankKeeper.SendCoinsFromAccountToModule(ctx, creatorAcct, types.ModuleName, []sdk.Coin{price})
 	if err != nil {
 		return utils.LavaFormatError("create subscription failed. funds transfer failed", err,
@@ -194,16 +207,7 @@
 		)
 	}
 
-	if !found {
-		expiry := uint64(utils.NextMonth(ctx.BlockTime()).UTC().Unix())
-		sub.MonthExpiryTime = expiry
-		k.subsTS.AddTimerByBlockTime(ctx, expiry, []byte(consumer), []byte{})
-		err = k.subsFS.AppendEntry(ctx, consumer, block, &sub)
-	} else {
-		k.subsFS.ModifyEntry(ctx, consumer, sub.Block, &sub)
-	}
-
-	return err
+	return nil
 }
 
 func (k Keeper) createNewSubscription(ctx sdk.Context, plan *planstypes.Plan, creator, consumer string,
@@ -331,32 +335,6 @@
 	}
 }
 
-<<<<<<< HEAD
-	if sub.DurationLeft == 0 {
-		// subscription duration has already reached zero before and should have
-		// been removed before. Extend duration by another month (without adding
-		// CUs) to allow smooth operation.
-		utils.LavaFormatError("critical: negative duration for subscription, extend by 1 month",
-			fmt.Errorf("negative duration in AdvanceMonth()"),
-			utils.Attribute{Key: "consumer", Value: consumer},
-			utils.Attribute{Key: "plan", Value: sub.PlanIndex},
-			utils.Attribute{Key: "block", Value: block},
-		)
-		// normally would panic! but can "recover" by auto-extending by 1 month
-		// (don't bother to modfy sub.MonthExpiryTime to minimize state changes)
-		expiry := uint64(utils.NextMonth(date).UTC().Unix())
-		k.subsTS.AddTimerByBlockTime(ctx, expiry, []byte(consumer), []byte{})
-		return
-	}
-
-	expiry := uint64(utils.NextMonth(date).UTC().Unix())
-	sub.MonthExpiryTime = expiry
-	sub.DurationLeft -= 1
-
-	if sub.DurationLeft > 0 {
-		// reset projects CU allowance for this coming month
-		k.projectsKeeper.SnapshotSubscriptionProjects(ctx, sub.Consumer)
-=======
 func (k Keeper) handleZeroDurationLeftForSubscription(ctx sdk.Context, block uint64, sub *types.Subscription) {
 	// subscription duration has already reached zero before and should have
 	// been removed before. Extend duration by another month (without adding
@@ -372,20 +350,14 @@
 	expiry := uint64(utils.NextMonth(ctx.BlockTime()).UTC().Unix())
 	k.subsTS.AddTimerByBlockTime(ctx, expiry, []byte(sub.Consumer), []byte{})
 }
->>>>>>> 384da42e
 
 func (k Keeper) resetSubscriptionDetailsAndAppendEntry(ctx sdk.Context, sub *types.Subscription, block uint64, deleteOldTimer bool) {
 	// reset projects CU allowance for this coming month
 	k.projectsKeeper.SnapshotSubscriptionProjects(ctx, sub.Consumer, block)
 
-<<<<<<< HEAD
-		// restart timer and append new (fixated) version of this subscription
-		k.subsTS.AddTimerByBlockTime(ctx, expiry, []byte(consumer), []byte{})
-=======
 	// reset subscription CU allowance for this coming month
 	sub.MonthCuLeft = sub.MonthCuTotal
 	sub.Block = block
->>>>>>> 384da42e
 
 	// restart timer and append new (fixated) version of this subscription
 	// the timer will expire in exactly one month from now
@@ -393,35 +365,9 @@
 
 	tsKey := []byte(sub.Consumer)
 
-<<<<<<< HEAD
-		err := k.subsFS.AppendEntry(ctx, consumer, block, &sub)
-		if err != nil {
-			// normally would panic! but ok to ignore - the subscription remains
-			// as is with same remaining duration (but not renewed CU)
-			utils.LavaFormatError("critical: failed to recharge subscription", err,
-				utils.Attribute{Key: "consumer", Value: consumer},
-				utils.Attribute{Key: "plan", Value: sub.PlanIndex},
-				utils.Attribute{Key: "block", Value: block},
-			)
-		}
-	} else {
-		if sub.AutoRenewal {
-			// apply the DurationLeft decrease to 0 and buy an extra month
-			k.subsFS.ModifyEntry(ctx, sub.Consumer, sub.Block, &sub)
-			err := k.CreateSubscription(ctx, sub.Creator, sub.Consumer, sub.PlanIndex, 1, sub.AutoRenewal)
-			if err != nil {
-				utils.LavaFormatWarning("subscription auto renewal failed. removing subscription", err,
-					utils.Attribute{Key: "consumer", Value: sub.Consumer},
-				)
-				k.RemoveExpiredSubscription(ctx, consumer, block)
-			} else {
-				k.subsTS.AddTimerByBlockTime(ctx, expiry, []byte(consumer), []byte{})
-			}
-=======
 	if deleteOldTimer {
 		if k.subsTS.HasTimerByBlockTime(ctx, sub.MonthExpiryTime, tsKey) {
 			k.subsTS.DelTimerByBlockTime(ctx, sub.MonthExpiryTime, tsKey)
->>>>>>> 384da42e
 		} else {
 			utils.LavaFormatError("Delete timer failed: timer key was not found", nil,
 				utils.LogAttr("expiryTime", sub.MonthExpiryTime),
