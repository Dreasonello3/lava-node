package keeper

import (
	"strconv"
	"time"

	"github.com/cosmos/cosmos-sdk/store/prefix"
	sdk "github.com/cosmos/cosmos-sdk/types"
	sdkerrors "github.com/cosmos/cosmos-sdk/types/errors"
	"github.com/lavanet/lava/utils"
	epochstoragetypes "github.com/lavanet/lava/x/epochstorage/types"
	"github.com/lavanet/lava/x/subscription/types"
)

const MONTHS_IN_YEAR = 12

// SetSubscription sets a subscription (of a consumer) in the store
func (k Keeper) SetSubscription(ctx sdk.Context, sub types.Subscription) {
	store := prefix.NewStore(ctx.KVStore(k.storeKey), types.KeyPrefix(types.SubscriptionKeyPrefix))
	b := k.cdc.MustMarshal(&sub)
	store.Set(types.SubscriptionKey(sub.Consumer), b)
}

// GetSubscription returns the subscription of a given consumer
func (k Keeper) GetSubscription(ctx sdk.Context, consumer string) (val types.Subscription, found bool) {
	store := prefix.NewStore(ctx.KVStore(k.storeKey), types.KeyPrefix(types.SubscriptionKeyPrefix))

	b := store.Get(types.SubscriptionKey(consumer))
	if b == nil {
		return val, false
	}

	k.cdc.MustUnmarshal(b, &val)
	return val, true
}

// RemoveSubscription removes the subscription (of a consumer) from the store
func (k Keeper) RemoveSubscription(ctx sdk.Context, consumer string) {
	sub, _ := k.GetSubscription(ctx, consumer)

	// (PlanIndex is empty only in testing of RemoveSubscription)
	if sub.PlanIndex != "" {
		k.plansKeeper.PutPlan(ctx, sub.PlanIndex, sub.Block)
	}

	store := prefix.NewStore(ctx.KVStore(k.storeKey), types.KeyPrefix(types.SubscriptionKeyPrefix))
	store.Delete(types.SubscriptionKey(consumer))
}

// GetAllSubscription returns all subscriptions that satisfy the condition
func (k Keeper) GetCondSubscription(ctx sdk.Context, cond func(sub types.Subscription) bool) (list []types.Subscription) {
	store := prefix.NewStore(ctx.KVStore(k.storeKey), types.KeyPrefix(types.SubscriptionKeyPrefix))
	iterator := sdk.KVStorePrefixIterator(store, []byte{})

	defer iterator.Close()

	for ; iterator.Valid(); iterator.Next() {
		var val types.Subscription
		k.cdc.MustUnmarshal(iterator.Value(), &val)
		if cond == nil || cond(val) {
			list = append(list, val)
		}
	}

	return
}

// GetAllSubscription returns all subscription (of all consumers)
func (k Keeper) GetAllSubscription(ctx sdk.Context) []types.Subscription {
	return k.GetCondSubscription(ctx, nil)
}

// endOfMonth returns the date of the last day of the month (assume UTC)
// (https://yourbasic.org/golang/last-day-month-date/)
func endOfMonth(date time.Time) time.Time {
	return date.AddDate(0, 1, -date.Day())
}

// isLeapYear returns true if the year in the date is a leap year (assume UTC)
// (https://stackoverflow.com/questions/725098/leap-year-calculation)
func isLeapYear(date time.Time) bool {
	year := date.Year()
	// Leap year occurs every 4 years; but every 100 years it is skipped;
	// except that every every 400 years it is kept.
	return year%400 == 0 || (year%4 == 0 && year%100 != 0)
}

// nextMonth returns the date of the same day next month (assumes UTC),
// adjusting for end-of-months differences if needed.
func nextMonth(date time.Time) time.Time {
	next := date.AddDate(0, 1, 0)

	// https://golang.org/pkg/time/#Time.AddDate:
	//   AddDate normalizes its result in the same way that Date does, so, for
	//   example, adding one month to October 31 yields December 1, the normalized
	//   form for November 31.
	//
	// If we are at end of this month, then "manually" select end of next month;
	// This properly handles transitions from short to longer months.

	if date.Day() == endOfMonth(date).Day() {
		next = time.Date(
			date.Year(),
			date.Month()+1,
			1,
			date.Hour(),
			date.Minute(),
			date.Second(),
			date.Nanosecond(),
			time.UTC)
		return endOfMonth(next)
	}

	// If we are reaching end of January, stll need to "manually" select end of
	// next month, otherwise will overrun into March.

	if date.Month() == 1 && date.Day() >= 29 {
		next = time.Date(
			date.Year(),
			time.February,
			1,
			date.Hour(),
			date.Minute(),
			date.Second(),
			date.Nanosecond(),
			time.UTC)
		return endOfMonth(next)
	}

	return next
}

// nextYear returns the date of the same day next year (assumes UTC),
// properly handling leap year variations on February.
func nextYear(date time.Time) time.Time {
	next := date.AddDate(1, 0, 0)

	if date.Month() == 2 {
		if date.Day() == 29 {
			next = date.AddDate(1, 0, -1)
		}
		if date.Day() == 28 && isLeapYear(next) {
			next = date.AddDate(1, 0, 1)
		}
	}

	return next
}

// CreateSubscription creates a subscription for a consumer
func (k Keeper) CreateSubscription(
	ctx sdk.Context,
	creator string,
	consumer string,
	planIndex string,
	duration uint64,
) error {
	var err error

	logger := k.Logger(ctx)
	block := uint64(ctx.BlockHeight())

	_, err = sdk.AccAddressFromBech32(consumer)
	if err != nil {
		details := map[string]string{
			"consumer": consumer,
			"error":    err.Error(),
		}
		return utils.LavaError(ctx, logger, "CreateSubscription", details, "invalid consumer")
	}

	creatorAcct, err := sdk.AccAddressFromBech32(creator)
	if err != nil {
		details := map[string]string{
			"creator": creator,
			"error":   err.Error(),
		}
		return utils.LavaError(ctx, logger, "CreateSubscription", details, "invalid creator")
	}

	// only one subscription per consumer
	if _, found := k.GetSubscription(ctx, consumer); found {
		details := map[string]string{"consumer": consumer}
		return utils.LavaError(ctx, logger, "CreateSubscription", details, "consumer has existing subscription")
	}

	plan, found := k.plansKeeper.GetPlan(ctx, planIndex)
	if !found {
		details := map[string]string{
			"plan":  planIndex,
			"block": strconv.FormatInt(ctx.BlockHeight(), 10),
		}
		return utils.LavaError(ctx, logger, "CreateSubscription", details, "invalid plan")
	}

<<<<<<< HEAD
	// drop Plan reference in case of error:
	// NOTE! FROM HERE ONWARD MUST SET ERR IF AN ERROR OCCURS
	defer func() {
		if err != nil {
			k.plansKeeper.PutPlan(ctx, planIndex, plan.Block)
		}
	}()

	err = k.projectsKeeper.CreateAdminProject(ctx, consumer, plan.ComputeUnits, plan.ComputeUnitsPerEpoch, plan.MaxProvidersToPair)
=======
	err = k.projectsKeeper.CreateDefaultProject(ctx, consumer)
>>>>>>> 57f99fea
	if err != nil {
		details := map[string]string{
			"err": err.Error(),
		}
		return utils.LavaError(ctx, logger, "CreateSubscription", details, "failed to create default project")
	}

	price := plan.GetPrice()
	price.Amount = price.Amount.MulRaw(int64(duration))

	// use current block's timestamp for subscription start-time
	timestamp := ctx.BlockTime()
	expiry := timestamp

	for i := 0; i < int(duration); i++ {
		expiry = nextMonth(expiry)
	}

	if duration >= MONTHS_IN_YEAR {
		// adjust cost if discount given
		discount := plan.GetAnnualDiscountPercentage()
		if discount > 0 {
			factor := int64(100 - discount)
			price.Amount = price.Amount.MulRaw(factor).QuoRaw(100)
		}
	}

	sub := types.Subscription{
		Creator:     creator,
		Consumer:    consumer,
		Block:       block,
		PlanIndex:   planIndex,
		PlanBlock:   plan.Block,
		Duration:    duration,
		ExpiryTime:  uint64(expiry.Unix()),
		RemainingCU: plan.GetComputeUnits(),
		UsedCU:      0,
	}

	if err := sub.ValidateSubscription(); err != nil {
		return utils.LavaError(ctx, logger, "CreateSub", nil, err.Error())
	}

	if k.bankKeeper.GetBalance(ctx, creatorAcct, epochstoragetypes.TokenDenom).IsLT(price) {
		details := map[string]string{
			"creator": creator,
			"price":   price.String(),
			"error":   sdkerrors.ErrInsufficientFunds.Error(),
		}
		return utils.LavaError(ctx, logger, "CreateSub", details, "insufficient funds")
	}

	err = k.bankKeeper.SendCoinsFromAccountToModule(ctx, creatorAcct, types.ModuleName, []sdk.Coin{price})
	if err != nil {
		details := map[string]string{
			"creator": creator,
			"price":   price.String(),
			"error":   err.Error(),
		}
		return utils.LavaError(ctx, logger, "CreateSubscription", details, "funds transfer failed")
	}

	k.SetSubscription(ctx, sub)

	return nil
}<|MERGE_RESOLUTION|>--- conflicted
+++ resolved
@@ -193,19 +193,7 @@
 		return utils.LavaError(ctx, logger, "CreateSubscription", details, "invalid plan")
 	}
 
-<<<<<<< HEAD
-	// drop Plan reference in case of error:
-	// NOTE! FROM HERE ONWARD MUST SET ERR IF AN ERROR OCCURS
-	defer func() {
-		if err != nil {
-			k.plansKeeper.PutPlan(ctx, planIndex, plan.Block)
-		}
-	}()
-
 	err = k.projectsKeeper.CreateAdminProject(ctx, consumer, plan.ComputeUnits, plan.ComputeUnitsPerEpoch, plan.MaxProvidersToPair)
-=======
-	err = k.projectsKeeper.CreateDefaultProject(ctx, consumer)
->>>>>>> 57f99fea
 	if err != nil {
 		details := map[string]string{
 			"err": err.Error(),
