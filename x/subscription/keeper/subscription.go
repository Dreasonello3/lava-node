--- conflicted
+++ resolved
@@ -154,31 +154,7 @@
 		return utils.LavaFormatWarning("create subscription failed", err)
 	}
 
-<<<<<<< HEAD
-	// subscription looks good; let's charge the creator
-	price := plan.GetPrice()
-	price.Amount = price.Amount.MulRaw(int64(duration))
-
-	if duration >= utils.MONTHS_IN_YEAR {
-		// adjust cost if discount given
-		discount := plan.GetAnnualDiscountPercentage()
-		if discount > 0 {
-			factor := int64(100 - discount)
-			price.Amount = price.Amount.MulRaw(factor).QuoRaw(100)
-		}
-	}
-
-	if k.bankKeeper.GetBalance(ctx, creatorAcct, k.stakingKeeper.BondDenom(ctx)).IsLT(price) {
-		return utils.LavaFormatWarning("create subscription failed", legacyerrors.ErrInsufficientFunds,
-			utils.Attribute{Key: "creator", Value: creator},
-			utils.Attribute{Key: "price", Value: price},
-		)
-	}
-
 	if !found || sub.AutoRenewal {
-=======
-	if !found || autoRenewalFlag {
->>>>>>> d11373d1
 		expiry := uint64(utils.NextMonth(ctx.BlockTime()).UTC().Unix())
 		sub.MonthExpiryTime = expiry
 		sub.Block = block
