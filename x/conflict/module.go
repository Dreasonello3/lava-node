--- conflicted
+++ resolved
@@ -171,28 +171,6 @@
 func (am AppModule) BeginBlock(ctx sdk.Context, _ abci.RequestBeginBlock) {
 	logger := am.keeper.Logger(ctx)
 
-<<<<<<< HEAD
-	conflictVotes := am.keeper.GetAllConflictVote(ctx)
-	for _, conflictVote := range conflictVotes {
-		if conflictVote.VoteDeadline == ctx.BlockHeight() {
-			if conflictVote.VoteState == types.Commit {
-				conflictVote.VoteState = types.Reveal
-				//conflictVote.VoteDeadline = ??
-				am.keeper.SetConflictVote(ctx, conflictVote)
-
-				eventData := map[string]string{}
-				eventData["voteID"] = conflictVote.Index
-				eventData["voteDeadline"] = strconv.FormatInt(conflictVote.VoteDeadline, 10)
-
-				utils.LogLavaEvent(ctx, logger, types.ConflictVoteRevealEventName, eventData, "Vote is now in reveal state")
-
-			} else if conflictVote.VoteState == types.Reveal {
-				conflictVote.VoteState = types.Closed
-				//conflictVote.VoteDeadline = ??
-				am.keeper.SetConflictVote(ctx, conflictVote)
-			} else if conflictVote.VoteState == types.Closed {
-				am.keeper.HandleAndCloseVote(ctx, conflictVote)
-=======
 	if am.keeper.IsEpochStart(ctx) {
 		conflictVotes := am.keeper.GetAllConflictVote(ctx)
 		for _, conflictVote := range conflictVotes {
@@ -206,12 +184,11 @@
 					eventData := map[string]string{}
 					eventData["voteID"] = conflictVote.Index
 					eventData["voteDeadline"] = strconv.FormatInt(conflictVote.VoteDeadline, 10)
-					utils.LogLavaEvent(ctx, logger, "conflict_vote_reveal", eventData, "Vote is now in reveal state")
+					utils.LogLavaEvent(ctx, logger, types.ConflictVoteRevealEventName, eventData, "Vote is now in reveal state")
 
 				case types.StateReveal:
 					am.keeper.HandleAndCloseVote(ctx, conflictVote)
 				}
->>>>>>> 07127b8f
 			}
 		}
 	}
