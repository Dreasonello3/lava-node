package keeper

import (
	"encoding/binary"
	"fmt"
	"strings"

	"github.com/cosmos/cosmos-sdk/store/prefix"
	sdk "github.com/cosmos/cosmos-sdk/types"
	"github.com/lavanet/lava/utils"
	epochstoragetypes "github.com/lavanet/lava/x/epochstorage/types"
	"github.com/lavanet/lava/x/spec/types"
)

// SetSpec set a specific Spec in the store from its index
func (k Keeper) SetSpec(ctx sdk.Context, spec types.Spec) {
	store := prefix.NewStore(ctx.KVStore(k.storeKey), types.KeyPrefix(types.SpecKeyPrefix))
	b := k.cdc.MustMarshal(&spec)
	store.Set(types.SpecKey(
		spec.Index,
	), b)
}

// GetSpec returns a Spec from its index
func (k Keeper) GetSpec(
	ctx sdk.Context,
	index string,
) (val types.Spec, found bool) {
	store := prefix.NewStore(ctx.KVStore(k.storeKey), types.KeyPrefix(types.SpecKeyPrefix))

	b := store.Get(types.SpecKey(
		index,
	))
	if b == nil {
		return val, false
	}

	k.cdc.MustUnmarshal(b, &val)
	return val, true
}

// RemoveSpec removes a Spec from the store
func (k Keeper) RemoveSpec(
	ctx sdk.Context,
	index string,
) {
	store := prefix.NewStore(ctx.KVStore(k.storeKey), types.KeyPrefix(types.SpecKeyPrefix))
	store.Delete(types.SpecKey(
		index,
	))
}

// GetAllSpec returns all Spec
func (k Keeper) GetAllSpec(ctx sdk.Context) (list []types.Spec) {
	store := prefix.NewStore(ctx.KVStore(k.storeKey), types.KeyPrefix(types.SpecKeyPrefix))
	iterator := sdk.KVStorePrefixIterator(store, []byte{})

	defer iterator.Close()

	for ; iterator.Valid(); iterator.Next() {
		var val types.Spec
		k.cdc.MustUnmarshal(iterator.Value(), &val)
		list = append(list, val)
	}

	return
}

// ExpandSpec takes a (raw) Spec and expands the "imports" field of the spec
// -if needed, recursively- to add to the current Spec those additional APIs
// from the imported Spec(s). It returns the expanded Spec.
func (k Keeper) ExpandSpec(ctx sdk.Context, spec types.Spec) (types.Spec, error) {
	depends := map[string]bool{spec.Index: true}
	inherit := map[string]bool{}

	details, err := k.doExpandSpec(ctx, &spec, depends, &inherit, spec.Index)
	if err != nil {
		return spec, utils.LavaFormatError("spec expand failed", err,
			utils.Attribute{Key: "imports", Value: details},
		)
	}

	return spec, nil
}

// RefreshSpec checks which one Spec inherits from another (just recently
// updated) Spec, and if so updates the the BlockLastUpdated of the former.
func (k Keeper) RefreshSpec(ctx sdk.Context, spec types.Spec, ancestors []types.Spec) ([]string, error) {
	depends := map[string]bool{spec.Index: true}
	inherit := map[string]bool{}

	if details, err := k.doExpandSpec(ctx, &spec, depends, &inherit, spec.Index); err != nil {
		return nil, utils.LavaFormatWarning("spec refresh failed (import)", err,
			utils.Attribute{Key: "imports", Value: details},
		)
	}

	if details, err := spec.ValidateSpec(k.MaxCU(ctx)); err != nil {
		details["invalidates"] = spec.Index
		attrs := utils.StringMapToAttributes(details)
		return nil, utils.LavaFormatWarning("spec refresh failed (invalidate)", err, attrs...)
	}

	var inherited []string
	for _, ancestor := range ancestors {
		if _, ok := inherit[ancestor.Index]; ok {
			inherited = append(inherited, ancestor.Index)
		}
	}

	if len(inherited) > 0 {
		spec.BlockLastUpdated = uint64(ctx.BlockHeight())
		k.SetSpec(ctx, spec)
	}

	return inherited, nil
}

// doExpandSpec performs the actual work and recusion for ExpandSpec above.
func (k Keeper) doExpandSpec(
	ctx sdk.Context,
	spec *types.Spec,
	depends map[string]bool,
	inherit *map[string]bool,
	details string,
) (string, error) {
	parentsCollections := map[types.CollectionData][]*types.ApiCollection{}

	if len(spec.Imports) != 0 {
		var parents []types.Spec

		// update (cumulative) inherit
		for _, index := range spec.Imports {
			(*inherit)[index] = true
		}

		// visual markers when import deepens
		details += "->["

		// recursion to get all parent specs (DFS)
		comma := ""
		for _, index := range spec.Imports {
			imported, found := k.GetSpec(ctx, index)
			// import of unknown Spec not allowed
			if !found {
				details += fmt.Sprintf("%s%s(unknown)", comma, index)
				return details, fmt.Errorf("imported spec unknown: %s", index)
			}

			details += fmt.Sprintf("%s%s", comma, index)

			// loop in the recursion not allowed
			if _, found := depends[index]; found {
				return details, fmt.Errorf("import loops not allowed for spec: %s", index)
			}

			depends[index] = true
			details, err := k.doExpandSpec(ctx, &imported, depends, inherit, details)
			if err != nil {
				return details, err
			}
			delete(depends, index)

			parents = append(parents, imported)
			comma = ","
		}

		details += "]"

		for _, parent := range parents {
			for _, parentCollection := range parent.ApiCollections {
				// ignore disabled apiCollections
				if !parentCollection.Enabled {
					continue
				}
				if parentsCollections[parentCollection.CollectionData] == nil {
					parentsCollections[parentCollection.CollectionData] = []*types.ApiCollection{}
				}
				parentsCollections[parentCollection.CollectionData] = append(parentsCollections[parentCollection.CollectionData], parentCollection)
			}
		}
	}

	myCollections := map[types.CollectionData]*types.ApiCollection{}
	for _, collection := range spec.ApiCollections {
		myCollections[collection.CollectionData] = collection
	}

	for _, collection := range spec.ApiCollections {
		err := collection.InheritAllFields(myCollections, parentsCollections[collection.CollectionData])
		if err != nil {
			return details, err
		}
		delete(parentsCollections, collection.CollectionData)
	}

	// combine left over apis not overwritten by current spec
	err := spec.CombineCollections(parentsCollections)
	if err != nil {
		return details, err
	}

	return details, nil
}

func (k Keeper) ValidateSpec(ctx sdk.Context, spec types.Spec) (map[string]string, error) {
	spec, err := k.ExpandSpec(ctx, spec)
	if err != nil {
		details := map[string]string{"imports": strings.Join(spec.Imports, ",")}
		return details, err
	}

	details, err := spec.ValidateSpec(k.MaxCU(ctx))
	if err != nil {
		return details, err
	}

	return details, nil
}

// returns whether a spec name is a valid spec in the consensus
// first return value is found and active, second argument is found only
func (k Keeper) IsSpecFoundAndActive(ctx sdk.Context, chainID string) (foundAndActive bool, found bool) {
	spec, found := k.GetSpec(ctx, chainID)
	foundAndActive = false
	if found {
		foundAndActive = spec.Enabled
	}
	return
}

// GetSpecIDBytes returns the byte representation of the ID
func GetSpecIDBytes(id uint64) []byte {
	bz := make([]byte, 8)
	binary.BigEndian.PutUint64(bz, id)
	return bz
}

// GetSpecIDFromBytes returns ID in uint64 format from a byte array
func GetSpecIDFromBytes(bz []byte) uint64 {
	return binary.BigEndian.Uint64(bz)
}

func (k Keeper) GetAllChainIDs(ctx sdk.Context) (chainIDs []string) {
	// TODO: make this with an iterator
	allSpecs := k.GetAllSpec(ctx)
	for _, spec := range allSpecs {
		chainIDs = append(chainIDs, spec.Index)
	}
	return
}

// returns map[apiInterface][]addons
<<<<<<< HEAD
func (k Keeper) GetExpectedInterfacesForSpec(ctx sdk.Context, chainID string, mandatory bool) (expectedInterfaces map[epochstoragetypes.EndpointService]struct{}, found bool) {
=======
func (k Keeper) GetExpectedInterfacesForSpec(ctx sdk.Context, chainID string, mandatory bool) (expectedInterfaces map[epochstoragetypes.EndpointService]struct{}, err error) {
>>>>>>> bf84f43b
	expectedInterfaces = make(map[epochstoragetypes.EndpointService]struct{})
	var spec types.Spec
	spec, found = k.GetSpec(ctx, chainID)
	if found && spec.Enabled {
		spec, err := k.ExpandSpec(ctx, spec)
		if err != nil {
			// spec expansion should work because all specs on chain must be valid;
			// to avoid panic return an error so the caller can bail.
			return nil, utils.LavaFormatError("critical: failed to expand spec on chain", err,
				utils.Attribute{Key: "chainID", Value: chainID},
			)
		}
		expectedInterfaces = k.getExpectedInterfacesForSpecInner(&spec, expectedInterfaces, mandatory)
	}
	return
}

func (k Keeper) getExpectedInterfacesForSpecInner(spec *types.Spec, expectedInterfaces map[epochstoragetypes.EndpointService]struct{}, mandatory bool) map[epochstoragetypes.EndpointService]struct{} {
	for _, apiCollection := range spec.ApiCollections {
		if apiCollection.Enabled && (!mandatory || apiCollection.CollectionData.AddOn == "") { // if mandatory is turned on only regard empty addons as expected interfaces for spec
			service := epochstoragetypes.EndpointService{
				ApiInterface: apiCollection.CollectionData.ApiInterface,
				Addon:        apiCollection.CollectionData.AddOn,
			}
			// if this is an optional apiInterface, we set addon as ""
			if apiCollection.CollectionData.AddOn == apiCollection.CollectionData.ApiInterface {
				service.Addon = ""
			}
			expectedInterfaces[service] = struct{}{}
		}
	}
	return expectedInterfaces
}

func (k Keeper) IsFinalizedBlock(ctx sdk.Context, chainID string, requestedBlock int64, latestBlock int64) bool {
	spec, found := k.GetSpec(ctx, chainID)
	if !found {
		return false
	}
	return types.IsFinalizedBlock(requestedBlock, latestBlock, spec.BlockDistanceForFinalizedData)
}<|MERGE_RESOLUTION|>--- conflicted
+++ resolved
@@ -251,14 +251,10 @@
 }
 
 // returns map[apiInterface][]addons
-<<<<<<< HEAD
-func (k Keeper) GetExpectedInterfacesForSpec(ctx sdk.Context, chainID string, mandatory bool) (expectedInterfaces map[epochstoragetypes.EndpointService]struct{}, found bool) {
-=======
 func (k Keeper) GetExpectedInterfacesForSpec(ctx sdk.Context, chainID string, mandatory bool) (expectedInterfaces map[epochstoragetypes.EndpointService]struct{}, err error) {
->>>>>>> bf84f43b
 	expectedInterfaces = make(map[epochstoragetypes.EndpointService]struct{})
 	var spec types.Spec
-	spec, found = k.GetSpec(ctx, chainID)
+	spec, found := k.GetSpec(ctx, chainID)
 	if found && spec.Enabled {
 		spec, err := k.ExpandSpec(ctx, spec)
 		if err != nil {
@@ -269,6 +265,10 @@
 			)
 		}
 		expectedInterfaces = k.getExpectedInterfacesForSpecInner(&spec, expectedInterfaces, mandatory)
+	} else {
+		return nil, utils.LavaFormatWarning("spec not found or not enabled in GetExpectedInterfacesForSpec", nil,
+			utils.Attribute{Key: "chainID", Value: chainID},
+		)
 	}
 	return
 }
