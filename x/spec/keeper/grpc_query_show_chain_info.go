--- conflicted
+++ resolved
@@ -25,13 +25,7 @@
 	allSpec := k.GetAllSpec(ctx)
 	for _, spec := range allSpec {
 		// get info by chain name
-<<<<<<< HEAD
-		if spec.GetName() == req.GetChainName() {
-=======
-		if spec.GetName() == req.GetChainName() || spec.GetIndex() == req.GetChainName() {
-			foundChain = true
-
->>>>>>> 672654bc
+		if spec.GetName() == req.GetChainName() || spec.GetIndex() == req.GetChainName() {{
 			// get chain ID
 			chainID = spec.GetIndex()
 
@@ -54,15 +48,13 @@
 
 				apiMethods := []string{}
 				// iterate over APIs
-<<<<<<< HEAD
 				if _, ok := expectedInterfaces[epochstoragetypes.EndpointService{ApiInterface: apiInterface, Addon: ""}]; !ok {
 					optionalInterfaceList = append(optionalInterfaceList, apiInterface)
 				}
-=======
-				interfaceList = append(interfaceList, apiInterface)
-
->>>>>>> 672654bc
 				for _, api := range apiCollection.Apis {
+					if !api.Enabled {
+						continue
+					}
 					apiMethods = append(apiMethods, api.GetName())
 				}
 				apiInterfacesStructList = append(apiInterfacesStructList, &types.ApiList{
