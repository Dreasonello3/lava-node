package types

import (
	fmt "fmt"

	paramtypes "github.com/cosmos/cosmos-sdk/x/params/types"
	"gopkg.in/yaml.v2"
)

var (
	KeyMaxCU            = []byte("MaxCU")
	DefaultMaxCU uint64 = 10000
)

var _ paramtypes.ParamSet = (*Params)(nil)

// ParamKeyTable the param key table for launch module
func ParamKeyTable() paramtypes.KeyTable {
	return paramtypes.NewKeyTable().RegisterParamSet(&Params{})
}

// NewParams creates a new Params instance
<<<<<<< HEAD
func NewParams(geolocationCount uint64, maxCU uint64) Params {
	return Params{GeolocationCount: geolocationCount, MaxCU: maxCU}
=======
func NewParams(maxCU uint64) Params {
	return Params{MaxCU: maxCU}
>>>>>>> 4da791e9
}

// DefaultParams returns a default set of parameters
func DefaultParams() Params {
	return NewParams(DefaultMaxCU)
}

// ParamSetPairs get the params.ParamSet
func (p *Params) ParamSetPairs() paramtypes.ParamSetPairs {
	return paramtypes.ParamSetPairs{
		paramtypes.NewParamSetPair(KeyMaxCU, &p.MaxCU, validateMaxCU),
	}
}

// Validate validates the set of params
func (p Params) Validate() error {
	if err := validateMaxCU(p.MaxCU); err != nil {
		return err
	}

	return nil
}

// String implements the Stringer interface.
func (p Params) String() string {
	out, _ := yaml.Marshal(p)
	return string(out)
}

func validateMaxCU(v interface{}) error {
	maxCU, ok := v.(uint64)
	if !ok {
		return fmt.Errorf("invalid parameter type: %T", v)
	}

	// TODO implement validation
	_ = maxCU

	return nil
}<|MERGE_RESOLUTION|>--- conflicted
+++ resolved
@@ -20,13 +20,8 @@
 }
 
 // NewParams creates a new Params instance
-<<<<<<< HEAD
-func NewParams(geolocationCount uint64, maxCU uint64) Params {
-	return Params{GeolocationCount: geolocationCount, MaxCU: maxCU}
-=======
 func NewParams(maxCU uint64) Params {
 	return Params{MaxCU: maxCU}
->>>>>>> 4da791e9
 }
 
 // DefaultParams returns a default set of parameters
