--- conflicted
+++ resolved
@@ -107,24 +107,7 @@
 
 	// none of the providers will get the IPRPC reward this month, transfer the funds to the next month
 	if len(specCuMap) == 0 {
-<<<<<<< HEAD
-		nextMonthIprpcReward, found := k.PopIprpcReward(ctx, false)
-		nextMonthId := k.GetIprpcRewardsCurrent(ctx)
-		if !found {
-			nextMonthIprpcReward = types.IprpcReward{Id: nextMonthId, SpecFunds: iprpcReward.SpecFunds}
-		} else {
-			nextMonthIprpcReward.SpecFunds = k.transferSpecFundsToNextMonth(iprpcReward.SpecFunds, nextMonthIprpcReward.SpecFunds)
-		}
-		k.SetIprpcReward(ctx, nextMonthIprpcReward)
-		details := map[string]string{
-			"transferred_funds":        iprpcReward.String(),
-			"next_month_updated_funds": nextMonthIprpcReward.String(),
-		}
-		utils.LogLavaEvent(ctx, k.Logger(ctx), types.TransferIprpcRewardToNextMonthEventName, details,
-			"No provider serviced an IPRPC eligible subscription, transferring current month IPRPC funds to next month")
-=======
 		k.handleNoIprpcRewardToProviders(ctx, iprpcReward)
->>>>>>> 628546c8
 		return
 	}
 
