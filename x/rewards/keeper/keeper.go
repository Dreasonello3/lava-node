--- conflicted
+++ resolved
@@ -82,17 +82,12 @@
 		feeCollectorName: feeCollectorName,
 	}
 
-<<<<<<< HEAD
 	subsTimerCallback := func(ctx sdk.Context, subkey, _ []byte) {
 		keeper.DistributeMonthlyBonusRewards(ctx)
 	}
 
-	refillRewardsPoolTimerCallback := func(ctx sdk.Context, subkey, _ []byte) {
-		keeper.RefillRewardsPool(ctx, subkey)
-=======
 	refillRewardsPoolTimerCallback := func(ctx sdk.Context, subkey, data []byte) {
 		keeper.RefillRewardsPools(ctx, subkey, data)
->>>>>>> e186d696
 	}
 
 	keeper.monthlyProvidersRewardsTS = *timerStoreKeeper.NewTimerStoreBeginBlock(storeKey, types.MonthlyRewardsTSPrefix).
