package keeper_test

import (
	"strconv"
	"testing"
	"time"

	sdkerrors "cosmossdk.io/errors"

	"cosmossdk.io/math"
	sdk "github.com/cosmos/cosmos-sdk/types"
	commontypes "github.com/lavanet/lava/common/types"
	keepertest "github.com/lavanet/lava/testutil/keeper"
	"github.com/lavanet/lava/testutil/nullify"
	"github.com/lavanet/lava/x/rewards/keeper"
	"github.com/lavanet/lava/x/rewards/types"
	"github.com/stretchr/testify/require"
)

// TestParseIprpcOverIbcMemo tests the behavior of OnRecvPacket() for different memos:
// 0. empty memo -> "not an iprpc memo" error
// 1. non-JSON memo -> "not an iprpc memo" error
// 2. JSON memo without "iprpc" tag -> "not an iprpc memo" error
// 3. valid JSON memo with "iprpc" tag -> happy flow
// 4. invalid JSON memo with "iprpc" tag (invalid/missing values) -> returns error (multiple cases)
func TestParseIprpcOverIbcMemo(t *testing.T) {
	ts := newTester(t, false)
	memos := []string{
		"",
		"blabla",
		`{
			"client": "Bruce",
		    "duration": "3"	
		}`,
		`{
			"iprpc": {
			  "creator": "my-moniker",
			  "spec": "mockspec",
			  "duration": "3"
			}
		}`,
		`{
			"iprpc": {
			  "creator": "",
			  "spec": "mockspec",
			  "duration": "3"
			}
		}`,
		`{
			"iprpc": {
			  "spec": "mockspec",
			  "duration": "3"
			}
		}`,
		`{
			"iprpc": {
			  "creator": "my-moniker",
			  "spec": "other-mockspec",
			  "duration": "3"
			}
		}`,
		`{
			"iprpc": {
			  "creator": "my-moniker",
			  "duration": "3"
			}
		}`,
		`{
			"iprpc": {
			  "creator": "my-moniker",
			  "spec": "mockspec",
			  "duration": "-3"
			}
		}`,
		`{
			"iprpc": {
			  "creator": "my-moniker",
			  "spec": "mockspec"
			}
		}`,
	}

	const (
		EMPTY = iota
		NOT_JSON
		JSON_NO_IPRPC
		VALID_JSON_IPRPC
		INVALID_CREATOR_JSON_IPRPC
		MISSING_CREATOR_JSON_IPRPC
		INVALID_SPEC_JSON_IPRPC
		MISSING_SPEC_JSON_IPRPC
		INVALID_DURATION_JSON_IPRPC
		MISSING_DURATION_JSON_IPRPC
	)

	testCases := []struct {
		name         string
		memoInd      int
		expectError  *sdkerrors.Error
		expectedMemo types.IprpcMemo
	}{
		{
			name:         "empty memo",
			memoInd:      EMPTY,
			expectError:  types.ErrMemoNotIprpcOverIbc,
			expectedMemo: types.IprpcMemo{},
		},
		{
			name:         "memo not json",
			memoInd:      NOT_JSON,
			expectError:  types.ErrMemoNotIprpcOverIbc,
			expectedMemo: types.IprpcMemo{},
		},
		{
			name:         "memo json that is not iprpc",
			memoInd:      JSON_NO_IPRPC,
			expectError:  types.ErrMemoNotIprpcOverIbc,
			expectedMemo: types.IprpcMemo{},
		},
		{
			name:         "memo iprpc json valid",
			memoInd:      VALID_JSON_IPRPC,
			expectError:  nil,
			expectedMemo: types.IprpcMemo{Creator: "my-moniker", Spec: "mockspec", Duration: 3},
		},
		{
			name:         "invalid memo iprpc json - invalid creator",
			memoInd:      INVALID_CREATOR_JSON_IPRPC,
			expectError:  types.ErrIprpcMemoInvalid,
			expectedMemo: types.IprpcMemo{},
		},
		{
			name:         "invalid memo iprpc json - missing creator",
			memoInd:      MISSING_CREATOR_JSON_IPRPC,
			expectError:  types.ErrIprpcMemoInvalid,
			expectedMemo: types.IprpcMemo{},
		},
		{
			name:         "invalid memo iprpc json - invalid spec",
			memoInd:      INVALID_SPEC_JSON_IPRPC,
			expectError:  types.ErrIprpcMemoInvalid,
			expectedMemo: types.IprpcMemo{},
		},
		{
			name:         "invalid memo iprpc json - missing spec",
			memoInd:      MISSING_SPEC_JSON_IPRPC,
			expectError:  types.ErrIprpcMemoInvalid,
			expectedMemo: types.IprpcMemo{},
		},
		{
			name:         "invalid memo iprpc json - invalid duration",
			memoInd:      INVALID_SPEC_JSON_IPRPC,
			expectError:  types.ErrIprpcMemoInvalid,
			expectedMemo: types.IprpcMemo{},
		},
		{
			name:         "invalid memo iprpc json - missing duration",
			memoInd:      MISSING_SPEC_JSON_IPRPC,
			expectError:  types.ErrIprpcMemoInvalid,
			expectedMemo: types.IprpcMemo{},
		},
	}

	for _, tt := range testCases {
		t.Run(tt.name, func(t *testing.T) {
			data := ts.createIbcTransferPacketData(memos[tt.memoInd])
			memo, err := ts.Keepers.Rewards.ExtractIprpcMemoFromPacket(ts.Ctx, data)
			require.True(t, tt.expectError.Is(err))
			require.True(t, memo.IsEqual(tt.expectedMemo))
		})
	}
}

// Prevent strconv unused error
var _ = strconv.IntSize

// createNPendingIbcIprpcFunds is a helper function that creates an n-sized array of PendingIbcIprpcFund objects
func createNPendingIbcIprpcFunds(keeper *keeper.Keeper, ctx sdk.Context, n int) []types.PendingIbcIprpcFund {
	items := make([]types.PendingIbcIprpcFund, n)
	for i := range items {
		items[i] = types.PendingIbcIprpcFund{
			Index:    uint64(i),
			Creator:  "dummy",
			Spec:     "mock",
			Duration: uint64(i),
			Fund:     sdk.NewCoin(commontypes.TokenDenom, sdk.NewInt(int64(i+1))),
			Expiry:   uint64(ctx.BlockTime().UTC().Unix()) + uint64(i),
		}
		keeper.SetPendingIbcIprpcFund(ctx, items[i])
	}
	return items
}

// TestPendingIbcIprpcFundsGet tests GetPendingIbcIprpcFund()
func TestPendingIbcIprpcFundsGet(t *testing.T) {
	keeper, ctx := keepertest.RewardsKeeper(t)
	items := createNPendingIbcIprpcFunds(keeper, ctx, 10)
	for _, item := range items {
		res, found := keeper.GetPendingIbcIprpcFund(ctx, item.Index)
		require.True(t, found)
		require.True(t, res.IsEqual(item))
	}
}

// TestPendingIbcIprpcFundsRemove tests RemovePendingIbcIprpcFund
func TestPendingIbcIprpcFundsRemove(t *testing.T) {
	keeper, ctx := keepertest.RewardsKeeper(t)
	items := createNPendingIbcIprpcFunds(keeper, ctx, 10)
	for _, item := range items {
		keeper.RemovePendingIbcIprpcFund(ctx, item.Index)
		_, found := keeper.GetPendingIbcIprpcFund(ctx, item.Index)
		require.False(t, found)
	}
}

// TestPendingIbcIprpcFundsGetAll tests GetAllPendingIbcIprpcFund
func TestPendingIbcIprpcFundsGetAll(t *testing.T) {
	keeper, ctx := keepertest.RewardsKeeper(t)
	items := createNPendingIbcIprpcFunds(keeper, ctx, 10)
	require.ElementsMatch(t,
		nullify.Fill(items),
		nullify.Fill(keeper.GetAllPendingIbcIprpcFund(ctx)),
	)
}

// TestPendingIbcIprpcFundsRemoveExpired tests RemoveExpiredPendingIbcIprpcFunds and IsExpired
func TestPendingIbcIprpcFundsRemoveExpired(t *testing.T) {
	keeper, ctx := keepertest.RewardsKeeper(t)
	items := createNPendingIbcIprpcFunds(keeper, ctx, 10)

	// advance time so some of the PendingIbcIprpcFund will expire
	ctx = ctx.WithBlockTime(ctx.BlockTime().Add(3 * time.Second))

	// verify they're expired
	for i := range items {
		if i <= 3 {
			require.True(t, items[i].IsExpired(ctx))
		} else {
			require.False(t, items[i].IsExpired(ctx))
		}
	}

	// remove expired PendingIbcIprpcFund and check they cannot be found
	keeper.RemoveExpiredPendingIbcIprpcFunds(ctx)
	for _, item := range items {
		_, found := keeper.GetPendingIbcIprpcFund(ctx, item.Index)
		if item.Index <= 3 {
			require.False(t, found)
		} else {
			require.True(t, found)
		}
	}
}

// TestPendingIbcIprpcFundsRemoveExpiredWithBeginBlock tests that expired PendingIbcIprpcFunds are removed with BeginBlock
// Also, their funds should be sent to the community pool
func TestPendingIbcIprpcFundsRemoveExpiredWithBeginBlock(t *testing.T) {
	ts := newTester(t, false)
	keeper, ctx := ts.Keepers.Rewards, ts.Ctx
	items := createNPendingIbcIprpcFunds(&keeper, ctx, 10)

	// advance block with 3 seconds to expire some of the PendingIbcIprpcFunds
	// we set balance to the IBC IPRPC receiver address since it get funds only from the IBC middleware (which is not simulated)
	_, iprpcReceiverAddr := types.IbcIprpcReceiverAddress()
	ts.Keepers.BankKeeper.SetBalance(ctx, iprpcReceiverAddr, iprpcFunds)
	ts.AdvanceBlock(3 * time.Second)

	// check that expired PendingIbcIprpcFunds were removed
	for _, item := range items {
		_, found := keeper.GetPendingIbcIprpcFund(ctx, item.Index)
		if item.Index <= 3 {
			require.False(t, found)
		} else {
			require.True(t, found)
		}
	}

	// check the community pool's balance (objects in indices 0-3 were removed, so expected balance is 1+2+3+4=10ulava)
	expectedBalance := sdk.NewCoin(commontypes.TokenDenom, sdk.NewInt(10))
	communityCoins := ts.Keepers.Distribution.GetFeePoolCommunityCoins(ts.Ctx)
	communityBalance := communityCoins.AmountOf(ts.TokenDenom()).TruncateInt()
	require.True(t, communityBalance.Equal(expectedBalance.Amount))
}

// TestPendingIbcIprpcFundGetLatest tests GetLatestPendingIbcIprpcFund
func TestPendingIbcIprpcFundGetLatest(t *testing.T) {
	keeper, ctx := keepertest.RewardsKeeper(t)
	latest := keeper.GetLatestPendingIbcIprpcFund(ctx)
	require.True(t, latest.IsEmpty())
	items := createNPendingIbcIprpcFunds(keeper, ctx, 10)
	latest = keeper.GetLatestPendingIbcIprpcFund(ctx)
	require.True(t, latest.IsEqual(items[len(items)-1]))
}

// TestPendingIbcIprpcFundNew tests NewPendingIbcIprpcFund
func TestPendingIbcIprpcFundNew(t *testing.T) {
	ts := newTester(t, false)
	keeper, ctx := ts.Keepers.Rewards, ts.Ctx
	spec := ts.Spec("mock")
	validFunds := sdk.NewCoin("denom", math.OneInt())

	template := []struct {
		name    string
		spec    string
		funds   sdk.Coin
		success bool
	}{
		{"valid", spec.Index, validFunds, true},
		{"invalid fund", spec.Index, sdk.NewCoin(ts.TokenDenom(), math.ZeroInt()), false},
		{"non-existent spec", "eth", validFunds, false},
	}

	for _, tt := range template {
		t.Run(tt.name, func(t *testing.T) {
			err := keeper.NewPendingIbcIprpcFund(ctx, "creator", tt.spec, 1, tt.funds)
			if tt.success {
				require.NoError(t, err)
			} else {
				require.Error(t, err)
			}
		})
	}
}

// TestCalcPendingIbcIprpcFundMinCost tests CalcPendingIbcIprpcFundMinCost
func TestCalcPendingIbcIprpcFundMinCost(t *testing.T) {
	ts := newTester(t, true)
	ts.setupForIprpcTests(false)
	keeper, ctx := ts.Keepers.Rewards, ts.Ctx
	latest := keeper.GetLatestPendingIbcIprpcFund(ctx)
	minCost := keeper.CalcPendingIbcIprpcFundMinCost(ctx, latest)
	expectedMinCost := sdk.NewCoin(ts.TokenDenom(), keeper.GetMinIprpcCost(ctx).Amount.MulRaw(int64(latest.Duration)))
	require.True(t, minCost.IsEqual(expectedMinCost))
}

// TestCalcPendingIbcIprpcFundExpiration tests CalcPendingIbcIprpcFundExpiration
func TestCalcPendingIbcIprpcFundExpiration(t *testing.T) {
	keeper, ctx := keepertest.RewardsKeeper(t)
	expectedExpiry := uint64(ctx.BlockTime().Add(keeper.IbcIprpcExpiration(ctx)).UTC().Unix())
	expiry := keeper.CalcPendingIbcIprpcFundExpiration(ctx)
	require.Equal(t, expectedExpiry, expiry)
}

<<<<<<< HEAD
// TestPendingIbcIprpcFundsQuery tests that the pending-ibc-iprpc-funds query works as expected with filters
func TestPendingIbcIprpcFundsQuery(t *testing.T) {
	ts := newTester(t, true)
	ts.setupForIprpcTests(false)
	keeper, ctx := ts.Keepers.Rewards, ts.Ctx
	items := createNPendingIbcIprpcFunds(&keeper, ctx, 3)

	// make some of the PendingIbcIprpcFunds different with creator and spec
	items[0].Creator = "blabla"
	items[1].Spec = mockSpec2
	keeper.SetPendingIbcIprpcFund(ctx, items[0])
	keeper.SetPendingIbcIprpcFund(ctx, items[1])

	minCost := keeper.GetMinIprpcCost(ctx)
	template := []struct {
		name                            string
		filter                          string
		expectedPendingIbcIprpcFundInfo []types.PendingIbcIprpcFundInfo
		success                         bool
	}{
		{"no filter", "", []types.PendingIbcIprpcFundInfo{
			{PendingIbcIprpcFund: items[0], Cost: sdk.NewCoin(minCost.Denom, minCost.Amount.MulRaw(int64(items[0].Duration)))},
			{PendingIbcIprpcFund: items[1], Cost: sdk.NewCoin(minCost.Denom, minCost.Amount.MulRaw(int64(items[1].Duration)))},
			{PendingIbcIprpcFund: items[2], Cost: sdk.NewCoin(minCost.Denom, minCost.Amount.MulRaw(int64(items[2].Duration)))},
		}, true},
		{"index filter", "2", []types.PendingIbcIprpcFundInfo{
			{PendingIbcIprpcFund: items[2], Cost: sdk.NewCoin(minCost.Denom, minCost.Amount.MulRaw(int64(items[2].Duration)))},
		}, true},
		{"creator filter", "blabla", []types.PendingIbcIprpcFundInfo{
			{PendingIbcIprpcFund: items[0], Cost: sdk.NewCoin(minCost.Denom, minCost.Amount.MulRaw(int64(items[0].Duration)))},
		}, true},
		{"spec filter", mockSpec2, []types.PendingIbcIprpcFundInfo{
			{PendingIbcIprpcFund: items[1], Cost: sdk.NewCoin(minCost.Denom, minCost.Amount.MulRaw(int64(items[1].Duration)))},
		}, true},
		{"invalid index filter", "100", []types.PendingIbcIprpcFundInfo{}, false},
		{"invalid creator/spec filter", "yoyo", []types.PendingIbcIprpcFundInfo{}, false},
=======
// TestPendingIbcIprpcFundNewFunds tests that when creating a new PendingIbcIprpcFund the original
// fund gets divided by duration and the division leftovers are transferred to the community pool
func TestPendingIbcIprpcFundNewFunds(t *testing.T) {
	template := []struct {
		name                     string
		funds                    math.Int
		duration                 uint64
		expectedFundsInPending   math.Int
		expectedFundsInCommunity math.Int
		success                  bool
	}{
		{"divisiable - 9ulava", math.NewInt(9), 3, math.NewInt(3), math.ZeroInt(), true},
		{"not divisiable - 10ulava", math.NewInt(10), 3, math.NewInt(3), math.OneInt(), true},
		{"less than duration - 1ulava", math.NewInt(1), 3, math.ZeroInt(), math.ZeroInt(), false},
		{"one month duration - 10ulava", math.NewInt(10), 1, math.NewInt(10), math.ZeroInt(), true},
>>>>>>> 12a19c9a
	}

	for _, tt := range template {
		t.Run(tt.name, func(t *testing.T) {
<<<<<<< HEAD
			res, err := ts.QueryRewardsPendingIbcIprpcFunds(tt.filter)
			if tt.success {
				require.NoError(t, err)
				foundMatch := false
				for _, piifi := range res.PendingIbcIprpcFundsInfo {
					for _, expectedPiifi := range tt.expectedPendingIbcIprpcFundInfo {
						if piifi.PendingIbcIprpcFund.IsEqual(expectedPiifi.PendingIbcIprpcFund) && piifi.Cost.IsEqual(expectedPiifi.Cost) {
							foundMatch = true
							break
						}
					}
					if !foundMatch {
						require.FailNow(t, "info result not matching expected")
					}
					foundMatch = false
				}
			} else {
				require.Error(t, err)
			}
=======
			ts := newTester(t, false)
			keeper, ctx := ts.Keepers.Rewards, ts.Ctx
			spec := ts.Spec("mock")
			funds := sdk.NewCoin(ts.TokenDenom(), tt.funds)

			// set the IPRPC receiver balance manually since we don't call the IBC middleware
			// this is crucial since the leftover funds are taken from it to the community pool
			_, iprpcReceiverAddr := types.IbcIprpcReceiverAddress()
			ts.Keepers.BankKeeper.SetBalance(ctx, iprpcReceiverAddr, sdk.NewCoins(funds))

			// create a new PendingIbcIprpcFund
			err := keeper.NewPendingIbcIprpcFund(ctx, "creator", spec.Index, tt.duration, funds)
			if tt.success {
				require.NoError(t, err)
				latest := keeper.GetLatestPendingIbcIprpcFund(ts.Ctx)
				require.True(t, latest.Fund.Amount.Equal(tt.expectedFundsInPending))
			} else {
				require.Error(t, err)
			}

			// check community pool balance
			communityCoins := ts.Keepers.Distribution.GetFeePoolCommunityCoins(ts.Ctx)
			communityBalance := communityCoins.AmountOf(ts.TokenDenom()).TruncateInt()
			require.True(t, communityBalance.Equal(tt.expectedFundsInCommunity))
>>>>>>> 12a19c9a
		})
	}
}<|MERGE_RESOLUTION|>--- conflicted
+++ resolved
@@ -341,7 +341,6 @@
 	require.Equal(t, expectedExpiry, expiry)
 }
 
-<<<<<<< HEAD
 // TestPendingIbcIprpcFundsQuery tests that the pending-ibc-iprpc-funds query works as expected with filters
 func TestPendingIbcIprpcFundsQuery(t *testing.T) {
 	ts := newTester(t, true)
@@ -378,28 +377,10 @@
 		}, true},
 		{"invalid index filter", "100", []types.PendingIbcIprpcFundInfo{}, false},
 		{"invalid creator/spec filter", "yoyo", []types.PendingIbcIprpcFundInfo{}, false},
-=======
-// TestPendingIbcIprpcFundNewFunds tests that when creating a new PendingIbcIprpcFund the original
-// fund gets divided by duration and the division leftovers are transferred to the community pool
-func TestPendingIbcIprpcFundNewFunds(t *testing.T) {
-	template := []struct {
-		name                     string
-		funds                    math.Int
-		duration                 uint64
-		expectedFundsInPending   math.Int
-		expectedFundsInCommunity math.Int
-		success                  bool
-	}{
-		{"divisiable - 9ulava", math.NewInt(9), 3, math.NewInt(3), math.ZeroInt(), true},
-		{"not divisiable - 10ulava", math.NewInt(10), 3, math.NewInt(3), math.OneInt(), true},
-		{"less than duration - 1ulava", math.NewInt(1), 3, math.ZeroInt(), math.ZeroInt(), false},
-		{"one month duration - 10ulava", math.NewInt(10), 1, math.NewInt(10), math.ZeroInt(), true},
->>>>>>> 12a19c9a
 	}
 
 	for _, tt := range template {
 		t.Run(tt.name, func(t *testing.T) {
-<<<<<<< HEAD
 			res, err := ts.QueryRewardsPendingIbcIprpcFunds(tt.filter)
 			if tt.success {
 				require.NoError(t, err)
@@ -419,7 +400,29 @@
 			} else {
 				require.Error(t, err)
 			}
-=======
+		})
+	}
+}
+
+// TestPendingIbcIprpcFundNewFunds tests that when creating a new PendingIbcIprpcFund the original
+// fund gets divided by duration and the division leftovers are transferred to the community pool
+func TestPendingIbcIprpcFundNewFunds(t *testing.T) {
+	template := []struct {
+		name                     string
+		funds                    math.Int
+		duration                 uint64
+		expectedFundsInPending   math.Int
+		expectedFundsInCommunity math.Int
+		success                  bool
+	}{
+		{"divisiable - 9ulava", math.NewInt(9), 3, math.NewInt(3), math.ZeroInt(), true},
+		{"not divisiable - 10ulava", math.NewInt(10), 3, math.NewInt(3), math.OneInt(), true},
+		{"less than duration - 1ulava", math.NewInt(1), 3, math.ZeroInt(), math.ZeroInt(), false},
+		{"one month duration - 10ulava", math.NewInt(10), 1, math.NewInt(10), math.ZeroInt(), true},
+	}
+
+	for _, tt := range template {
+		t.Run(tt.name, func(t *testing.T) {
 			ts := newTester(t, false)
 			keeper, ctx := ts.Keepers.Rewards, ts.Ctx
 			spec := ts.Spec("mock")
@@ -444,7 +447,6 @@
 			communityCoins := ts.Keepers.Distribution.GetFeePoolCommunityCoins(ts.Ctx)
 			communityBalance := communityCoins.AmountOf(ts.TokenDenom()).TruncateInt()
 			require.True(t, communityBalance.Equal(tt.expectedFundsInCommunity))
->>>>>>> 12a19c9a
 		})
 	}
 }