package types

import (
	"encoding/json"

	sdk "github.com/cosmos/cosmos-sdk/types"
	authtypes "github.com/cosmos/cosmos-sdk/x/auth/types"
)

func (im IprpcMemo) IsEqual(other IprpcMemo) bool {
	return im.Creator == other.Creator && im.Duration == other.Duration && im.Spec == other.Spec
}

func CreateIprpcMemo(creator string, spec string, duration uint64) (memoStr string, err error) {
	memo := IprpcMemo{
		Creator:  creator,
		Spec:     spec,
		Duration: duration,
	}

	// memo wrapper allows marshaling the memo as a nested JSON with a primary key "iprpc"
	memoWrapper := struct {
		Iprpc IprpcMemo `json:"iprpc"`
	}{
		Iprpc: memo,
	}

	bz, err := json.Marshal(memoWrapper)
	if err != nil {
		return "", err
	}

	return string(bz), nil
<<<<<<< HEAD
}

// IbcIprpcReceiverAddress is a temporary address that holds the funds from an IPRPC over IBC request. The funds are
// then immediately transferred to the pending IPRPC pool
// Note, the NewModuleAddress() function is used for convenience. The IbcIprpcReceiver is not a module account
func IbcIprpcReceiverAddress() sdk.AccAddress {
	return authtypes.NewModuleAddress(IbcIprpcReceiver)
=======
>>>>>>> 8b614ca9
}

// IbcIprpcReceiverAddress is a temporary address that holds the funds from an IPRPC over IBC request. The funds are
// then immediately transferred to the pending IPRPC pool
// Note, the NewModuleAddress() function is used for convenience. The IbcIprpcReceiver is not a module account
const (
<<<<<<< HEAD
	IbcIprpcReceiver          = "iprpc"
=======
	IbcIprpcReceiver = "iprpc"
)

func IbcIprpcReceiverAddress() sdk.AccAddress {
	return authtypes.NewModuleAddress(IbcIprpcReceiver)
}

const (
>>>>>>> 8b614ca9
	PendingIbcIprpcFundPrefix = "PendingIbcIprpcFund/"
)

func (piif PendingIbcIprpcFund) IsEqual(other PendingIbcIprpcFund) bool {
	return piif.Index == other.Index && piif.Creator == other.Creator && piif.Spec == other.Spec &&
		piif.Duration == other.Duration && piif.Expiry == other.Expiry && piif.Fund.IsEqual(other.Fund)
}

func (piif PendingIbcIprpcFund) IsEmpty() bool {
	return piif.IsEqual(PendingIbcIprpcFund{})
}

func (piif PendingIbcIprpcFund) IsValid() bool {
	return piif.Expiry > 0 && piif.Fund.IsValid() && piif.Fund.Amount.IsPositive() && piif.Duration > 0
}

func (piif PendingIbcIprpcFund) IsExpired(ctx sdk.Context) bool {
	return uint64(ctx.BlockTime().UTC().Unix()) >= piif.Expiry
}

const (
	NewPendingIbcIprpcFundEventName            = "pending_ibc_iprpc_fund_created"
	ExpiredPendingIbcIprpcFundRemovedEventName = "expired_pending_ibc_iprpc_fund_removed"
)

// Pending IPRPC Pool:
// Pool that holds the funds of pending IPRPC fund requests (which originate from an ibc-transfer TX)
const (
	PendingIprpcPoolName Pool = "pending_iprpc_pool"
)<|MERGE_RESOLUTION|>--- conflicted
+++ resolved
@@ -31,7 +31,6 @@
 	}
 
 	return string(bz), nil
-<<<<<<< HEAD
 }
 
 // IbcIprpcReceiverAddress is a temporary address that holds the funds from an IPRPC over IBC request. The funds are
@@ -39,26 +38,13 @@
 // Note, the NewModuleAddress() function is used for convenience. The IbcIprpcReceiver is not a module account
 func IbcIprpcReceiverAddress() sdk.AccAddress {
 	return authtypes.NewModuleAddress(IbcIprpcReceiver)
-=======
->>>>>>> 8b614ca9
 }
 
-// IbcIprpcReceiverAddress is a temporary address that holds the funds from an IPRPC over IBC request. The funds are
-// then immediately transferred to the pending IPRPC pool
-// Note, the NewModuleAddress() function is used for convenience. The IbcIprpcReceiver is not a module account
 const (
-<<<<<<< HEAD
-	IbcIprpcReceiver          = "iprpc"
-=======
 	IbcIprpcReceiver = "iprpc"
 )
 
-func IbcIprpcReceiverAddress() sdk.AccAddress {
-	return authtypes.NewModuleAddress(IbcIprpcReceiver)
-}
-
 const (
->>>>>>> 8b614ca9
 	PendingIbcIprpcFundPrefix = "PendingIbcIprpcFund/"
 )
 
