package keeper

import (
	"context"
	"errors"
	"fmt"

	sdk "github.com/cosmos/cosmos-sdk/types"
	"github.com/lavanet/lava/x/pairing/types"
	"google.golang.org/grpc/codes"
	"google.golang.org/grpc/status"
)

// Gets a client's provider list in a specific chain. Also returns the start block of the current epoch, time (in seconds) until there's a new pairing, the block that the chain in the request's spec was changed
func (k Keeper) GetPairing(goCtx context.Context, req *types.QueryGetPairingRequest) (*types.QueryGetPairingResponse, error) {

	if req == nil {
		return nil, status.Error(codes.InvalidArgument, "invalid request")
	}

	ctx := sdk.UnwrapSDKContext(goCtx)
<<<<<<< HEAD
	//TODO: validate chainID
	// check client address
=======
	// TODO: validate chainID

>>>>>>> bc60d644
	clientAddr, err := sdk.AccAddressFromBech32(req.Client)
	if err != nil {
		return nil, fmt.Errorf("invalid creator address %s error: %s", req.Client, err)
	}

	// Make sure the chain ID exists and the chain's functional
	foundAndActive, _ := k.specKeeper.IsSpecFoundAndActive(ctx, req.ChainID)
	// TODO: handle spec changes
	if !foundAndActive {
		return nil, errors.New("spec not found or not enabled")
	}

	// Get pairing list for latest block
	providers, err := k.GetPairingForClient(ctx, req.ChainID, clientAddr)
	if err != nil {
		return nil, fmt.Errorf("could not get pairing for chainID: %s, client addr: %s, blockHeight: %d, err: %s", req.ChainID, clientAddr, ctx.BlockHeight(), err)
	}

	// Calculate the time left until the new epoch (when epoch changes, new pairing is generated)
	timeLeftToNextPairing, err := k.calculateNextEpochTime(ctx)
	if err != nil {
		return nil, fmt.Errorf("could not calculate time to next pairing, err: %s", err)
	}

	// Get current epoch start block
	currentEpoch := k.epochStorageKeeper.GetEpochStart(ctx)

	// Get the block in which there was the latest change for the current spec
	spec, found := k.specKeeper.GetSpec(ctx, req.GetChainID())
	if !found {
		return nil, errors.New("spec not found or not enabled")
	}
	specLastUpdatedBlock := spec.BlockLastUpdated

	return &types.QueryGetPairingResponse{Providers: providers, CurrentEpoch: currentEpoch, TimeLeftToNextPairing: timeLeftToNextPairing, SpecLastUpdatedBlock: specLastUpdatedBlock}, nil
}<|MERGE_RESOLUTION|>--- conflicted
+++ resolved
@@ -19,13 +19,8 @@
 	}
 
 	ctx := sdk.UnwrapSDKContext(goCtx)
-<<<<<<< HEAD
 	//TODO: validate chainID
 	// check client address
-=======
-	// TODO: validate chainID
-
->>>>>>> bc60d644
 	clientAddr, err := sdk.AccAddressFromBech32(req.Client)
 	if err != nil {
 		return nil, fmt.Errorf("invalid creator address %s error: %s", req.Client, err)
