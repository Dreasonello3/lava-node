--- conflicted
+++ resolved
@@ -23,14 +23,8 @@
 	if allowedCU == 0 {
 		panic(fmt.Sprintf("user %s, MaxCU was not found for stake of: %d", clientEntry, clientEntry.Stake.Amount.Int64()))
 	}
-<<<<<<< HEAD
+	allowedCU = allowedCU / k.ServicersToPairCount(ctx)
 	if totalCUInEpochForUserProvider > allowedCU {
-=======
-
-	allowedCU = allowedCU / k.ServicersToPairCount(ctx)
-
-	if totalCU > allowedCU {
->>>>>>> 65f0a667
 		k.LimitClientPairingsAndMarkForPenalty(ctx, clientEntry)
 		return fmt.Errorf("user %s bypassed allowed CU %d by using: %d", clientEntry, allowedCU, totalCUInEpochForUserProvider)
 	}
