package keeper

import (
	"fmt"
	"math"
	"strconv"

	sdk "github.com/cosmos/cosmos-sdk/types"

	"github.com/lavanet/lava/utils"
	epochstoragetypes "github.com/lavanet/lava/x/epochstorage/types"
	"github.com/lavanet/lava/x/pairing/types"
)

func (k Keeper) GetAllowedCU(ctx sdk.Context, entry *epochstoragetypes.StakeEntry) (uint64, error) {
	var allowedCU uint64 = 0
	stakeToMaxCUMap := k.StakeToMaxCUList(ctx).List

	for _, stakeToCU := range stakeToMaxCUMap {
		if entry.Stake.IsGTE(stakeToCU.StakeThreshold) {
			allowedCU = stakeToCU.MaxComputeUnits
		} else {
			break
		}
	}
	return allowedCU, nil
}

<<<<<<< HEAD
func (k Keeper) EnforceClientCUsUsageInEpoch(ctx sdk.Context, relay *types.RelayRequest, clientEntry *epochstoragetypes.StakeEntry, clientAddr sdk.AccAddress, totalCUInEpochForUserProvider uint64, providerAddr sdk.AccAddress) (ammountToPay uint64, err error) {
	allowedCU, err := k.GetAllowedCU(ctx, clientEntry)
	if err != nil {
		panic(fmt.Sprintf("user %s, allowedCU was not found for stake of: %d", clientEntry, clientEntry.Stake.Amount.Int64()))
	}
	if allowedCU == 0 {
		return 0, fmt.Errorf("user %s, MaxCU was not found for stake of: %d", clientEntry, clientEntry.Stake.Amount.Int64())
		// panic(fmt.Sprintf("user %s, MaxCU was not found for stake of: %d", clientEntry, clientEntry.Stake.Amount.Int64()))
	}
	allowedCUProvider := allowedCU / k.ServicersToPairCount(ctx)
	if totalCUInEpochForUserProvider > allowedCUProvider {
		return k.LimitClientPairingsAndMarkForPenalty(ctx, clientAddr, relay.ChainID, relay.CuSum, clientEntry.Stake.Amount, relay.BlockHeight, totalCUInEpochForUserProvider, allowedCU, allowedCUProvider, providerAddr)
	}

	return relay.CuSum, nil
}

func (k Keeper) getMaxCULimitsPercentage(ctx sdk.Context) (float64, float64) {
	unpayLimitP := float64(k.UnpayLimit(ctx)) / float64(k.LimitDivisor(ctx))
	slashLimitP := float64(k.SlashLimit(ctx)) / float64(k.LimitDivisor(ctx))
	// current defaults - slashLimitP, unpayLimitP := 0.2, 0.1 // 20% , 10%
	return slashLimitP, unpayLimitP
=======
func (k Keeper) EnforceClientCUsUsageInEpoch(ctx sdk.Context, ChainID string, CuSum uint64, blockHeight int64, allowedCU uint64, clientStakeAmount sdk.Int, clientAddr sdk.AccAddress, totalCUInEpochForUserProvider uint64, providerAddr sdk.AccAddress) (ammountToPay uint64, err error) {
	if allowedCU == 0 {
		return 0, fmt.Errorf("user %s, MaxCU was not found for stake of: %d", clientAddr, clientStakeAmount.Int64())
	}
	allowedCUProvider := allowedCU / k.ServicersToPairCount(ctx)
	if totalCUInEpochForUserProvider > allowedCUProvider {
		return k.LimitClientPairingsAndMarkForPenalty(ctx, clientAddr, ChainID, CuSum, clientStakeAmount, blockHeight, totalCUInEpochForUserProvider, allowedCU, allowedCUProvider, providerAddr)
	}

	return CuSum, nil
}

func (k Keeper) getMaxCULimitsPercentage(ctx sdk.Context) (sdk.Dec, sdk.Dec) {
	return k.SlashLimit(ctx), k.UnpayLimit(ctx)
>>>>>>> 11a67abe
}

func (k Keeper) GetEpochClientProviderUsedCUMap(ctx sdk.Context, clientPaymentStorage types.ClientPaymentStorage) (clientUsedCUMap types.ClientUsedCU, err error) {
	clientUsedCUMap = types.ClientUsedCU{0, make(map[string]uint64)}
	// for every unique payment of client for this epoch
	uniquePaymentStoragesClientProviderList := clientPaymentStorage.UniquePaymentStorageClientProvider
	for _, uniquePaymentStorageClientProvider := range uniquePaymentStoragesClientProviderList {
		paymentProviderAddr := k.GetProviderFromUniquePayment(ctx, *uniquePaymentStorageClientProvider)
		clientUsedCUMap.TotalUsed += uniquePaymentStorageClientProvider.UsedCU
		if _, ok := clientUsedCUMap.Providers[paymentProviderAddr]; ok {
			clientUsedCUMap.Providers[paymentProviderAddr] += uniquePaymentStorageClientProvider.UsedCU
		} else {
			clientUsedCUMap.Providers[paymentProviderAddr] = uniquePaymentStorageClientProvider.UsedCU
		}
	}
	return
}
func (k Keeper) GetAllowedCUClientEpoch(ctx sdk.Context, chainID string, epoch uint64, clientAddr sdk.AccAddress) (allowedCU uint64, err error) {
	// get current stake of client for this epoch
	currentStakeEntry, stakeErr := k.epochStorageKeeper.GetStakeEntryForClientEpoch(ctx, chainID, clientAddr, epoch)
	if stakeErr != nil {
		return 0, stakeErr
	}
	// get allowed of client for this epoch
	allowedCU, allowedCUErr := k.GetAllowedCU(ctx, currentStakeEntry)
	if allowedCUErr != nil {
		return 0, allowedCUErr
	}
	return
}

<<<<<<< HEAD
func maxU(x uint64, y uint64) uint64 {
	return uint64(math.Max(float64(x), float64(y)))
}

=======
>>>>>>> 11a67abe
func (k Keeper) GetOverusedFromUsedCU(ctx sdk.Context, clientProvidersEpochUsedCUMap types.ClientUsedCU, allowedCU uint64, providerAddr sdk.AccAddress) (float64, float64, error) {
	if allowedCU == 0 {
		return 0, 0, fmt.Errorf("lava_GetOverusedFromUsedCU was called with %d allowedCU", allowedCU)
	}
	overusedProviderPercent := float64(0.0)
	totalOverusedPercent := float64(clientProvidersEpochUsedCUMap.TotalUsed / allowedCU)
	if usedCU, exist := clientProvidersEpochUsedCUMap.Providers[providerAddr.String()]; exist {
		// TODO: ServicersToPairCount needs epoch !
		allowedCUProvider := allowedCU / k.ServicersToPairCount(ctx)
<<<<<<< HEAD
		overusedCU := maxU(0, usedCU-allowedCUProvider)
		overusedProviderPercent = float64(overusedCU / allowedCUProvider)
=======
		overusedCU := sdk.MaxUint(sdk.ZeroUint(), sdk.NewUint(usedCU-allowedCUProvider))
		overusedProviderPercent = float64(overusedCU.Uint64() / allowedCUProvider)
>>>>>>> 11a67abe
	}
	return totalOverusedPercent, overusedProviderPercent, nil
}

func (k Keeper) GetEpochClientUsedCUMap(ctx sdk.Context, chainID string, epoch uint64, clientAddr sdk.AccAddress) (types.ClientUsedCU, error) {
	clientStoragePaymentKeyEpoch := k.GetClientPaymentStorageKey(ctx, chainID, epoch, clientAddr)
	clientPaymentStorage, found := k.GetClientPaymentStorage(ctx, clientStoragePaymentKeyEpoch)
	if found { // no payments this epoch, continue + advance epoch
		clientProvidersEpochUsedCUMap, errPaymentStorage := k.GetEpochClientProviderUsedCUMap(ctx, clientPaymentStorage)
		return clientProvidersEpochUsedCUMap, errPaymentStorage
	}
	return types.ClientUsedCU{0, make(map[string]uint64)}, nil
}

<<<<<<< HEAD
func (k Keeper) getOverusedCUPercentageAllEpochs(ctx sdk.Context, chainID string, clientAddr sdk.AccAddress, providerAddr sdk.AccAddress) (clientProviderOverusedPercentMap *types.ClientProviderOverusedCUPercent, err error) {
	//TODO: Caching will save a lot of time...
	epochLast := k.epochStorageKeeper.GetEpochStart(ctx)
	clientProviderOverusedPercentMap = &types.ClientProviderOverusedCUPercent{0.0, 0.0}
=======
func (k Keeper) getOverusedCUPercentageAllEpochs(ctx sdk.Context, chainID string, clientAddr sdk.AccAddress, providerAddr sdk.AccAddress) (clientProviderOverusedPercentMap types.ClientProviderOverusedCUPercent, err error) {
	//TODO: Caching will save a lot of time...
	epochLast := k.epochStorageKeeper.GetEpochStart(ctx)
	clientProviderOverusedPercentMap = types.ClientProviderOverusedCUPercent{0.0, 0.0}
>>>>>>> 11a67abe

	// for every epoch in memory
	for epoch := k.epochStorageKeeper.GetEarliestEpochStart(ctx); epoch <= epochLast; epoch = k.epochStorageKeeper.GetNextEpoch(ctx, epoch) {
		// get epochPayments for this client

		clientProvidersEpochUsedCUMap, errPaymentStorage := k.GetEpochClientUsedCUMap(ctx, chainID, epoch, clientAddr)
		if errPaymentStorage != nil {
			return clientProviderOverusedPercentMap, errPaymentStorage
		} else if clientProvidersEpochUsedCUMap.TotalUsed == 0 {
			// no payments this epoch - continue
			continue
		}
		allowedCU, allowedCUErr := k.GetAllowedCUClientEpoch(ctx, chainID, epoch, clientAddr)
		if allowedCUErr != nil {
<<<<<<< HEAD
			return nil, allowedCUErr
=======
			return clientProviderOverusedPercentMap, allowedCUErr
>>>>>>> 11a67abe
		} else if allowedCU == 0 {
			// user has no stake this epoch - continue
			continue
		}
		totalOverusedPercent, providerOverusedPercent, overusedErr := k.GetOverusedFromUsedCU(ctx, clientProvidersEpochUsedCUMap, allowedCU, providerAddr)
		if overusedErr != nil {
<<<<<<< HEAD
			return nil, overusedErr
		}
		clientProviderOverusedPercentMap.TotalOverusedPercent += totalOverusedPercent
		clientProviderOverusedPercentMap.OverusedPercentProvider += providerOverusedPercent
		// clientProviderOverusedPercentMap.TotalUsed += providerOverusedPercent
=======
			return clientProviderOverusedPercentMap, overusedErr
		}
		clientProviderOverusedPercentMap.TotalOverusedPercent += totalOverusedPercent
		clientProviderOverusedPercentMap.OverusedPercentProvider += providerOverusedPercent
>>>>>>> 11a67abe

		epoch = k.epochStorageKeeper.GetNextEpoch(ctx, epoch)
	}
	return clientProviderOverusedPercentMap, nil
}

// func (k Keeper) LimitClientPairingsAndMarkForPenalty(ctx sdk.Context, relay *types.RelayRequest, clientEntry *epochstoragetypes.StakeEntry, clientAddr sdk.AccAddress, totalCUInEpochForUserProvider uint64, allowedCU uint64, allowedCUProvider uint64, providerAddr sdk.AccAddress) (amountToPay uint64, err error) {
func (k Keeper) LimitClientPairingsAndMarkForPenalty(ctx sdk.Context, clientAddr sdk.AccAddress, chainID string, CuSum uint64, clientStakeAmount sdk.Int, BlockHeight int64, totalCUInEpochForUserProvider uint64, allowedCU uint64, allowedCUProvider uint64, providerAddr sdk.AccAddress) (CUToPay uint64, err error) {
	eventType := "lava_event"
	logger := k.Logger(ctx)
	slashLimitPercent, unpayLimitPercent := k.getMaxCULimitsPercentage(ctx)
	// clientOverusedCU, err := k.getOverusedCUPercentageAllEpochs(ctx, chainID, sdk.AccAddress(clientEntry.Address), providerAddr)
	clientOverusedCU, err := k.getOverusedCUPercentageAllEpochs(ctx, chainID, clientAddr, providerAddr)
	if err != nil {
		eventType = "lava_get_overused_cu"
		utils.LavaError(ctx, logger, eventType, map[string]string{"block": strconv.FormatUint(k.epochStorageKeeper.GetEpochStart(ctx), 10),
			"relay.CuSum":  strconv.FormatUint(CuSum, 10),
			"clientAddr":   clientAddr.String(),
			"providerAddr": providerAddr.String(),
			"error":        err.Error()},
			fmt.Sprintf("user %s, could not calculate overusedCU from memory: %s", clientAddr.String(), clientStakeAmount))
		return 0, fmt.Errorf("user %s, could not calculate overusedCU from memory: %s", clientAddr.String(), clientStakeAmount)
	}
	overusedSumTotalPercent := clientOverusedCU.TotalOverusedPercent
	overusedSumProviderPercent := clientOverusedCU.OverusedPercentProvider
<<<<<<< HEAD
	if overusedSumTotalPercent > slashLimitPercent || overusedSumProviderPercent > slashLimitPercent {
=======
	if overusedSumTotalPercent > slashLimitPercent.MustFloat64() || overusedSumProviderPercent > slashLimitPercent.MustFloat64() {
>>>>>>> 11a67abe
		k.SlashUser(ctx, clientAddr)
		eventType = "lava_slash_user"
		utils.LogLavaEvent(ctx, logger, "lava_slash_user", map[string]string{"block": strconv.FormatUint(k.epochStorageKeeper.GetEpochStart(ctx), 10),
			"relay.CuSum":                strconv.FormatUint(CuSum, 10),
			"overusedSumTotalPercent":    strconv.FormatFloat(overusedSumTotalPercent, 'f', 6, 64),
			"overusedSumProviderPercent": strconv.FormatFloat(overusedSumProviderPercent, 'f', 6, 64),
<<<<<<< HEAD
			"slashLimitPercent":          strconv.FormatFloat(slashLimitPercent, 'f', 6, 64)},
			"overuse is above the slashLimit - slashing user - not paying provider")
		return uint64(0), nil
	}
	if overusedSumTotalPercent < unpayLimitPercent && overusedSumProviderPercent < unpayLimitPercent {
		// overuse is under the limit - will allow provider to get payment
		// ? maybe needs to pay the allowedCU but not pay for overuse ?
=======
			"slashLimitPercent":          slashLimitPercent.String()},
			"overuse is above the slashLimit - slashing user - not paying provider")
		return uint64(0), nil
	}
	if overusedSumTotalPercent < unpayLimitPercent.MustFloat64() && overusedSumProviderPercent < unpayLimitPercent.MustFloat64() {
		// overuse is under the limit - will allow provider to get payment
>>>>>>> 11a67abe
		eventType = "lava_client_overused"
		utils.LogLavaEvent(ctx, logger, eventType, map[string]string{"block": strconv.FormatUint(k.epochStorageKeeper.GetEpochStart(ctx), 10),
			"relay.CuSum":                strconv.FormatUint(CuSum, 10),
			"overusedSumTotalPercent":    strconv.FormatFloat(overusedSumTotalPercent, 'f', 6, 64),
			"overusedSumProviderPercent": strconv.FormatFloat(overusedSumProviderPercent, 'f', 6, 64),
<<<<<<< HEAD
			"unpayLimitPercent":          strconv.FormatFloat(unpayLimitPercent, 'f', 6, 64)},
=======
			"unpayLimitPercent":          unpayLimitPercent.String()},
>>>>>>> 11a67abe
			"overuse is under the unpayLimit - paying provider")
		return CuSum, nil
	}
	epoch := uint64(ctx.BlockHeight())
	clientUsedEpoch, usedCUerr := k.GetEpochClientUsedCUMap(ctx, chainID, epoch, clientAddr)
	if usedCUerr != nil || clientUsedEpoch.TotalUsed == 0 {
		eventType = "lava_GetEpochClientUsedCUMap"
		utils.LavaError(ctx, logger, "lava_GetEpochClientUsedCUMap", map[string]string{"block": strconv.FormatUint(k.epochStorageKeeper.GetEpochStart(ctx), 10),
			"relay.CuSum":  strconv.FormatUint(CuSum, 10),
			"clientAddr":   clientAddr.String(),
			"providerAddr": providerAddr.String()},
			fmt.Sprintf("clientUsedEpoch.TotalUsed == %d - no payments for client %s found in blockHeight %d chainID %s",
				clientUsedEpoch.TotalUsed, clientAddr, BlockHeight, chainID))
		panic("we just added an epochPayment, so the totalUsed for this epoch can't be 0")
	}
	eventType = "lava_client_overused_unpay"
	// overused over the unpayLimit (under slashLimit) - paying provider upto the unpayLimit
<<<<<<< HEAD
=======
	finalPay := uint64(math.Floor(float64(allowedCU)*unpayLimitPercent.MustFloat64())) - clientUsedEpoch.TotalUsed + CuSum
>>>>>>> 11a67abe
	utils.LogLavaEvent(ctx, logger, eventType, map[string]string{"block": strconv.FormatUint(k.epochStorageKeeper.GetEpochStart(ctx), 10),
		"relay.CuSum":                strconv.FormatUint(CuSum, 10),
		"overusedSumTotalPercent":    strconv.FormatFloat(overusedSumTotalPercent, 'f', 6, 64),
		"overusedSumProviderPercent": strconv.FormatFloat(overusedSumProviderPercent, 'f', 6, 64),
<<<<<<< HEAD
		"unpayLimitPercent":          strconv.FormatFloat(unpayLimitPercent, 'f', 6, 64)},
		"overuse is above the unpayLimit - paying provider upto the unpayLimit ")

	return uint64(math.Floor(float64(allowedCU)*1.1)) - clientUsedEpoch.TotalUsed + CuSum, nil
=======
		"finalPay":                   strconv.FormatFloat(float64(finalPay), 'f', 6, 64),
		"unpayLimitPercent":          unpayLimitPercent.String()},
		"overuse is above the unpayLimit - paying provider upto the unpayLimit ")

	return finalPay, nil
>>>>>>> 11a67abe
}

func (k Keeper) SlashUser(ctx sdk.Context, clientAddr sdk.AccAddress) {
	//TODO: jail user, and count problems
}

func (k Keeper) ClientMaxCUProvider(ctx sdk.Context, clientEntry *epochstoragetypes.StakeEntry) (uint64, error) {
	allowedCU, err := k.GetAllowedCU(ctx, clientEntry)
	if err != nil {
		return 0, fmt.Errorf("user %s, MaxCU was not found for stake of: %d", clientEntry, clientEntry.Stake.Amount.Int64())
	}
	allowedCU = allowedCU / k.ServicersToPairCount(ctx)

	return allowedCU, nil
}<|MERGE_RESOLUTION|>--- conflicted
+++ resolved
@@ -26,30 +26,6 @@
 	return allowedCU, nil
 }
 
-<<<<<<< HEAD
-func (k Keeper) EnforceClientCUsUsageInEpoch(ctx sdk.Context, relay *types.RelayRequest, clientEntry *epochstoragetypes.StakeEntry, clientAddr sdk.AccAddress, totalCUInEpochForUserProvider uint64, providerAddr sdk.AccAddress) (ammountToPay uint64, err error) {
-	allowedCU, err := k.GetAllowedCU(ctx, clientEntry)
-	if err != nil {
-		panic(fmt.Sprintf("user %s, allowedCU was not found for stake of: %d", clientEntry, clientEntry.Stake.Amount.Int64()))
-	}
-	if allowedCU == 0 {
-		return 0, fmt.Errorf("user %s, MaxCU was not found for stake of: %d", clientEntry, clientEntry.Stake.Amount.Int64())
-		// panic(fmt.Sprintf("user %s, MaxCU was not found for stake of: %d", clientEntry, clientEntry.Stake.Amount.Int64()))
-	}
-	allowedCUProvider := allowedCU / k.ServicersToPairCount(ctx)
-	if totalCUInEpochForUserProvider > allowedCUProvider {
-		return k.LimitClientPairingsAndMarkForPenalty(ctx, clientAddr, relay.ChainID, relay.CuSum, clientEntry.Stake.Amount, relay.BlockHeight, totalCUInEpochForUserProvider, allowedCU, allowedCUProvider, providerAddr)
-	}
-
-	return relay.CuSum, nil
-}
-
-func (k Keeper) getMaxCULimitsPercentage(ctx sdk.Context) (float64, float64) {
-	unpayLimitP := float64(k.UnpayLimit(ctx)) / float64(k.LimitDivisor(ctx))
-	slashLimitP := float64(k.SlashLimit(ctx)) / float64(k.LimitDivisor(ctx))
-	// current defaults - slashLimitP, unpayLimitP := 0.2, 0.1 // 20% , 10%
-	return slashLimitP, unpayLimitP
-=======
 func (k Keeper) EnforceClientCUsUsageInEpoch(ctx sdk.Context, ChainID string, CuSum uint64, blockHeight int64, allowedCU uint64, clientStakeAmount sdk.Int, clientAddr sdk.AccAddress, totalCUInEpochForUserProvider uint64, providerAddr sdk.AccAddress) (ammountToPay uint64, err error) {
 	if allowedCU == 0 {
 		return 0, fmt.Errorf("user %s, MaxCU was not found for stake of: %d", clientAddr, clientStakeAmount.Int64())
@@ -64,7 +40,6 @@
 
 func (k Keeper) getMaxCULimitsPercentage(ctx sdk.Context) (sdk.Dec, sdk.Dec) {
 	return k.SlashLimit(ctx), k.UnpayLimit(ctx)
->>>>>>> 11a67abe
 }
 
 func (k Keeper) GetEpochClientProviderUsedCUMap(ctx sdk.Context, clientPaymentStorage types.ClientPaymentStorage) (clientUsedCUMap types.ClientUsedCU, err error) {
@@ -96,13 +71,6 @@
 	return
 }
 
-<<<<<<< HEAD
-func maxU(x uint64, y uint64) uint64 {
-	return uint64(math.Max(float64(x), float64(y)))
-}
-
-=======
->>>>>>> 11a67abe
 func (k Keeper) GetOverusedFromUsedCU(ctx sdk.Context, clientProvidersEpochUsedCUMap types.ClientUsedCU, allowedCU uint64, providerAddr sdk.AccAddress) (float64, float64, error) {
 	if allowedCU == 0 {
 		return 0, 0, fmt.Errorf("lava_GetOverusedFromUsedCU was called with %d allowedCU", allowedCU)
@@ -112,13 +80,8 @@
 	if usedCU, exist := clientProvidersEpochUsedCUMap.Providers[providerAddr.String()]; exist {
 		// TODO: ServicersToPairCount needs epoch !
 		allowedCUProvider := allowedCU / k.ServicersToPairCount(ctx)
-<<<<<<< HEAD
-		overusedCU := maxU(0, usedCU-allowedCUProvider)
-		overusedProviderPercent = float64(overusedCU / allowedCUProvider)
-=======
 		overusedCU := sdk.MaxUint(sdk.ZeroUint(), sdk.NewUint(usedCU-allowedCUProvider))
 		overusedProviderPercent = float64(overusedCU.Uint64() / allowedCUProvider)
->>>>>>> 11a67abe
 	}
 	return totalOverusedPercent, overusedProviderPercent, nil
 }
@@ -133,17 +96,10 @@
 	return types.ClientUsedCU{0, make(map[string]uint64)}, nil
 }
 
-<<<<<<< HEAD
-func (k Keeper) getOverusedCUPercentageAllEpochs(ctx sdk.Context, chainID string, clientAddr sdk.AccAddress, providerAddr sdk.AccAddress) (clientProviderOverusedPercentMap *types.ClientProviderOverusedCUPercent, err error) {
-	//TODO: Caching will save a lot of time...
-	epochLast := k.epochStorageKeeper.GetEpochStart(ctx)
-	clientProviderOverusedPercentMap = &types.ClientProviderOverusedCUPercent{0.0, 0.0}
-=======
 func (k Keeper) getOverusedCUPercentageAllEpochs(ctx sdk.Context, chainID string, clientAddr sdk.AccAddress, providerAddr sdk.AccAddress) (clientProviderOverusedPercentMap types.ClientProviderOverusedCUPercent, err error) {
 	//TODO: Caching will save a lot of time...
 	epochLast := k.epochStorageKeeper.GetEpochStart(ctx)
 	clientProviderOverusedPercentMap = types.ClientProviderOverusedCUPercent{0.0, 0.0}
->>>>>>> 11a67abe
 
 	// for every epoch in memory
 	for epoch := k.epochStorageKeeper.GetEarliestEpochStart(ctx); epoch <= epochLast; epoch = k.epochStorageKeeper.GetNextEpoch(ctx, epoch) {
@@ -158,29 +114,17 @@
 		}
 		allowedCU, allowedCUErr := k.GetAllowedCUClientEpoch(ctx, chainID, epoch, clientAddr)
 		if allowedCUErr != nil {
-<<<<<<< HEAD
-			return nil, allowedCUErr
-=======
 			return clientProviderOverusedPercentMap, allowedCUErr
->>>>>>> 11a67abe
 		} else if allowedCU == 0 {
 			// user has no stake this epoch - continue
 			continue
 		}
 		totalOverusedPercent, providerOverusedPercent, overusedErr := k.GetOverusedFromUsedCU(ctx, clientProvidersEpochUsedCUMap, allowedCU, providerAddr)
 		if overusedErr != nil {
-<<<<<<< HEAD
-			return nil, overusedErr
+			return clientProviderOverusedPercentMap, overusedErr
 		}
 		clientProviderOverusedPercentMap.TotalOverusedPercent += totalOverusedPercent
 		clientProviderOverusedPercentMap.OverusedPercentProvider += providerOverusedPercent
-		// clientProviderOverusedPercentMap.TotalUsed += providerOverusedPercent
-=======
-			return clientProviderOverusedPercentMap, overusedErr
-		}
-		clientProviderOverusedPercentMap.TotalOverusedPercent += totalOverusedPercent
-		clientProviderOverusedPercentMap.OverusedPercentProvider += providerOverusedPercent
->>>>>>> 11a67abe
 
 		epoch = k.epochStorageKeeper.GetNextEpoch(ctx, epoch)
 	}
@@ -206,43 +150,25 @@
 	}
 	overusedSumTotalPercent := clientOverusedCU.TotalOverusedPercent
 	overusedSumProviderPercent := clientOverusedCU.OverusedPercentProvider
-<<<<<<< HEAD
-	if overusedSumTotalPercent > slashLimitPercent || overusedSumProviderPercent > slashLimitPercent {
-=======
 	if overusedSumTotalPercent > slashLimitPercent.MustFloat64() || overusedSumProviderPercent > slashLimitPercent.MustFloat64() {
->>>>>>> 11a67abe
 		k.SlashUser(ctx, clientAddr)
 		eventType = "lava_slash_user"
 		utils.LogLavaEvent(ctx, logger, "lava_slash_user", map[string]string{"block": strconv.FormatUint(k.epochStorageKeeper.GetEpochStart(ctx), 10),
 			"relay.CuSum":                strconv.FormatUint(CuSum, 10),
 			"overusedSumTotalPercent":    strconv.FormatFloat(overusedSumTotalPercent, 'f', 6, 64),
 			"overusedSumProviderPercent": strconv.FormatFloat(overusedSumProviderPercent, 'f', 6, 64),
-<<<<<<< HEAD
-			"slashLimitPercent":          strconv.FormatFloat(slashLimitPercent, 'f', 6, 64)},
-			"overuse is above the slashLimit - slashing user - not paying provider")
-		return uint64(0), nil
-	}
-	if overusedSumTotalPercent < unpayLimitPercent && overusedSumProviderPercent < unpayLimitPercent {
-		// overuse is under the limit - will allow provider to get payment
-		// ? maybe needs to pay the allowedCU but not pay for overuse ?
-=======
 			"slashLimitPercent":          slashLimitPercent.String()},
 			"overuse is above the slashLimit - slashing user - not paying provider")
 		return uint64(0), nil
 	}
 	if overusedSumTotalPercent < unpayLimitPercent.MustFloat64() && overusedSumProviderPercent < unpayLimitPercent.MustFloat64() {
 		// overuse is under the limit - will allow provider to get payment
->>>>>>> 11a67abe
 		eventType = "lava_client_overused"
 		utils.LogLavaEvent(ctx, logger, eventType, map[string]string{"block": strconv.FormatUint(k.epochStorageKeeper.GetEpochStart(ctx), 10),
 			"relay.CuSum":                strconv.FormatUint(CuSum, 10),
 			"overusedSumTotalPercent":    strconv.FormatFloat(overusedSumTotalPercent, 'f', 6, 64),
 			"overusedSumProviderPercent": strconv.FormatFloat(overusedSumProviderPercent, 'f', 6, 64),
-<<<<<<< HEAD
-			"unpayLimitPercent":          strconv.FormatFloat(unpayLimitPercent, 'f', 6, 64)},
-=======
 			"unpayLimitPercent":          unpayLimitPercent.String()},
->>>>>>> 11a67abe
 			"overuse is under the unpayLimit - paying provider")
 		return CuSum, nil
 	}
@@ -260,26 +186,16 @@
 	}
 	eventType = "lava_client_overused_unpay"
 	// overused over the unpayLimit (under slashLimit) - paying provider upto the unpayLimit
-<<<<<<< HEAD
-=======
 	finalPay := uint64(math.Floor(float64(allowedCU)*unpayLimitPercent.MustFloat64())) - clientUsedEpoch.TotalUsed + CuSum
->>>>>>> 11a67abe
 	utils.LogLavaEvent(ctx, logger, eventType, map[string]string{"block": strconv.FormatUint(k.epochStorageKeeper.GetEpochStart(ctx), 10),
 		"relay.CuSum":                strconv.FormatUint(CuSum, 10),
 		"overusedSumTotalPercent":    strconv.FormatFloat(overusedSumTotalPercent, 'f', 6, 64),
 		"overusedSumProviderPercent": strconv.FormatFloat(overusedSumProviderPercent, 'f', 6, 64),
-<<<<<<< HEAD
-		"unpayLimitPercent":          strconv.FormatFloat(unpayLimitPercent, 'f', 6, 64)},
-		"overuse is above the unpayLimit - paying provider upto the unpayLimit ")
-
-	return uint64(math.Floor(float64(allowedCU)*1.1)) - clientUsedEpoch.TotalUsed + CuSum, nil
-=======
 		"finalPay":                   strconv.FormatFloat(float64(finalPay), 'f', 6, 64),
 		"unpayLimitPercent":          unpayLimitPercent.String()},
 		"overuse is above the unpayLimit - paying provider upto the unpayLimit ")
 
 	return finalPay, nil
->>>>>>> 11a67abe
 }
 
 func (k Keeper) SlashUser(ctx sdk.Context, clientAddr sdk.AccAddress) {
