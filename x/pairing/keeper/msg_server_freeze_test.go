package keeper_test

import (
	"testing"

	sdk "github.com/cosmos/cosmos-sdk/types"
	testkeeper "github.com/lavanet/lava/testutil/keeper"
	"github.com/lavanet/lava/utils/sigs"
	"github.com/lavanet/lava/x/pairing/types"
	"github.com/stretchr/testify/require"
)

// Test freeze/unfreeze and its effect on the pairing list
func TestFreeze(t *testing.T) {
	providersNum := 2
	clientsNum := 1
	ts := setupClientsAndProvidersForUnresponsiveness(t, clientsNum, providersNum)

	// advance epoch
	ts.ctx = testkeeper.AdvanceEpoch(ts.ctx, ts.keepers)

	// get pairing list
	pairingList, err := ts.keepers.Pairing.GetPairingForClient(sdk.UnwrapSDKContext(ts.ctx), ts.spec.GetIndex(), ts.clients[0].Addr)
	require.Nil(t, err)
	require.Equal(t, providersNum, len(pairingList))

	providerToFreeze := pairingList[0]

	// test that unfreeze does nothing
	_, err = ts.servers.PairingServer.UnfreezeProvider(ts.ctx, &types.MsgUnfreezeProvider{
		Creator:  providerToFreeze.Address,
		ChainIds: []string{ts.spec.GetIndex()},
	})
	require.Nil(t, err)

	pairingList, err = ts.keepers.Pairing.GetPairingForClient(sdk.UnwrapSDKContext(ts.ctx), ts.spec.GetIndex(), ts.clients[0].Addr)
	require.Nil(t, err)
	require.Equal(t, providersNum, len(pairingList))

	// freeze the first provider
	_, err = ts.servers.PairingServer.FreezeProvider(ts.ctx, &types.MsgFreezeProvider{
		Creator:  providerToFreeze.Address,
		ChainIds: []string{ts.spec.GetIndex()},
		Reason:   "dummyReason"})
	require.Nil(t, err)

	// check that the provider is still shown in the pairing list
	pairingList, err = ts.keepers.Pairing.GetPairingForClient(sdk.UnwrapSDKContext(ts.ctx), ts.spec.GetIndex(), ts.clients[0].Addr)
	require.Nil(t, err)
	require.Equal(t, providersNum, len(pairingList))
	require.Equal(t, providerToFreeze.Address, pairingList[0].Address)

	// advance epoch and verify the provider is not in the pairing list anymore
	ts.ctx = testkeeper.AdvanceEpoch(ts.ctx, ts.keepers)
	pairingList, err = ts.keepers.Pairing.GetPairingForClient(sdk.UnwrapSDKContext(ts.ctx), ts.spec.GetIndex(), ts.clients[0].Addr)
	require.Nil(t, err)
	require.Equal(t, providersNum-1, len(pairingList))
	for _, provider := range pairingList {
		require.NotEqual(t, providerToFreeze.Address, provider.Address)
	}

	// unfreeze the provider and verify he's not in the pairing list
	_, err = ts.servers.PairingServer.UnfreezeProvider(ts.ctx, &types.MsgUnfreezeProvider{
		Creator:  providerToFreeze.Address,
		ChainIds: []string{ts.spec.GetIndex()},
	})
	require.Nil(t, err)
	pairingList, err = ts.keepers.Pairing.GetPairingForClient(sdk.UnwrapSDKContext(ts.ctx), ts.spec.GetIndex(), ts.clients[0].Addr)
	require.Nil(t, err)
	require.Equal(t, providersNum-1, len(pairingList))
	for _, provider := range pairingList {
		require.NotEqual(t, providerToFreeze.Address, provider.Address)
	}

	// advance an epoch and verify the provider is in the pairing list
	ts.ctx = testkeeper.AdvanceEpoch(ts.ctx, ts.keepers)
	pairingList, err = ts.keepers.Pairing.GetPairingForClient(sdk.UnwrapSDKContext(ts.ctx), ts.spec.GetIndex(), ts.clients[0].Addr)
	require.Nil(t, err)
	require.Equal(t, providersNum, len(pairingList))
	foundUnfrozenProvider := false
	for _, provider := range pairingList {
		if providerToFreeze.Address == provider.Address {
			foundUnfrozenProvider = true
		}
	}
	require.True(t, foundUnfrozenProvider)
}

// Test the freeze effect on the "providers" query
func TestProvidersQuery(t *testing.T) {
	providersNum := 2
	clientsNum := 1
	ts := setupClientsAndProvidersForUnresponsiveness(t, clientsNum, providersNum)

	// advance epoch
	ts.ctx = testkeeper.AdvanceEpoch(ts.ctx, ts.keepers)

	// get providers
	providersMsgResponse, err := ts.keepers.Pairing.Providers(ts.ctx, &types.QueryProvidersRequest{
		ChainID:    ts.spec.GetIndex(),
		ShowFrozen: false,
	})
	require.Nil(t, err)
	providers := providersMsgResponse.GetStakeEntry()

	// freeze the first provider
	providerToFreeze := providers[0]
	_, err = ts.servers.PairingServer.FreezeProvider(ts.ctx, &types.MsgFreezeProvider{
		Creator:  providerToFreeze.Address,
		ChainIds: []string{ts.spec.GetIndex()},
		Reason:   "dummyReason"})
	require.Nil(t, err)

	// get providers without frozen providers and verify that providerToFreeze is not shown
	providersMsgResponse, err = ts.keepers.Pairing.Providers(ts.ctx, &types.QueryProvidersRequest{
		ChainID:    ts.spec.GetIndex(),
		ShowFrozen: false,
	})
	require.Nil(t, err)
	for _, provider := range providersMsgResponse.StakeEntry {
		require.NotEqual(t, providerToFreeze.Address, provider.Address)
	}

	// get providers with frozen providers and verify that providerToFreeze is shown
	providersMsgResponse, err = ts.keepers.Pairing.Providers(ts.ctx, &types.QueryProvidersRequest{
		ChainID:    ts.spec.GetIndex(),
		ShowFrozen: true,
	})
	require.Nil(t, err)
	foundFrozenProvider := false
	for _, provider := range providersMsgResponse.StakeEntry {
		if providerToFreeze.Address == provider.Address {
			foundFrozenProvider = true
		}

	}
	require.True(t, foundFrozenProvider)
}

func TestUnstakeFrozen(t *testing.T) {
	providersNum := 2
	clientsNum := 1
	ts := setupClientsAndProvidersForUnresponsiveness(t, clientsNum, providersNum)

	// advance epoch
	ts.ctx = testkeeper.AdvanceEpoch(ts.ctx, ts.keepers)

	// get pairing list
	pairingList, err := ts.keepers.Pairing.GetPairingForClient(sdk.UnwrapSDKContext(ts.ctx), ts.spec.GetIndex(), ts.clients[0].Addr)
	require.Nil(t, err)
	require.Equal(t, providersNum, len(pairingList))

	// freeze the first provider
	providerToFreeze := pairingList[0]
	_, err = ts.servers.PairingServer.FreezeProvider(ts.ctx, &types.MsgFreezeProvider{
		Creator:  providerToFreeze.Address,
		ChainIds: []string{ts.spec.GetIndex()},
		Reason:   "dummyReason"})
	require.Nil(t, err)

	// check that the provider is still shown in the pairing list
	pairingList, err = ts.keepers.Pairing.GetPairingForClient(sdk.UnwrapSDKContext(ts.ctx), ts.spec.GetIndex(), ts.clients[0].Addr)
	require.Nil(t, err)
	require.Equal(t, providersNum, len(pairingList))
	require.Equal(t, providerToFreeze.Address, pairingList[0].Address)

	// advance epoch and verify the provider is not in the pairing list anymore
	ts.ctx = testkeeper.AdvanceEpoch(ts.ctx, ts.keepers)
	pairingList, err = ts.keepers.Pairing.GetPairingForClient(sdk.UnwrapSDKContext(ts.ctx), ts.spec.GetIndex(), ts.clients[0].Addr)
	require.Nil(t, err)
	require.Equal(t, providersNum-1, len(pairingList))
	for _, provider := range pairingList {
		require.NotEqual(t, providerToFreeze.Address, provider.Address)
	}

	err = ts.keepers.Pairing.UnstakeEntry(sdk.UnwrapSDKContext(ts.ctx), true, ts.spec.Index, providerToFreeze.Address, "")
	require.Nil(t, err)

	// unfreeze the provider and verify he's not in the pairing list
	_, err = ts.servers.PairingServer.UnfreezeProvider(ts.ctx, &types.MsgUnfreezeProvider{
		Creator:  providerToFreeze.Address,
		ChainIds: []string{ts.spec.GetIndex()},
	})
	require.NotNil(t, err)
	pairingList, err = ts.keepers.Pairing.GetPairingForClient(sdk.UnwrapSDKContext(ts.ctx), ts.spec.GetIndex(), ts.clients[0].Addr)
	require.Nil(t, err)
	require.Equal(t, providersNum-1, len(pairingList))
	for _, provider := range pairingList {
		require.NotEqual(t, providerToFreeze.Address, provider.Address)
	}

	// advance an epoch and verify the provider is in the pairing list
	ts.ctx = testkeeper.AdvanceEpoch(ts.ctx, ts.keepers)
	pairingList, err = ts.keepers.Pairing.GetPairingForClient(sdk.UnwrapSDKContext(ts.ctx), ts.spec.GetIndex(), ts.clients[0].Addr)
	require.Nil(t, err)
	require.Equal(t, providersNum-1, len(pairingList))
	foundUnfrozenProvider := false
	for _, provider := range pairingList {
		if providerToFreeze.Address == provider.Address {
			foundUnfrozenProvider = true
		}
	}
	require.False(t, foundUnfrozenProvider)
}

func TestPaymentFrozen(t *testing.T) {
	providersNum := 2
	clientsNum := 1
	ts := setupClientsAndProvidersForUnresponsiveness(t, clientsNum, providersNum)

	// advance epoch
	ts.ctx = testkeeper.AdvanceEpoch(ts.ctx, ts.keepers)

	blockForPaymentBeforeFreeze := sdk.UnwrapSDKContext(ts.ctx).BlockHeight()

	ts.ctx = testkeeper.AdvanceEpoch(ts.ctx, ts.keepers)
	// get pairing list
	pairingList, err := ts.keepers.Pairing.GetPairingForClient(sdk.UnwrapSDKContext(ts.ctx), ts.spec.GetIndex(), ts.clients[0].Addr)
	require.Nil(t, err)
	require.Equal(t, providersNum, len(pairingList))

	// freeze the first provider
	providerToFreeze := pairingList[0]
	_, err = ts.servers.PairingServer.FreezeProvider(ts.ctx, &types.MsgFreezeProvider{
		Creator:  providerToFreeze.Address,
		ChainIds: []string{ts.spec.GetIndex()},
		Reason:   "dummyReason"})
	require.Nil(t, err)

	// check that the provider is still shown in the pairing list
	pairingList, err = ts.keepers.Pairing.GetPairingForClient(sdk.UnwrapSDKContext(ts.ctx), ts.spec.GetIndex(), ts.clients[0].Addr)
	require.Nil(t, err)
	require.Equal(t, providersNum, len(pairingList))
	require.Equal(t, providerToFreeze.Address, pairingList[0].Address)

	// advance epoch and verify the provider is not in the pairing list anymore
	ts.ctx = testkeeper.AdvanceEpoch(ts.ctx, ts.keepers)
	pairingList, err = ts.keepers.Pairing.GetPairingForClient(sdk.UnwrapSDKContext(ts.ctx), ts.spec.GetIndex(), ts.clients[0].Addr)
	require.Nil(t, err)
	require.Equal(t, providersNum-1, len(pairingList))
	for _, provider := range pairingList {
		require.NotEqual(t, providerToFreeze.Address, provider.Address)
	}

	relayRequest := &types.RelaySession{
		Provider:  providerToFreeze.Address,
		SessionId: uint64(1),
<<<<<<< HEAD
		SpecID:    ts.spec.Name,
=======
		SpecId:    ts.spec.Name,
>>>>>>> da297d1d
		CuSum:     ts.spec.Apis[0].ComputeUnits * 10,
		Epoch:     blockForPaymentBeforeFreeze,
		RelayNum:  0,
	}

	sig, err := sigs.SignRelay(ts.clients[0].SK, *relayRequest)
	relayRequest.Sig = sig
	require.Nil(t, err)

	var Relays []*types.RelaySession
	Relays = append(Relays, relayRequest)

	_, err = ts.servers.PairingServer.RelayPayment(ts.ctx, &types.MsgRelayPayment{Creator: providerToFreeze.Address, Relays: Relays})
	require.Nil(t, err)
}<|MERGE_RESOLUTION|>--- conflicted
+++ resolved
@@ -245,11 +245,7 @@
 	relayRequest := &types.RelaySession{
 		Provider:  providerToFreeze.Address,
 		SessionId: uint64(1),
-<<<<<<< HEAD
-		SpecID:    ts.spec.Name,
-=======
 		SpecId:    ts.spec.Name,
->>>>>>> da297d1d
 		CuSum:     ts.spec.Apis[0].ComputeUnits * 10,
 		Epoch:     blockForPaymentBeforeFreeze,
 		RelayNum:  0,
