--- conflicted
+++ resolved
@@ -7,10 +7,7 @@
 	"github.com/lavanet/lava/utils"
 	epochstoragetypes "github.com/lavanet/lava/x/epochstorage/types"
 	pairingscores "github.com/lavanet/lava/x/pairing/keeper/scores"
-<<<<<<< HEAD
 	pairingtypes "github.com/lavanet/lava/x/pairing/types"
-=======
->>>>>>> 430d73ae
 	planstypes "github.com/lavanet/lava/x/plans/types"
 )
 
@@ -43,11 +40,7 @@
 	return activeFilters
 }
 
-<<<<<<< HEAD
 func FilterProviders(ctx sdk.Context, filters []Filter, providers []epochstoragetypes.StakeEntry, strictestPolicy *planstypes.Policy, currentEpoch uint64, slotCount int, providerQosMap map[string]pairingtypes.QualityOfServiceReport) ([]*pairingscores.PairingScore, error) {
-=======
-func FilterProviders(ctx sdk.Context, filters []Filter, providers []epochstoragetypes.StakeEntry, strictestPolicy *planstypes.Policy, currentEpoch uint64, slotCount int) ([]*pairingscores.PairingScore, error) {
->>>>>>> 430d73ae
 	filters = initFilters(filters, *strictestPolicy)
 
 	var filtersResult [][]bool
@@ -92,11 +85,7 @@
 		}
 
 		if result {
-<<<<<<< HEAD
 			providerScore := pairingscores.NewPairingScore(&providers[j], providerQosMap[providers[j].Address])
-			providerScores = append(providerScores, providerScore)
-=======
-			providerScore := pairingscores.NewPairingScore(&providers[j])
 			providerScore.SlotFiltering = slotFiltering
 			providerScores = append(providerScores, providerScore)
 		}
@@ -132,43 +121,10 @@
 		if startIndex+filtersInBatch > len(mixFilters) {
 			// when the numbers don't evenly divide we just disable mix filter slots of the remainder
 			return nil
->>>>>>> 430d73ae
 		}
 		return mixFilters[startIndex : startIndex+filtersInBatch]
 	}
 
-<<<<<<< HEAD
-	return providerScores, nil
-}
-
-// this function calculates which slot indexes should be filtered by what filters when mix filtering
-// it divides the mix filters to abtches where one batch is always empty and the rest contain one or more mix filters
-// in case there are too many mix filters the batches grow in the amount of filters, in case there are less mix filters than slots, each batch will contain only one filter
-func CalculateMixFilterSlots(mixFilters []Filter, slotCount int) (mixFiltersIndexes map[Filter][]int) {
-	mixFiltersIndexes = map[Filter][]int{}
-	mixFiltersCount := len(mixFilters)
-	if slotCount <= 1 || len(mixFilters) == 0 {
-		return mixFiltersIndexes
-	}
-	filtersInBatch := 1
-
-	//
-	// +1 for no mix filters
-	for (mixFiltersCount/filtersInBatch)+1 > slotCount {
-		filtersInBatch++
-	}
-
-	getRelevantFilters := func(index int) []Filter {
-		providersInBatch := slotCount/(mixFiltersCount/filtersInBatch) + 1
-		if index < providersInBatch {
-			return nil // no filters in first batch
-		}
-		batchNumber := (index / providersInBatch) - 1
-		return mixFilters[batchNumber : batchNumber+filtersInBatch]
-	}
-
-=======
->>>>>>> 430d73ae
 	for i := 0; i < slotCount; i++ {
 		for _, filter := range getRelevantFilters(i) {
 			if _, ok := mixFiltersIndexes[filter]; !ok {
