package keeper_test

import (
	"strconv"
	"testing"

	"github.com/lavanet/lava/testutil/common"
	epochstoragetypes "github.com/lavanet/lava/x/epochstorage/types"
	"github.com/stretchr/testify/require"
)

func TestEpochPaymentDeletionWithMemoryShortening(t *testing.T) {
	ts := newTester(t)
	ts.setupForPayments(1, 1, 0) // 1 providers, 1 clients, default providers-to-pair

	epochsToSave := ts.EpochsToSave()

<<<<<<< HEAD
	sig, err := sigs.Sign(ts.clients[0].SK, *relayRequest)
	relayRequest.Sig = sig
	require.Nil(t, err)
=======
	_, providerAddr := ts.GetAccount(common.PROVIDER, 0)
	clientAcct, _ := ts.GetAccount(common.CONSUMER, 0)
>>>>>>> 0a5b4eec

	// make payment request
	cusum := ts.spec.ApiCollections[0].Apis[0].ComputeUnits * 10
	relaySession := ts.newRelaySession(providerAddr, 1, cusum, ts.BlockHeight(), 0)
	signRelaySession(relaySession, clientAcct.SK) // updates relayRequest

	_, err := ts.TxPairingRelayPayment(providerAddr, relaySession)
	require.Nil(t, err)

	// shorten memory
	paramKey := string(epochstoragetypes.KeyEpochsToSave)
	paramVal := "\"" + strconv.FormatUint(epochsToSave/2, 10) + "\""
	err = ts.TxProposalChangeParam(epochstoragetypes.ModuleName, paramKey, paramVal)
	require.Nil(t, err)

	ts.AdvanceEpoch()

	// make another request
<<<<<<< HEAD
	relayRequest.SessionId++

	sig, err = sigs.Sign(ts.clients[0].SK, *relayRequest)
	relayRequest.Sig = sig
	require.Nil(t, err)
=======
	relaySession.SessionId++
	signRelaySession(relaySession, clientAcct.SK) // updates relayRequest
>>>>>>> 0a5b4eec

	_, err = ts.TxPairingRelayPayment(providerAddr, relaySession)
	require.Nil(t, err)

	// check that both payments were deleted
	ts.AdvanceEpochs(epochsToSave)

	res, err := ts.QueryPairingListEpochPayments()
	require.Nil(t, err)
	require.Equal(t, 0, len(res.EpochPayments))
}<|MERGE_RESOLUTION|>--- conflicted
+++ resolved
@@ -5,6 +5,7 @@
 	"testing"
 
 	"github.com/lavanet/lava/testutil/common"
+	"github.com/lavanet/lava/utils/sigs"
 	epochstoragetypes "github.com/lavanet/lava/x/epochstorage/types"
 	"github.com/stretchr/testify/require"
 )
@@ -15,21 +16,18 @@
 
 	epochsToSave := ts.EpochsToSave()
 
-<<<<<<< HEAD
-	sig, err := sigs.Sign(ts.clients[0].SK, *relayRequest)
-	relayRequest.Sig = sig
-	require.Nil(t, err)
-=======
 	_, providerAddr := ts.GetAccount(common.PROVIDER, 0)
 	clientAcct, _ := ts.GetAccount(common.CONSUMER, 0)
->>>>>>> 0a5b4eec
 
 	// make payment request
 	cusum := ts.spec.ApiCollections[0].Apis[0].ComputeUnits * 10
 	relaySession := ts.newRelaySession(providerAddr, 1, cusum, ts.BlockHeight(), 0)
-	signRelaySession(relaySession, clientAcct.SK) // updates relayRequest
 
-	_, err := ts.TxPairingRelayPayment(providerAddr, relaySession)
+	sig, err := sigs.Sign(clientAcct.SK, *relaySession)
+	relaySession.Sig = sig
+	require.Nil(t, err)
+
+	_, err = ts.TxPairingRelayPayment(providerAddr, relaySession)
 	require.Nil(t, err)
 
 	// shorten memory
@@ -41,16 +39,11 @@
 	ts.AdvanceEpoch()
 
 	// make another request
-<<<<<<< HEAD
-	relayRequest.SessionId++
+	relaySession.SessionId++
 
-	sig, err = sigs.Sign(ts.clients[0].SK, *relayRequest)
-	relayRequest.Sig = sig
+	sig, err = sigs.Sign(clientAcct.SK, *relaySession)
+	relaySession.Sig = sig
 	require.Nil(t, err)
-=======
-	relaySession.SessionId++
-	signRelaySession(relaySession, clientAcct.SK) // updates relayRequest
->>>>>>> 0a5b4eec
 
 	_, err = ts.TxPairingRelayPayment(providerAddr, relaySession)
 	require.Nil(t, err)
