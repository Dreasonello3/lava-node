package keeper

import (
	"context"
	"encoding/json"
	"fmt"
	"strconv"

	sdk "github.com/cosmos/cosmos-sdk/types"
	"github.com/lavanet/lava/utils"
	"github.com/lavanet/lava/utils/sigs"
	epochstoragetypes "github.com/lavanet/lava/x/epochstorage/types"
	"github.com/lavanet/lava/x/pairing/types"
	"github.com/tendermint/tendermint/libs/log"
)

type BadgeData struct {
	Badge       types.Badge
	BadgeSigner sdk.AccAddress
}

const (
	maxComplaintsPerEpoch                     = 3
	collectPaymentsFromNumberOfPreviousEpochs = 2
	providerPaymentMultiplier                 = 2 // multiplying the amount of payments to protect provider from unstaking
)

func (k msgServer) RelayPayment(goCtx context.Context, msg *types.MsgRelayPayment) (*types.MsgRelayPaymentResponse, error) {
	ctx := sdk.UnwrapSDKContext(goCtx)
	logger := k.Logger(ctx)
	lavaChainID := ctx.BlockHeader().ChainID
	creator, err := sdk.AccAddressFromBech32(msg.Creator)
	if err != nil {
		return nil, err
	}

<<<<<<< HEAD
	dataReliabilityStore, err := dataReliabilityByConsumer(msg.VRFs)
	if err != nil {
		return nil, utils.LavaFormatWarning("error creating dataReliabilityByConsumer", err)
=======
	addressEpochBadgeMap := map[string]BadgeData{}
	for _, relay := range msg.Relays {
		if relay.Badge != nil {
			mapKey := types.CreateAddressEpochBadgeMapKey(relay.Badge.Address, relay.Badge.Epoch)
			_, ok := addressEpochBadgeMap[mapKey]
			if !ok {
				badgeSigner, err := sigs.ExtractSignerAddressFromBadge(*relay.Badge)
				if err != nil {
					return nil, utils.LavaFormatError("can't extract badge's signer from badge's project signature", err,
						utils.Attribute{Key: "badgeUserAddress", Value: relay.Badge.Address},
						utils.Attribute{Key: "epoch", Value: relay.Badge.Epoch},
					)
				}
				badgeData := BadgeData{
					Badge:       *relay.Badge,
					BadgeSigner: badgeSigner,
				}
				addressEpochBadgeMap[mapKey] = badgeData
			} else {
				return nil, utils.LavaFormatError("address already exist in addressEpochBadgeMap", nil,
					utils.Attribute{Key: "address", Value: relay.Badge.Address},
					utils.Attribute{Key: "epoch", Value: relay.Badge.Epoch},
				)
			}
		}
>>>>>>> 3fcc37d8
	}

	for relayIdx, relay := range msg.Relays {
		if relay.LavaChainId != lavaChainID {
			return nil, utils.LavaFormatWarning("relay request for the wrong lava chain", fmt.Errorf("relay_payment_wrong_lava_chain_id"),
				utils.Attribute{Key: "relay.LavaChainId", Value: relay.LavaChainId},
				utils.Attribute{Key: "expected_ChainID", Value: lavaChainID},
			)
		}
		if relay.Epoch > ctx.BlockHeight() {
			return nil, utils.LavaFormatWarning("invalid block in relay msg", fmt.Errorf("relay request for a block in the future"),
				utils.Attribute{Key: "blockheight", Value: ctx.BlockHeight()},
				utils.Attribute{Key: "relayBlock", Value: relay.Epoch},
			)
		}

		clientAddr, err := sigs.ExtractSignerAddress(relay)
		if err != nil {
			return nil, utils.LavaFormatWarning("recover PubKey from relay failed", err,
				utils.Attribute{Key: "sig", Value: relay.Sig},
			)
		}

		addressEpochBadgeMapKey := types.CreateAddressEpochBadgeMapKey(clientAddr.String(), uint64(relay.Epoch))
		badgeData, ok := addressEpochBadgeMap[addressEpochBadgeMapKey]
		// if badge is found in the map, clientAddr will change (assuming the badge is valid) since the badge user is not a valid consumer (the badge signer is)
		if ok {
			if !badgeData.Badge.IsBadgeValid(clientAddr.String(), relay.LavaChainId, uint64(relay.Epoch)) {
				details := map[string]string{
					"badgeAddress":     badgeData.Badge.Address,
					"badgeLavaChainId": badgeData.Badge.LavaChainId,
					"badgeEpoch":       strconv.FormatUint(badgeData.Badge.Epoch, 10),
					"relayAddress":     clientAddr.String(),
					"relayLavaChainId": relay.LavaChainId,
					"relayEpoch":       strconv.FormatUint(uint64(relay.Epoch), 10),
				}
				return errorLogAndFormat("relay_payment_badge", details, "invalid badge - must match traits in relay request")
			}

			// badge is valid -> switch address to badge signer (developer key) and continue with payment
			clientAddr = badgeData.BadgeSigner
		}

		providerAddr, err := sdk.AccAddressFromBech32(relay.Provider)
		if err != nil {
			return nil, utils.LavaFormatWarning("invalid provider address in relay msg", err,
				utils.Attribute{Key: "provider", Value: relay.Provider},
				utils.Attribute{Key: "creator", Value: msg.Creator},
			)
		}
		if !providerAddr.Equals(creator) {
			return nil, utils.LavaFormatWarning("invalid provider address in relay msg", fmt.Errorf("creator and signed provider mismatch"),
				utils.Attribute{Key: "provider", Value: relay.Provider},
				utils.Attribute{Key: "creator", Value: msg.Creator},
			)
		}

		// TODO: add support for spec changes
		spec, found := k.specKeeper.GetSpec(ctx, relay.SpecId)
		if !found || !spec.Enabled {
			return nil, utils.LavaFormatWarning("invalid spec ID in relay msg", fmt.Errorf("spec in proof is not found or disabled"),
				utils.Attribute{Key: "chainID", Value: relay.SpecId},
			)
		}

		isValidPairing, allowedCU, servicersToPair, legacy, err := k.Keeper.ValidatePairingForClient(
			ctx,
			relay.SpecId,
			clientAddr,
			providerAddr,
			uint64(relay.Epoch),
		)
		if err != nil {
			return nil, utils.LavaFormatWarning("invalid pairing on proof of relay", err,
				utils.Attribute{Key: "client", Value: clientAddr.String()},
				utils.Attribute{Key: "provider", Value: providerAddr.String()},
			)
		}
		if !isValidPairing {
			return nil, utils.LavaFormatWarning("invalid pairing on proof of relay", fmt.Errorf("pairing result doesn't include provider"),
				utils.Attribute{Key: "client", Value: clientAddr.String()},
				utils.Attribute{Key: "provider", Value: providerAddr.String()},
			)
		}

		epochStart, _, err := k.epochStorageKeeper.GetEpochStartForBlock(ctx, uint64(relay.Epoch))
		if err != nil {
			return nil, utils.LavaFormatWarning("problem getting epoch start", err,
				utils.Attribute{Key: "relayEpoch", Value: relay.Epoch},
				utils.Attribute{Key: "epochStart", Value: epochStart},
			)
		}

<<<<<<< HEAD
		payReliability := false
		// validate data reliability
		vrfStoreKey := VRFKey{ChainID: relay.SpecId, Epoch: epochStart, Consumer: clientAddr.String()}
		if vrfData, ok := dataReliabilityStore[vrfStoreKey]; ok {
			delete(dataReliabilityStore, vrfStoreKey)
			details := map[string]string{"client": clientAddr.String(), "provider": providerAddr.String()}
			if !spec.DataReliabilityEnabled {
				details["chainID"] = relay.SpecId
				return nil, utils.LavaFormatWarning("data reliability disabled", fmt.Errorf("compares_hashes false for spec and reliability was received"),
					utils.Attribute{Key: "chainID", Value: relay.SpecId},
				)
			}

			// verify user signed this data reliability
			valid, err := sigs.ValidateSignerOnVRFData(clientAddr, *vrfData)
			if err != nil || !valid {
				return nil, utils.LavaFormatWarning("invalid signature by consumer on data reliability message", err)
			}
			otherProviderAddress, err := sigs.RecoverProviderPubKeyFromVrfDataOnly(vrfData)
			if err != nil {
				return nil, utils.LavaFormatWarning("invalid signature by other provider on data reliability message", err)
			}
			if otherProviderAddress.Equals(providerAddr) {
				// provider signed his own stuff
				return nil, utils.LavaFormatWarning("invalid signature by other provider on data reliability message, provider signed his own message", fmt.Errorf("provider attempted to claim data reliability sent by himself"))
			}
			// check this other provider is indeed legitimate
			isValidPairing, _, _, _, _, _, err := k.Keeper.ValidatePairingForClient(
				ctx,
				relay.SpecId,
				clientAddr,
				otherProviderAddress,
				uint64(relay.Epoch),
			)
			if err != nil {
				return nil, utils.LavaFormatWarning("invalid signature by other provider on data reliability message, provider pairing error", err)
			}
			if !isValidPairing {
				return nil, utils.LavaFormatWarning("invalid signature by other provider on data reliability message, provider pairing mismatch", fmt.Errorf("pairing isn't valid"))
			}
			vrfPk := &utils.VrfPubKey{}
			vrfPk, err = vrfPk.DecodeFromBech32(vrfk)
			if err != nil {
				return nil, utils.LavaFormatWarning("invalid parsing of vrf pk form bech32", err,
					utils.Attribute{Key: "vrf_bech32", Value: vrfk},
				)
			}
			// signatures valid, validate VRF signing
			valid = utils.VerifyVrfProofFromVRFData(vrfData, *vrfPk, epochStart)
			if !valid {
				return nil, utils.LavaFormatWarning("invalid vrf proof by consumer, result doesn't correspond to proof", fmt.Errorf("vrf signing is invalid, proof result mismatch"))
			}

			index, vrfErr := utils.GetIndexForVrf(vrfData.VrfValue, uint32(providersToPair), spec.ReliabilityThreshold)
			if vrfErr != nil {
				return nil, utils.LavaFormatWarning("cannot get index for vrf", vrfErr,
					utils.Attribute{Key: "VRF_index", Value: index},
				)
			}
			if index != int64(thisProviderIndex) {
				return nil, utils.LavaFormatWarning("data reliability returned mismatch index", fmt.Errorf("data reliability returned mismatch index"),
					utils.Attribute{Key: "VRF_index", Value: index},
					utils.Attribute{Key: "thisProviderIndex", Value: thisProviderIndex},
				)
			}
			// all checks passed
			payReliability = true
		}

=======
>>>>>>> 3fcc37d8
		// this prevents double spend attacks, and tracks the CU per session a client can use
		totalCUInEpochForUserProvider, err := k.Keeper.AddEpochPayment(ctx, relay.SpecId, epochStart, clientAddr, providerAddr, relay.CuSum, strconv.FormatUint(relay.SessionId, 16))
		if err != nil {
			// double spending on user detected!
			return nil, utils.LavaFormatWarning("double spending detected", err,
				utils.Attribute{Key: "epoch", Value: epochStart},
				utils.Attribute{Key: "client", Value: clientAddr.String()},
				utils.Attribute{Key: "provider", Value: providerAddr.String()},
				utils.Attribute{Key: "unique_ID", Value: relay.SessionId},
			)
		}

		err = k.Keeper.EnforceClientCUsUsageInEpoch(ctx, allowedCU, totalCUInEpochForUserProvider, clientAddr, relay.SpecId, uint64(relay.Epoch))
		if err != nil {
			// TODO: maybe give provider money but burn user, colluding?
			// TODO: display correct totalCU and usedCU for provider
			return nil, utils.LavaFormatWarning("user bypassed CU limit", err,
				utils.Attribute{Key: "epoch", Value: epochStart},
				utils.Attribute{Key: "client", Value: clientAddr.String()},
				utils.Attribute{Key: "provider", Value: providerAddr.String()},
				utils.Attribute{Key: "cuToPay", Value: relay.CuSum},
				utils.Attribute{Key: "totalCUInEpochForUserProvider", Value: totalCUInEpochForUserProvider},
			)
		}

		// pairing is valid, we can pay provider for work
		reward := k.Keeper.MintCoinsPerCU(ctx).MulInt64(int64(relay.CuSum))
		if reward.IsZero() {
			continue
		}

		rewardCoins := sdk.Coins{sdk.Coin{Denom: epochstoragetypes.TokenDenom, Amount: reward.TruncateInt()}}

		if len(msg.DescriptionString) > 20 {
			msg.DescriptionString = msg.DescriptionString[:20]
		}
		details := map[string]string{"chainID": fmt.Sprintf(relay.SpecId), "client": clientAddr.String(), "provider": providerAddr.String(), "CU": strconv.FormatUint(relay.CuSum, 10), "BasePay": rewardCoins.String(), "totalCUInEpoch": strconv.FormatUint(totalCUInEpochForUserProvider, 10), "uniqueIdentifier": strconv.FormatUint(relay.SessionId, 10), "descriptionString": msg.DescriptionString}

		if relay.QosReport != nil {
			QoS, err := relay.QosReport.ComputeQoS()
			if err != nil {
				return nil, utils.LavaFormatWarning("bad QoSReport", err)
			}
			// TODO: QoSReport is deprecated remove after version 0.12.0
			details["QoSReport"] = "Latency: " + relay.QosReport.Latency.String() + ", Availability: " + relay.QosReport.Availability.String() + ", Sync: " + relay.QosReport.Sync.String()
			// allow easier extraction of components
			details["QoSLatency"] = relay.QosReport.Latency.String()
			details["QoSAvailability"] = relay.QosReport.Availability.String()
			details["QoSSync"] = relay.QosReport.Sync.String()
			details["QoSScore"] = QoS.String()

			reward = reward.Mul(QoS.Mul(k.QoSWeight(ctx)).Add(sdk.OneDec().Sub(k.QoSWeight(ctx)))) // reward*QOSScore*QOSWeight + reward*(1-QOSWeight) = reward*(QOSScore*QOSWeight + (1-QOSWeight))
			rewardCoins = sdk.Coins{sdk.Coin{Denom: epochstoragetypes.TokenDenom, Amount: reward.TruncateInt()}}
		}

		// first check we can burn user before we give money to the provider
		amountToBurnClient := k.Keeper.BurnCoinsPerCU(ctx).MulInt64(int64(relay.CuSum))
		if legacy {
			burnAmount := sdk.Coin{Amount: amountToBurnClient.TruncateInt(), Denom: epochstoragetypes.TokenDenom}
			burnSucceeded, err2 := k.BurnClientStake(ctx, relay.SpecId, clientAddr, burnAmount, false)

			if err2 != nil {
				return nil, utils.LavaFormatWarning("BurnUserStake failed on user", err2,
					utils.Attribute{Key: "amountToBurn", Value: burnAmount},
				)
			}
			if !burnSucceeded {
				return nil, utils.LavaFormatWarning("BurnUserStake failed on user, did not find user, or insufficient funds", fmt.Errorf("insufficient funds or didn't find user"),
					utils.Attribute{Key: "amountToBurn", Value: burnAmount},
				)
			}

			details["clientFee"] = burnAmount.String()
		}

		details["reliabilityPay"] = "false"
		details["Mint"] = details["BasePay"]

		// Mint to module
		if !rewardCoins.AmountOf(epochstoragetypes.TokenDenom).IsZero() {
			err = k.Keeper.bankKeeper.MintCoins(ctx, types.ModuleName, rewardCoins)
			if err != nil {
				utils.LavaFormatError("MintCoins Failed", err)
				panic(fmt.Sprintf("module failed to mint coins to give to provider: %s", err))
			}
			//
			// Send to provider
			err = k.bankKeeper.SendCoinsFromModuleToAccount(ctx, types.ModuleName, providerAddr, rewardCoins)
			if err != nil {
				utils.LavaFormatError("SendCoinsFromModuleToAccount Failed", err)
				panic(fmt.Sprintf("failed to transfer minted new coins to provider, %s account: %s", err, providerAddr))
			}
		}

		details["relayNumber"] = strconv.FormatUint(relay.RelayNum, 10)
		// differentiate between different relays by providing the index in the keys
		successDetails := appendRelayPaymentDetailsToEvent(details, uint64(relayIdx))
		// calling the same event repeatedly within a transaction just appends the new keys to the event
		utils.LogLavaEvent(ctx, logger, types.RelayPaymentEventName, successDetails, "New Proof Of Work Was Accepted")
		if !legacy {
			err = k.chargeComputeUnitsToProjectAndSubscription(ctx, clientAddr, relay)
			if err != nil {
				return nil, utils.LavaFormatError("Failed chaging CU to project and subscription", err)
			}
		}

<<<<<<< HEAD
		// Get servicersToPair param
		servicersToPair, err := k.ServicersToPairCount(ctx, epochStart)
		if err != nil {
			return nil, utils.LavaFormatError("couldn't get servicers to pair", err,
				utils.Attribute{Key: "epoch", Value: epochStart},
			)
		}

=======
>>>>>>> 3fcc37d8
		// update provider payment storage with complainer's CU
		err = k.updateProviderPaymentStorageWithComplainerCU(ctx, relay.UnresponsiveProviders, logger, epochStart, relay.SpecId, relay.CuSum, servicersToPair, clientAddr)
		if err != nil {
			utils.LogLavaEvent(ctx, logger, types.UnresponsiveProviderUnstakeFailedEventName, map[string]string{"err:": err.Error()}, "Error Unresponsive Providers could not unstake")
		}
	}
<<<<<<< HEAD
	if len(dataReliabilityStore) > 0 {
		return nil, utils.LavaFormatWarning("invalid relay payment with unused data reliability proofs", fmt.Errorf("didn't find a usage match for each relay"),
			utils.Attribute{Key: "dataReliabilityProofs", Value: dataReliabilityStore},
		)
	}
=======

>>>>>>> 3fcc37d8
	return &types.MsgRelayPaymentResponse{}, nil
}

func (k msgServer) updateProviderPaymentStorageWithComplainerCU(ctx sdk.Context, unresponsiveData []byte, logger log.Logger, epoch uint64, chainID string, cuSum uint64, servicersToPair uint64, clientAddr sdk.AccAddress) error {
	var unresponsiveProviders []string

	// check that unresponsiveData exists
	if len(unresponsiveData) == 0 {
		return nil
	}

	// check that servicersToPair is bigger than 1
	if servicersToPair <= 1 {
		servicersToPair = 2
	}

	// unmarshal the byte array unresponsiveData to get a list of unresponsive providers Bech32 addresses
	err := json.Unmarshal(unresponsiveData, &unresponsiveProviders)
	if err != nil {
		return utils.LavaFormatError("unable to unmarshal unresponsive providers", err, []utils.Attribute{{Key: "UnresponsiveProviders", Value: unresponsiveData}, {Key: "dataLength", Value: len(unresponsiveData)}}...)
	}

	// check there are unresponsive providers
	if len(unresponsiveProviders) == 0 {
		// nothing to do.
		return nil
	}

	// the added complainer CU takes into account the number of providers the client complained on and the number
	complainerCuToAdd := cuSum / (uint64(len(unresponsiveProviders)) * (servicersToPair - 1))

	// iterate over the unresponsive providers list and update their complainers_total_cu
	for _, unresponsiveProvider := range unresponsiveProviders {
		// get provider address
		sdkUnresponsiveProviderAddress, err := sdk.AccAddressFromBech32(unresponsiveProvider)
		if err != nil { // if bad data was given, we cant parse it so we ignote it and continue this protects from spamming wrong information.
			utils.LavaFormatError("unable to sdk.AccAddressFromBech32(unresponsive_provider)", err, utils.Attribute{Key: "unresponsive_provider_address", Value: unresponsiveProvider})
			continue
		}

		// get this epoch's epochPayments object
		epochPayments, found, key := k.GetEpochPaymentsFromBlock(ctx, epoch)
		if !found {
			// the epochPayments object should exist since we already paid. if not found, print an error and continue
			utils.LavaFormatError("did not find epochPayments object", err, utils.Attribute{Key: "epochPaymentsKey", Value: key})
			continue
		}

		// get the providerPaymentStorage object using the providerStorageKey
		providerStorageKey := k.GetProviderPaymentStorageKey(ctx, chainID, epoch, sdkUnresponsiveProviderAddress)
		providerPaymentStorage, found := k.GetProviderPaymentStorage(ctx, providerStorageKey)

		if !found {
			// providerPaymentStorage not found (this provider has no payments in this epoch and also no complaints) -> we need to add one complaint
			emptyProviderPaymentStorageWithComplaint := types.ProviderPaymentStorage{
				Index:                                  providerStorageKey,
				UniquePaymentStorageClientProviderKeys: []string{},
				Epoch:                                  epoch,
				ComplainersTotalCu:                     uint64(0),
			}

			// append the emptyProviderPaymentStorageWithComplaint to the epochPayments object's providerPaymentStorages
			epochPayments.ProviderPaymentStorageKeys = append(epochPayments.GetProviderPaymentStorageKeys(), emptyProviderPaymentStorageWithComplaint.GetIndex())
			k.SetEpochPayments(ctx, epochPayments)

			// assign providerPaymentStorage with the new empty providerPaymentStorage
			providerPaymentStorage = emptyProviderPaymentStorageWithComplaint
		}

		// add complainer's used CU to providerPaymentStorage
		providerPaymentStorage.ComplainersTotalCu += complainerCuToAdd

		// set the final provider payment storage state including the complaints
		k.SetProviderPaymentStorage(ctx, providerPaymentStorage)
	}

	return nil
}

func (k Keeper) chargeComputeUnitsToProjectAndSubscription(ctx sdk.Context, clientAddr sdk.AccAddress, relay *types.RelaySession) error {
	project, err := k.projectsKeeper.GetProjectForDeveloper(ctx, clientAddr.String(), uint64(relay.Epoch))
	if err != nil {
		return fmt.Errorf("failed to get project for client")
	}

	err = k.projectsKeeper.ChargeComputeUnitsToProject(ctx, project, uint64(ctx.BlockHeight()), relay.CuSum)
	if err != nil {
		return fmt.Errorf("failed to add CU to the project")
	}

	err = k.subscriptionKeeper.ChargeComputeUnitsToSubscription(ctx, project.GetSubscription(), relay.CuSum)
	if err != nil {
		return fmt.Errorf("failed to add CU to the subscription")
	}

	return nil
}

func appendRelayPaymentDetailsToEvent(from map[string]string, uniqueIdentifier uint64) (to map[string]string) {
	to = map[string]string{}
	sessionIDStr := strconv.FormatUint(uniqueIdentifier, 10)
	for key, value := range from {
		to[key+"."+sessionIDStr] = value
	}
	return to
}<|MERGE_RESOLUTION|>--- conflicted
+++ resolved
@@ -34,11 +34,6 @@
 		return nil, err
 	}
 
-<<<<<<< HEAD
-	dataReliabilityStore, err := dataReliabilityByConsumer(msg.VRFs)
-	if err != nil {
-		return nil, utils.LavaFormatWarning("error creating dataReliabilityByConsumer", err)
-=======
 	addressEpochBadgeMap := map[string]BadgeData{}
 	for _, relay := range msg.Relays {
 		if relay.Badge != nil {
@@ -64,7 +59,6 @@
 				)
 			}
 		}
->>>>>>> 3fcc37d8
 	}
 
 	for relayIdx, relay := range msg.Relays {
@@ -158,7 +152,6 @@
 			)
 		}
 
-<<<<<<< HEAD
 		payReliability := false
 		// validate data reliability
 		vrfStoreKey := VRFKey{ChainID: relay.SpecId, Epoch: epochStart, Consumer: clientAddr.String()}
@@ -167,23 +160,23 @@
 			details := map[string]string{"client": clientAddr.String(), "provider": providerAddr.String()}
 			if !spec.DataReliabilityEnabled {
 				details["chainID"] = relay.SpecId
-				return nil, utils.LavaFormatWarning("data reliability disabled", fmt.Errorf("compares_hashes false for spec and reliability was received"),
-					utils.Attribute{Key: "chainID", Value: relay.SpecId},
-				)
+				return errorLogAndFormat("relay_payment_data_reliability_disabled", details, "compares_hashes false for spec and reliability was received")
 			}
 
 			// verify user signed this data reliability
 			valid, err := sigs.ValidateSignerOnVRFData(clientAddr, *vrfData)
 			if err != nil || !valid {
-				return nil, utils.LavaFormatWarning("invalid signature by consumer on data reliability message", err)
+				details["error"] = err.Error()
+				return errorLogAndFormat("relay_data_reliability_signer", details, "invalid signature by consumer on data reliability message")
 			}
 			otherProviderAddress, err := sigs.RecoverProviderPubKeyFromVrfDataOnly(vrfData)
 			if err != nil {
-				return nil, utils.LavaFormatWarning("invalid signature by other provider on data reliability message", err)
+				return errorLogAndFormat("relay_data_reliability_other_provider", details, "invalid signature by other provider on data reliability message")
 			}
 			if otherProviderAddress.Equals(providerAddr) {
 				// provider signed his own stuff
-				return nil, utils.LavaFormatWarning("invalid signature by other provider on data reliability message, provider signed his own message", fmt.Errorf("provider attempted to claim data reliability sent by himself"))
+				details["error"] = "provider attempted to claim data reliability sent by himself"
+				return errorLogAndFormat("relay_data_reliability_other_provider", details, "invalid signature by other provider on data reliability message, provider signed his own message")
 			}
 			// check this other provider is indeed legitimate
 			isValidPairing, _, _, _, _, _, err := k.Keeper.ValidatePairingForClient(
@@ -194,42 +187,43 @@
 				uint64(relay.Epoch),
 			)
 			if err != nil {
-				return nil, utils.LavaFormatWarning("invalid signature by other provider on data reliability message, provider pairing error", err)
+				details["error"] = err.Error()
+				return errorLogAndFormat("relay_data_reliability_other_provider_pairing", details, "invalid signature by other provider on data reliability message, provider pairing error")
 			}
 			if !isValidPairing {
-				return nil, utils.LavaFormatWarning("invalid signature by other provider on data reliability message, provider pairing mismatch", fmt.Errorf("pairing isn't valid"))
+				details["error"] = "pairing isn't valid"
+				return errorLogAndFormat("relay_data_reliability_other_provider_pairing", details, "invalid signature by other provider on data reliability message, provider pairing mismatch")
 			}
 			vrfPk := &utils.VrfPubKey{}
 			vrfPk, err = vrfPk.DecodeFromBech32(vrfk)
 			if err != nil {
-				return nil, utils.LavaFormatWarning("invalid parsing of vrf pk form bech32", err,
-					utils.Attribute{Key: "vrf_bech32", Value: vrfk},
-				)
+				details["error"] = err.Error()
+				details["vrf_bech32"] = vrfk
+				return errorLogAndFormat("relay_data_reliability_client_vrf_pk", details, "invalid parsing of vrf pk form bech32")
 			}
 			// signatures valid, validate VRF signing
 			valid = utils.VerifyVrfProofFromVRFData(vrfData, *vrfPk, epochStart)
 			if !valid {
-				return nil, utils.LavaFormatWarning("invalid vrf proof by consumer, result doesn't correspond to proof", fmt.Errorf("vrf signing is invalid, proof result mismatch"))
+				details["error"] = "vrf signing is invalid, proof result mismatch"
+				return errorLogAndFormat("relay_data_reliability_vrf_proof", details, "invalid vrf proof by consumer, result doesn't correspond to proof")
 			}
 
 			index, vrfErr := utils.GetIndexForVrf(vrfData.VrfValue, uint32(providersToPair), spec.ReliabilityThreshold)
 			if vrfErr != nil {
-				return nil, utils.LavaFormatWarning("cannot get index for vrf", vrfErr,
-					utils.Attribute{Key: "VRF_index", Value: index},
-				)
+				details["error"] = vrfErr.Error()
+				details["VRF_index"] = strconv.FormatInt(index, 10)
+				return errorLogAndFormat("relay_payment_reliability_vrf_data", details, details["error"])
 			}
 			if index != int64(thisProviderIndex) {
-				return nil, utils.LavaFormatWarning("data reliability returned mismatch index", fmt.Errorf("data reliability returned mismatch index"),
-					utils.Attribute{Key: "VRF_index", Value: index},
-					utils.Attribute{Key: "thisProviderIndex", Value: thisProviderIndex},
-				)
+				details["error"] = "data reliability returned mismatch index"
+				details["VRF_index"] = strconv.FormatInt(index, 10)
+				details["thisProviderIndex"] = strconv.FormatInt(int64(thisProviderIndex), 10)
+				return errorLogAndFormat("relay_payment_reliability_vrf_data", details, details["error"])
 			}
 			// all checks passed
 			payReliability = true
 		}
 
-=======
->>>>>>> 3fcc37d8
 		// this prevents double spend attacks, and tracks the CU per session a client can use
 		totalCUInEpochForUserProvider, err := k.Keeper.AddEpochPayment(ctx, relay.SpecId, epochStart, clientAddr, providerAddr, relay.CuSum, strconv.FormatUint(relay.SessionId, 16))
 		if err != nil {
@@ -336,32 +330,21 @@
 			}
 		}
 
-<<<<<<< HEAD
 		// Get servicersToPair param
 		servicersToPair, err := k.ServicersToPairCount(ctx, epochStart)
 		if err != nil {
-			return nil, utils.LavaFormatError("couldn't get servicers to pair", err,
-				utils.Attribute{Key: "epoch", Value: epochStart},
-			)
-		}
-
-=======
->>>>>>> 3fcc37d8
+			return nil, utils.LavaError(ctx, k.Logger(ctx), "get_servicers_to_pair", map[string]string{"err": err.Error(), "epoch": fmt.Sprintf("%+v", epochStart)}, "couldn't get servicers to pair")
+		}
+
 		// update provider payment storage with complainer's CU
 		err = k.updateProviderPaymentStorageWithComplainerCU(ctx, relay.UnresponsiveProviders, logger, epochStart, relay.SpecId, relay.CuSum, servicersToPair, clientAddr)
 		if err != nil {
 			utils.LogLavaEvent(ctx, logger, types.UnresponsiveProviderUnstakeFailedEventName, map[string]string{"err:": err.Error()}, "Error Unresponsive Providers could not unstake")
 		}
 	}
-<<<<<<< HEAD
 	if len(dataReliabilityStore) > 0 {
-		return nil, utils.LavaFormatWarning("invalid relay payment with unused data reliability proofs", fmt.Errorf("didn't find a usage match for each relay"),
-			utils.Attribute{Key: "dataReliabilityProofs", Value: dataReliabilityStore},
-		)
-	}
-=======
-
->>>>>>> 3fcc37d8
+		return nil, utils.LavaError(ctx, k.Logger(ctx), "invalid relay payment with unused data reliability proofs", map[string]string{"dataReliabilityProofs": fmt.Sprintf("%+v", dataReliabilityStore)}, "didn't find a usage match for each relay")
+	}
 	return &types.MsgRelayPaymentResponse{}, nil
 }
 
