--- conflicted
+++ resolved
@@ -40,12 +40,8 @@
 		[geolocation] should be the geolocation codes to be staked for. You can also use the geolocation codes syntax: EU,AU,AF,etc. Note that this geolocation should be a union of the endpoints' geolocations.
 		[validator] delegate to a validator with the same amount with dualstaking, if not provided the validator will be chosen for best fit, when amount is decreasing to unbond, this determines the validator to extract funds from
 		
-<<<<<<< HEAD
-		Note: The provider address can be hardcoded or derived automatically from the keyring. If a provider address is not specified, the provider address will be the vault address (that stakes). If a provider address is specified and is different than the vault address, you may use the "--grant-provider-gas-fees-auth" flag to let the vault account pay for the provider gas fees.
+		Note: The provider address is used when the user wishes to separate the account the holds its funds and the account that is used to operate the provider process (for enhance security). When specifying the provider address, it can be hardcoded or derived automatically from the keyring. If a provider address is not specified, the provider address will be the vault address (that stakes). If a provider address is specified and is different than the vault address, you may use the "--grant-provider-gas-fees-auth" flag to let the vault account pay for the provider gas fees.
 		After that, to use the vault's funds for gas fees, use Cosmos' --fee-granter flag.
-=======
-		Note: The provider address is used when the user wishes to separate the account the holds its funds and the account that is used to operate the provider process (for enhance security). When specifying the provider address, it can be hardcoded or derived automatically from the keyring. If a provider address is not specified, the provider address will be the provider's vault address (that stakes).
->>>>>>> 1666a41c
 		IMPORTANT: endpoint should not contain your node URL, it should point to the grpc listener of your provider service defined in your provider config or cli args`,
 		Example: `
 		lavad tx pairing stake-provider "ETH1" 500000ulava "my-provider.com:2221,1" 1 lava@valoper13w8ffww0akdyhgls2umvvudce3jxzw2s7fwcnk -y --from provider-wallet --provider-moniker "my-moniker" --gas-adjustment "1.5" --gas "auto" --gas-prices $GASPRICE
