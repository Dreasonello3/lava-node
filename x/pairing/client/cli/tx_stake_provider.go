package cli

import (
	"context"
	"fmt"
	"net"
	"strconv"
	"strings"

	sdkerrors "cosmossdk.io/errors"
	"github.com/cosmos/cosmos-sdk/client"
	"github.com/cosmos/cosmos-sdk/client/flags"
	"github.com/cosmos/cosmos-sdk/client/tx"
	sdk "github.com/cosmos/cosmos-sdk/types"
	"github.com/cosmos/cosmos-sdk/x/feegrant"
	stakingtypes "github.com/cosmos/cosmos-sdk/x/staking/types"
	commontypes "github.com/lavanet/lava/common/types"
	"github.com/lavanet/lava/utils"
	conflicttypes "github.com/lavanet/lava/x/conflict/types"
	epochstoragetypes "github.com/lavanet/lava/x/epochstorage/types"
	"github.com/lavanet/lava/x/pairing/types"
	planstypes "github.com/lavanet/lava/x/plans/types"
	"github.com/spf13/cobra"
)

const (
	BULK_ARG_COUNT = 5
)

var _ = strconv.Itoa(0)

func CmdStakeProvider() *cobra.Command {
	cmd := &cobra.Command{
		Use:   "stake-provider [chain-id] [amount] [endpoint endpoint ...] [geolocation] [validator] --from <vault_address> --provider-moniker <moniker> --provider <provider_address> (optional)",
		Short: `stake a provider on the lava blockchain on a specific specification`,
		Long: `args:
		[chain-id] is the spec the provider wishes to support
		[amount] is the ulava amount to be staked, this is the final amount, if is lower than the the original stake it will unbond from the provider (and delegated validators)
		[endpoint endpoint ...] are a space separated list of HOST:PORT,geolocation,[apiInterface,apiInterface,addon,addon,] should be defined within "quotes". Note that you can specify the geolocation using a single uint64 (which will be treated as a bitmask (see plan.proto)) or using one of the geolocation codes. Valid geolocation codes: AF, AS, AU, EU, USE (US east), USC, USW, GL (global).
		[geolocation] should be the geolocation codes to be staked for. You can also use the geolocation codes syntax: EU,AU,AF,etc. Note that this geolocation should be a union of the endpoints' geolocations.
		[validator] delegate to a validator with the same amount with dualstaking, if not provided the validator will be chosen for best fit, when amount is decreasing to unbond, this determines the validator to extract funds from
		
		Note: The provider address is used when the user wishes to separate the account the holds its funds and the account that is used to operate the provider process (for enhance security). When specifying the provider address, it can be hardcoded or derived automatically from the keyring. If a provider address is not specified, the provider address will be the vault address (that stakes). If a provider address is specified and is different than the vault address, you may use the "--grant-provider-gas-fees-auth" flag to let the vault account pay for the provider gas fees.
		After that, to use the vault's funds for gas fees, use Cosmos' --fee-granter flag.
		IMPORTANT: endpoint should not contain your node URL, it should point to the grpc listener of your provider service defined in your provider config or cli args`,
		Example: `
		lavad tx pairing stake-provider "ETH1" 500000ulava "my-provider.com:2221,1" 1 lava@valoper13w8ffww0akdyhgls2umvvudce3jxzw2s7fwcnk -y --from provider-wallet --provider-moniker "my-moniker" --gas-adjustment "1.5" --gas "auto" --gas-prices $GASPRICE

		lavad tx pairing stake-provider "ETH1" 500000ulava "my-provider.com:2221,1" 1 lava@valoper13w8ffww0akdyhgls2umvvudce3jxzw2s7fwcnk -y --from provider-wallet --provider-moniker "my-moniker" --provider lava@1mugd5um8csmrcuw8d69tvptrz6e5e5avxsrmz8 --gas-adjustment "1.5" --gas "auto" --gas-prices $GASPRICE
		lavad tx pairing stake-provider "ETH1" 500000ulava "my-provider.com:2221,1" 1 lava@valoper13w8ffww0akdyhgls2umvvudce3jxzw2s7fwcnk -y --from provider-wallet --provider-moniker "my-moniker" --provider alice --gas-adjustment "1.5" --gas "auto" --gas-prices $GASPRICE

		lavad tx pairing stake-provider "ETH1" 500000ulava "my-provider-africa.com:2221,AF my-provider-europe.com:2221,EU" AF,EU lava@valoper13w8ffww0akdyhgls2umvvudce3jxzw2s7fwcnk -y --from provider-wallet --provider-moniker "my-moniker" --gas-adjustment "1.5" --gas "auto" --gas-prices $GASPRICE
		lavad tx pairing stake-provider "LAV1" 500000ulava "my-provider.com:2221,1,tendermintrpc,rest,grpc" 1 lava@valoper13w8ffww0akdyhgls2umvvudce3jxzw2s7fwcnk -y --from provider-wallet --provider-moniker "my-moniker" --gas-adjustment "1.5" --gas "auto" --gas-prices $GASPRICE
		lavad tx pairing stake-provider "LAV1" 500000ulava "my-provider.com:2221,1,tendermintrpc,rest,grpc" 1 lava@valoper13w8ffww0akdyhgls2umvvudce3jxzw2s7fwcnk -y --from provider-wallet --provider-moniker "my-moniker" --gas-adjustment "1.5" --gas "auto" --gas-prices $GASPRICE
		lavad tx pairing stake-provider "LAV1" 500000ulava "my-provider.com:2221,1,tendermintrpc,rest,grpc,archive,trace" 1 lava@valoper13w8ffww0akdyhgls2umvvudce3jxzw2s7fwcnk -y --from provider-wallet --provider-moniker "my-moniker" --gas-adjustment "1.5" --gas "auto" --gas-prices $GASPRICE`,

		Args: cobra.ExactArgs(5),
		RunE: func(cmd *cobra.Command, args []string) (err error) {
			argChainID := args[0]
			argAmount, err := sdk.ParseCoinNormalized(args[1])
			if err != nil {
				return err
			}

			argEndpoints, argGeolocation, err := HandleEndpointsAndGeolocationArgs(strings.Fields(args[2]), args[3])
			if err != nil {
				return err
			}

			clientCtx, err := client.GetClientTxContext(cmd)
			if err != nil {
				return err
			}

			moniker, err := cmd.Flags().GetString(types.FlagMoniker)
			if err != nil {
				return err
			}

			providerFromFlag, err := cmd.Flags().GetString(types.FlagProvider)
			if err != nil {
				return err
			}

			provider, err := utils.ParseCLIAddress(clientCtx, providerFromFlag)
			if err != nil {
				return err
			}

			grantProviderGasFeesAuthFlagUsed, err := cmd.Flags().GetBool(types.FlagGrantFeeAuth)
			if err != nil {
				return err
			}
			var feeGrantMsg *feegrant.MsgGrantAllowance
			if grantProviderGasFeesAuthFlagUsed {
				feeGrantMsg, err = CreateGrantFeeMsg(clientCtx.GetFromAddress().String(), provider)
				if err != nil {
					return err
				}
			}

			commission, err := cmd.Flags().GetUint64(types.FlagCommission)
			if err != nil {
				return err
			}

			delegationLimitStr, err := cmd.Flags().GetString(types.FlagDelegationLimit)
			if err != nil {
				return err
			}
			delegationLimit, err := sdk.ParseCoinNormalized(delegationLimitStr)
			if err != nil {
				return err
			}

			validator := args[4]

			identity, err := cmd.Flags().GetString(types.FlagIdentity)
			if err != nil {
				return err
			}

			website, err := cmd.Flags().GetString(types.FlagWebsite)
			if err != nil {
				return err
			}

			securityContact, err := cmd.Flags().GetString(types.FlagSecurityContact)
			if err != nil {
				return err
			}

			descriptionDetails, err := cmd.Flags().GetString(types.FlagDescriptionDetails)
			if err != nil {
				return err
			}

			description := stakingtypes.NewDescription(moniker, identity, website, securityContact, descriptionDetails)

			msg := types.NewMsgStakeProvider(
				clientCtx.GetFromAddress().String(),
				validator,
				argChainID,
				argAmount,
				argEndpoints,
				argGeolocation,
				delegationLimit,
				commission,
				provider,
				description,
			)

			if err := msg.ValidateBasic(); err != nil {
				return err
			}

			msgs := []sdk.Msg{msg}
			if feeGrantMsg != nil {
				msgs = append(msgs, feeGrantMsg)
			}
			return tx.GenerateOrBroadcastTxCLI(clientCtx, cmd.Flags(), msgs...)
		},
	}
	cmd.Flags().String(types.FlagMoniker, "", "The provider's moniker (non-unique name)")
	cmd.Flags().Uint64(types.FlagCommission, 50, "The provider's commission from the delegators (default 50)")
	cmd.Flags().String(types.FlagDelegationLimit, "0ulava", "The provider's total delegation limit from delegators (default 0)")
	cmd.Flags().String(types.FlagProvider, "", "The provider's operational address (address used to operate the provider process, default is vault address)")
<<<<<<< HEAD
	cmd.Flags().String(types.FlagIdentity, "", "The provider's identity")
	cmd.Flags().String(types.FlagWebsite, "", "The provider's website")
	cmd.Flags().String(types.FlagSecurityContact, "", "The provider's security contact info")
	cmd.Flags().String(types.FlagDescriptionDetails, "", "The provider's description details")
=======
	cmd.Flags().Bool(types.FlagGrantFeeAuth, false, "Let the provider use the vault address' funds for gas fees")
>>>>>>> 875aed0c
	cmd.MarkFlagRequired(types.FlagMoniker)
	cmd.MarkFlagRequired(types.FlagDelegationLimit)
	flags.AddTxFlagsToCmd(cmd)

	return cmd
}

func CmdBulkStakeProvider() *cobra.Command {
	cmd := &cobra.Command{
		Use:   "bulk-stake-provider [chain-id,chain-id,chain-id...] [amount] [endpoint-url,geolocation endpoint-url,geolocation] [geolocation] {repeat arguments for another bulk} [validator] --from <vault_address> --provider-moniker <moniker> --provider [provider1,provider2,...] (optional)",
		Short: "used to stake with a provider on a given endpoint in all of it's api interfaces and all chains with the same stake, each chain will require it's own stake, this command can be run in bulk, by repeating the arguments. for dual staking you can optionaly choose a validator to delegate",
		Long: `args:
		[chain-id,chain-id] is the specs the provider wishes to support separated by a ','
		[amount] is the ulava amount to be staked
		[endpoint-url,geolocation endpoint-url,geolocation...] are a space separated list of HOST:PORT,geolocation, should be defined within "quotes"
		[geolocation] should be the geolocation code to be staked for
		{repeat for another bulk} - creates a new Msg within the transaction with different arguments, can be used to run many changes in many chains without waiting for a new block
		[validator] validator address to delegate, if not provided the validator will be chosen for you for best match
		Note: The provider address can be hardcoded or derived automatically from the keyring. If a provider address is not specified, the provider address will be the vault address (that stakes). If a provider address is specified and is different than the vault address, you may use the "--grant-provider-gas-fees-auth" flag to let the vault account pay for the provider gas fees.
		After that, to use the vault's funds for gas fees, use Cosmos' --fee-granter flag.`,
		Example: `lavad tx pairing bulk-stake-provider ETH1,LAV1 500000ulava "my-provider-grpc-addr.com:9090,1" 1 -y --from servicer1 --provider-moniker "my-moniker" --gas-adjustment "1.5" --gas "auto" --gas-prices $GASPRICE
		bulk send: two bulks, listen for ETH1,LAV1 in one endpoint and OSMOSIS,COSMOSHUB in another
		lavad tx pairing bulk-stake-provider ETH1,LAV1 500000ulava "my-provider-grpc-addr.com:9090,1" 1 OSMOSIS,COSMOSHUB 500000ulava "my-other-grpc-addr.com:1111,1" 1 lava@valoper13w8ffww0akdyhgls2umvvudce3jxzw2s7fwcnk -y --from servicer1 --provider-moniker "my-moniker" --gas-adjustment "1.5" --gas "auto" --gas-prices $GASPRICE
		lavad tx pairing bulk-stake-provider ETH1,LAV1 500000ulava "my-provider-grpc-addr.com:9090,1" 1 OSMOSIS,COSMOSHUB 500000ulava "my-other-grpc-addr.com:1111,1" 1 lava@valoper13w8ffww0akdyhgls2umvvudce3jxzw2s7fwcnk -y --from servicer1 --provider-moniker "my-moniker" --gas-adjustment "1.5" --gas "auto" --gas-prices $GASPRICE
		lavad tx pairing bulk-stake-provider ETH1,LAV1 500000ulava "my-provider-grpc-addr.com:9090,1" 1 OSMOSIS,COSMOSHUB 500000ulava "my-other-grpc-addr.com:1111,1" 1 lava@valoper13w8ffww0akdyhgls2umvvudce3jxzw2s7fwcnk -y --from servicer1 --provider-moniker "my-moniker" --provider lava@1jkg2l9k6h9yk0hsqvfamj6g7ehnkve3d6kvf7t,alice --gas-adjustment "1.5" --gas "auto" --gas-prices $GASPRICE`,

		Args: func(cmd *cobra.Command, args []string) error {
			if len(args)%BULK_ARG_COUNT != 0 {
				return fmt.Errorf("invalid number of arguments, needs to be a multiple of %d, arg count: %d", BULK_ARG_COUNT, len(args))
			}
			return nil
		},
		RunE: func(cmd *cobra.Command, args []string) (err error) {
			clientCtx, err := client.GetClientTxContext(cmd)
			if err != nil {
				return err
			}
			moniker, err := cmd.Flags().GetString(types.FlagMoniker)
			if err != nil {
				return err
			}

			providerFromFlag, err := cmd.Flags().GetString(types.FlagProvider)
			if err != nil {
				return err
			}

			commission, err := cmd.Flags().GetUint64(types.FlagCommission)
			if err != nil {
				return err
			}

			delegationLimitStr, err := cmd.Flags().GetString(types.FlagDelegationLimit)
			if err != nil {
				return err
			}
			delegationLimit, err := sdk.ParseCoinNormalized(delegationLimitStr)
			if err != nil {
				return err
			}

			handleBulk := func(args []string, validator string) (msgs []sdk.Msg, err error) {
				if len(args) != BULK_ARG_COUNT {
					return nil, fmt.Errorf("invalid argument length %d should be %d", len(args), BULK_ARG_COUNT)
				}
				argChainIDs := args[0]
				chainIDs := strings.Split(argChainIDs, ",")

				argAmount, err := sdk.ParseCoinNormalized(args[1])
				if err != nil {
					return nil, err
				}

				allEndpoints, argGeolocation, err := HandleEndpointsAndGeolocationArgs(strings.Fields(args[2]), args[3])
				if err != nil {
					return nil, err
				}

<<<<<<< HEAD
				identity, err := cmd.Flags().GetString(types.FlagIdentity)
				if err != nil {
					return nil, err
				}

				website, err := cmd.Flags().GetString(types.FlagWebsite)
				if err != nil {
					return nil, err
				}

				securityContact, err := cmd.Flags().GetString(types.FlagSecurityContact)
				if err != nil {
					return nil, err
				}

				descriptionDetails, err := cmd.Flags().GetString(types.FlagDescriptionDetails)
				if err != nil {
					return nil, err
				}

				description := stakingtypes.NewDescription(moniker, identity, website, securityContact, descriptionDetails)

				for i, chainID := range chainIDs {
=======
				provider := clientCtx.GetFromAddress().String()
				if providerFromFlag != "" {
					provider, err = utils.ParseCLIAddress(clientCtx, providerFromFlag)
					if err != nil {
						return nil, err
					}
				}

				grantProviderGasFeesAuthFlagUsed, err := cmd.Flags().GetBool(types.FlagGrantFeeAuth)
				if err != nil {
					return nil, err
				}
				var feeGrantMsg *feegrant.MsgGrantAllowance
				if grantProviderGasFeesAuthFlagUsed {
					feeGrantMsg, err = CreateGrantFeeMsg(clientCtx.GetFromAddress().String(), provider)
					if err != nil {
						return nil, err
					}
				}

				if feeGrantMsg != nil {
					msgs = append(msgs, feeGrantMsg)
				}

				for _, chainID := range chainIDs {
>>>>>>> 875aed0c
					if chainID == "" {
						continue
					}

					msg := types.NewMsgStakeProvider(
						clientCtx.GetFromAddress().String(),
						validator,
						chainID,
						argAmount,
						allEndpoints,
						argGeolocation,
						delegationLimit,
						commission,
						provider,
						description,
					)

					if msg.DelegateLimit.Denom != commontypes.TokenDenom {
						return nil, sdkerrors.Wrapf(types.DelegateLimitError, "Coin denomanator is not ulava")
					}

					if err := msg.ValidateBasic(); err != nil {
						return nil, err
					}
					msgs = append(msgs, msg)
				}
				return msgs, nil
			}
			msgs := []sdk.Msg{}
			validator := args[len(args)-1]
			for argRange := 0; argRange < len(args)-1; argRange += BULK_ARG_COUNT {
				if argRange+BULK_ARG_COUNT > len(args) {
					return fmt.Errorf("invalid argument count %d > %d", argRange+BULK_ARG_COUNT, len(args))
				}
				newMsgs, err := handleBulk(args[argRange:argRange+BULK_ARG_COUNT], validator)
				if err != nil {
					return err
				}
				msgs = append(msgs, newMsgs...)
			}
			return tx.GenerateOrBroadcastTxCLI(clientCtx, cmd.Flags(), msgs...)
		},
	}
	cmd.Flags().String(types.FlagMoniker, "", "The provider's moniker (non-unique name)")
	cmd.Flags().Uint64(types.FlagCommission, 50, "The provider's commission from the delegators (default 50)")
	cmd.Flags().String(types.FlagDelegationLimit, "0ulava", "The provider's total delegation limit from delegators (default 0)")
<<<<<<< HEAD
	cmd.Flags().String(types.FlagProvider, "", "The provider's operational addresses (addresses that are used to operate the provider process. default is vault address)")
	cmd.Flags().String(types.FlagIdentity, "", "The provider's identity")
	cmd.Flags().String(types.FlagWebsite, "", "The provider's website")
	cmd.Flags().String(types.FlagSecurityContact, "", "The provider's security contact info")
	cmd.Flags().String(types.FlagDescriptionDetails, "", "The provider's description details")
=======
	cmd.Flags().String(types.FlagProvider, "", "The provider's operational address (addresses that are used to operate the provider process. default is provider address)")
	cmd.Flags().Bool(types.FlagGrantFeeAuth, false, "Let the provider use the vault address' funds for gas fees")
>>>>>>> 875aed0c
	cmd.MarkFlagRequired(types.FlagMoniker)
	cmd.MarkFlagRequired(types.FlagDelegationLimit)
	flags.AddTxFlagsToCmd(cmd)

	return cmd
}

func HandleEndpointsAndGeolocationArgs(endpArg []string, geoArg string) (endp []epochstoragetypes.Endpoint, geo int32, err error) {
	var endpointsGeoloc int32

	// handle endpoints
	for _, endpointStr := range endpArg {
		split := strings.Split(endpointStr, ",")
		if len(split) < 2 {
			return nil, 0, fmt.Errorf("invalid endpoint format: %s", endpointStr)
		}

		ipPort := split[0]
		_, _, err = net.SplitHostPort(ipPort)
		if err != nil {
			return nil, 0, err
		}

		geoloc, err := planstypes.ParseGeoEnum(split[1])
		if err != nil {
			return nil, 0, fmt.Errorf("invalid endpoint format: %w, format: %s", err, strings.Join(split, ";"))
		}

		if geoloc == int32(planstypes.Geolocation_GL) {
			// if global ("GL"), append the endpoint in all possible geolocations
			for _, geo := range planstypes.GetAllGeolocations() {
				geoInt := int32(geo)
				endpoint := epochstoragetypes.Endpoint{
					IPPORT:      ipPort,
					Geolocation: geoInt,
				}
				if len(split) > 2 {
					endpoint.Addons = split[2:]
				}
				endp = append(endp, endpoint)
			}
			endpointsGeoloc = int32(planstypes.Geolocation_GL)
		} else {
			// if not global, verify the geolocation is a single region and append as is
			if !planstypes.IsGeoEnumSingleBit(geoloc) {
				return nil, 0, fmt.Errorf("endpoint must include exactly one geolocation code: %s", split[1])
			}
			endpoint := epochstoragetypes.Endpoint{
				IPPORT:      ipPort,
				Geolocation: geoloc,
			}
			if len(split) > 2 {
				endpoint.Addons = split[2:]
			}
			endp = append(endp, endpoint)
			endpointsGeoloc |= geoloc
		}
	}
	if geoArg != "*" {
		// handle geolocation
		geo, err = planstypes.ParseGeoEnum(geoArg)
		if err != nil {
			return nil, 0, fmt.Errorf("invalid geolocation format: %w", err)
		}

		if geo != endpointsGeoloc {
			return nil, 0, types.GeolocationNotMatchWithEndpointsError
		}
	}
	return endp, endpointsGeoloc, nil
}

func getValidator(clientCtx client.Context, provider string) string {
	q := stakingtypes.NewQueryClient(clientCtx)
	ctx := context.Background()
	resD, err := q.DelegatorValidators(ctx, &stakingtypes.QueryDelegatorValidatorsRequest{DelegatorAddr: provider})
	if err == nil && len(resD.Validators) > 0 {
		return resD.Validators[0].OperatorAddress
	}

	resV, err := q.Validators(ctx, &stakingtypes.QueryValidatorsRequest{})
	if err != nil {
		panic("failed to fetch list of validators")
	}
	validatorBiggest := resV.Validators[0]
	for _, validator := range resV.Validators {
		if validator.Tokens.GT(validatorBiggest.Tokens) {
			validatorBiggest = validator
		}
	}
	return validatorBiggest.OperatorAddress
}

// CreateGrantFeeMsg cosntructs a feegrant GrantAllowance msg for specific TXs to allow the provider use the vault's funds for gas fees
func CreateGrantFeeMsg(granter string, grantee string) (*feegrant.MsgGrantAllowance, error) {
	if grantee == granter {
		// no need to grant allowance if the granter and grantee are the same (vault = provider)
		return nil, nil //nolint
	}
	granterAcc, err := sdk.AccAddressFromBech32(granter)
	if err != nil {
		return nil, utils.LavaFormatError("failed granting feegrant for gas fees for granter", err,
			utils.LogAttr("granter", granter),
		)
	}

	granteeAcc, err := sdk.AccAddressFromBech32(grantee)
	if err != nil {
		return nil, utils.LavaFormatError("failed granting feegrant for gas fees for grantee", err,
			utils.LogAttr("grantee", grantee),
		)
	}

	grant, err := feegrant.NewAllowedMsgAllowance(&feegrant.BasicAllowance{}, []string{
		// pairing module TXs
		sdk.MsgTypeURL(&types.MsgRelayPayment{}),
		sdk.MsgTypeURL(&types.MsgStakeProvider{}), // for modify-provider TX
		sdk.MsgTypeURL(&types.MsgFreezeProvider{}),
		sdk.MsgTypeURL(&types.MsgUnfreezeProvider{}),

		// conflict module TXs
		sdk.MsgTypeURL(&conflicttypes.MsgConflictVoteCommit{}),
		sdk.MsgTypeURL(&conflicttypes.MsgConflictVoteReveal{}),
	})
	if err != nil {
		return nil, utils.LavaFormatError("failed granting feegrant for gas fees", err,
			utils.LogAttr("granter", granter),
			utils.LogAttr("grantee", grantee),
		)
	}

	msg, err := feegrant.NewMsgGrantAllowance(grant, granterAcc, granteeAcc)
	if err != nil {
		return nil, utils.LavaFormatError("failed granting feegrant for gas fees", err,
			utils.LogAttr("granter", granter),
			utils.LogAttr("grantee", grantee),
			utils.LogAttr("grant", grant.String()),
		)
	}

	err = msg.ValidateBasic()
	if err != nil {
		return nil, err
	}

	return msg, nil
}<|MERGE_RESOLUTION|>--- conflicted
+++ resolved
@@ -165,14 +165,11 @@
 	cmd.Flags().Uint64(types.FlagCommission, 50, "The provider's commission from the delegators (default 50)")
 	cmd.Flags().String(types.FlagDelegationLimit, "0ulava", "The provider's total delegation limit from delegators (default 0)")
 	cmd.Flags().String(types.FlagProvider, "", "The provider's operational address (address used to operate the provider process, default is vault address)")
-<<<<<<< HEAD
 	cmd.Flags().String(types.FlagIdentity, "", "The provider's identity")
 	cmd.Flags().String(types.FlagWebsite, "", "The provider's website")
 	cmd.Flags().String(types.FlagSecurityContact, "", "The provider's security contact info")
 	cmd.Flags().String(types.FlagDescriptionDetails, "", "The provider's description details")
-=======
 	cmd.Flags().Bool(types.FlagGrantFeeAuth, false, "Let the provider use the vault address' funds for gas fees")
->>>>>>> 875aed0c
 	cmd.MarkFlagRequired(types.FlagMoniker)
 	cmd.MarkFlagRequired(types.FlagDelegationLimit)
 	flags.AddTxFlagsToCmd(cmd)
@@ -251,7 +248,6 @@
 					return nil, err
 				}
 
-<<<<<<< HEAD
 				identity, err := cmd.Flags().GetString(types.FlagIdentity)
 				if err != nil {
 					return nil, err
@@ -274,36 +270,32 @@
 
 				description := stakingtypes.NewDescription(moniker, identity, website, securityContact, descriptionDetails)
 
-				for i, chainID := range chainIDs {
-=======
-				provider := clientCtx.GetFromAddress().String()
-				if providerFromFlag != "" {
-					provider, err = utils.ParseCLIAddress(clientCtx, providerFromFlag)
+				for _, chainID := range chainIDs {
+					if chainID == "" {
+						continue
+					}
+					provider := clientCtx.GetFromAddress().String()
+					if providerFromFlag != "" {
+						provider, err = utils.ParseCLIAddress(clientCtx, providerFromFlag)
+						if err != nil {
+							return nil, err
+						}
+					}
+
+					grantProviderGasFeesAuthFlagUsed, err := cmd.Flags().GetBool(types.FlagGrantFeeAuth)
 					if err != nil {
 						return nil, err
 					}
-				}
-
-				grantProviderGasFeesAuthFlagUsed, err := cmd.Flags().GetBool(types.FlagGrantFeeAuth)
-				if err != nil {
-					return nil, err
-				}
-				var feeGrantMsg *feegrant.MsgGrantAllowance
-				if grantProviderGasFeesAuthFlagUsed {
-					feeGrantMsg, err = CreateGrantFeeMsg(clientCtx.GetFromAddress().String(), provider)
-					if err != nil {
-						return nil, err
-					}
-				}
-
-				if feeGrantMsg != nil {
-					msgs = append(msgs, feeGrantMsg)
-				}
-
-				for _, chainID := range chainIDs {
->>>>>>> 875aed0c
-					if chainID == "" {
-						continue
+					var feeGrantMsg *feegrant.MsgGrantAllowance
+					if grantProviderGasFeesAuthFlagUsed {
+						feeGrantMsg, err = CreateGrantFeeMsg(clientCtx.GetFromAddress().String(), provider)
+						if err != nil {
+							return nil, err
+						}
+					}
+
+					if feeGrantMsg != nil {
+						msgs = append(msgs, feeGrantMsg)
 					}
 
 					msg := types.NewMsgStakeProvider(
@@ -348,16 +340,13 @@
 	cmd.Flags().String(types.FlagMoniker, "", "The provider's moniker (non-unique name)")
 	cmd.Flags().Uint64(types.FlagCommission, 50, "The provider's commission from the delegators (default 50)")
 	cmd.Flags().String(types.FlagDelegationLimit, "0ulava", "The provider's total delegation limit from delegators (default 0)")
-<<<<<<< HEAD
 	cmd.Flags().String(types.FlagProvider, "", "The provider's operational addresses (addresses that are used to operate the provider process. default is vault address)")
 	cmd.Flags().String(types.FlagIdentity, "", "The provider's identity")
 	cmd.Flags().String(types.FlagWebsite, "", "The provider's website")
 	cmd.Flags().String(types.FlagSecurityContact, "", "The provider's security contact info")
 	cmd.Flags().String(types.FlagDescriptionDetails, "", "The provider's description details")
-=======
 	cmd.Flags().String(types.FlagProvider, "", "The provider's operational address (addresses that are used to operate the provider process. default is provider address)")
 	cmd.Flags().Bool(types.FlagGrantFeeAuth, false, "Let the provider use the vault address' funds for gas fees")
->>>>>>> 875aed0c
 	cmd.MarkFlagRequired(types.FlagMoniker)
 	cmd.MarkFlagRequired(types.FlagDelegationLimit)
 	flags.AddTxFlagsToCmd(cmd)
