--- conflicted
+++ resolved
@@ -13,11 +13,7 @@
 	"github.com/mitchellh/mapstructure"
 )
 
-<<<<<<< HEAD
-const WILDCARD_CHAIN_POLICY = "*"
-=======
 const WILDCARD_CHAIN_POLICY = "*" // wildcard allows you to define only part of the chains and allow all others
->>>>>>> 17324bb1
 
 // gets the chainPolicy if exists, null safe
 func (policy *Policy) ChainPolicy(chainID string) (chainPolicy ChainPolicy, allowed bool) {
