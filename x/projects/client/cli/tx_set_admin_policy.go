package cli

import (
<<<<<<< HEAD
=======
	"context"
	"fmt"
>>>>>>> 2cee02b9
	"strconv"

	"github.com/cosmos/cosmos-sdk/client"
	"github.com/cosmos/cosmos-sdk/client/flags"
	"github.com/cosmos/cosmos-sdk/client/tx"
	planstypes "github.com/lavanet/lava/x/plans/types"
	"github.com/lavanet/lava/x/projects/types"
<<<<<<< HEAD
=======
	spectypes "github.com/lavanet/lava/x/spec/types"
	"github.com/mitchellh/mapstructure"
>>>>>>> 2cee02b9
	"github.com/spf13/cobra"
)

var _ = strconv.Itoa(0)

func CmdSetPolicy() *cobra.Command {
	cmd := &cobra.Command{
		Use:   "set-policy [project-index] [policy-file-path]",
		Short: "set policy to a project",
		Long:  `The set-policy command allows a project admin to set a new policy to its project. The policy file is a YAML file (see cookbook/projects/example_policy.yml for reference). The new policy will be applied from the next epoch.`,
		Example: `required flags: --from <creator-address>
		lavad tx project set-policy [project-index] [policy-file-path] --from <creator_address>`,
		Args: cobra.ExactArgs(2),
		RunE: func(cmd *cobra.Command, args []string) (err error) {
			clientCtx, err := client.GetClientTxContext(cmd)
			if err != nil {
				return err
			}

			projectId := args[0]
			adminPolicyFilePath := args[1]

<<<<<<< HEAD
			policy, err := planstypes.ParsePolicyFromYaml(adminPolicyFilePath)
			if err != nil {
				return err
			}

=======
			var policy planstypes.Policy
			hooks := []mapstructure.DecodeHookFuncType{planstypes.SelectedProvidersModeHookFunc()}
			err = commontypes.ReadYaml(adminPolicyFilePath, "Policy", &policy, hooks)
			if err != nil {
				return err
			}
			err = verifyChainPoliciesAreCorrectlySet(clientCtx, &policy)
			if err != nil {
				return err
			}
>>>>>>> 2cee02b9
			msg := types.NewMsgSetPolicy(
				clientCtx.GetFromAddress().String(),
				projectId,
				*policy,
			)
			if err := msg.ValidateBasic(); err != nil {
				return err
			}
			return tx.GenerateOrBroadcastTxCLI(clientCtx, cmd.Flags(), msg)
		},
	}

	flags.AddTxFlagsToCmd(cmd)
	cmd.MarkFlagRequired(flags.FlagFrom)

	return cmd
}

func verifyChainPoliciesAreCorrectlySet(clientCtx client.Context, policy *planstypes.Policy) error {
	specQuerier := spectypes.NewQueryClient(clientCtx)
	var chainInfo *spectypes.QueryShowChainInfoResponse
	for policyIdx, chainPolicy := range policy.ChainPolicies {
		for idx, collection := range chainPolicy.Collections {
			if collection.AddOn == "" {
				// fix the addon for a collection on an optiona apiInterface
				if chainInfo == nil {
					var err error
					chainInfo, err = specQuerier.ShowChainInfo(context.Background(), &spectypes.QueryShowChainInfoRequest{ChainName: chainPolicy.ChainId})
					if err != nil {
						return err
					}
				}
				for _, optionalApiInterface := range chainInfo.OptionalInterfaces {
					if optionalApiInterface == collection.ApiInterface {
						policy.ChainPolicies[policyIdx].Collections[idx].AddOn = optionalApiInterface
						continue
					}
				}
				return fmt.Errorf("can't set an empty addon in a collection, empty addons are ignored %#v", chainPolicy)
			}
		}
	}
	return nil
}<|MERGE_RESOLUTION|>--- conflicted
+++ resolved
@@ -1,11 +1,8 @@
 package cli
 
 import (
-<<<<<<< HEAD
-=======
 	"context"
 	"fmt"
->>>>>>> 2cee02b9
 	"strconv"
 
 	"github.com/cosmos/cosmos-sdk/client"
@@ -13,11 +10,7 @@
 	"github.com/cosmos/cosmos-sdk/client/tx"
 	planstypes "github.com/lavanet/lava/x/plans/types"
 	"github.com/lavanet/lava/x/projects/types"
-<<<<<<< HEAD
-=======
 	spectypes "github.com/lavanet/lava/x/spec/types"
-	"github.com/mitchellh/mapstructure"
->>>>>>> 2cee02b9
 	"github.com/spf13/cobra"
 )
 
@@ -39,25 +32,11 @@
 
 			projectId := args[0]
 			adminPolicyFilePath := args[1]
-
-<<<<<<< HEAD
 			policy, err := planstypes.ParsePolicyFromYaml(adminPolicyFilePath)
 			if err != nil {
 				return err
 			}
 
-=======
-			var policy planstypes.Policy
-			hooks := []mapstructure.DecodeHookFuncType{planstypes.SelectedProvidersModeHookFunc()}
-			err = commontypes.ReadYaml(adminPolicyFilePath, "Policy", &policy, hooks)
-			if err != nil {
-				return err
-			}
-			err = verifyChainPoliciesAreCorrectlySet(clientCtx, &policy)
-			if err != nil {
-				return err
-			}
->>>>>>> 2cee02b9
 			msg := types.NewMsgSetPolicy(
 				clientCtx.GetFromAddress().String(),
 				projectId,
