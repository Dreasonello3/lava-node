--- conflicted
+++ resolved
@@ -2,6 +2,7 @@
 
 import (
 	"context"
+	"fmt"
 
 	sdk "github.com/cosmos/cosmos-sdk/types"
 	"github.com/lavanet/lava/utils"
@@ -32,18 +33,6 @@
 
 	var delegations []types.Delegation
 	for _, provider := range providers {
-<<<<<<< HEAD
-		providerDelegations, err := k.GetProviderDelegators(ctx, provider, epoch)
-		if err != nil {
-			utils.LavaFormatError("could not get provider's delegators", err,
-				utils.Attribute{Key: "proivder", Value: provider},
-			)
-			continue
-		}
-		for _, delegation := range providerDelegations {
-			if delegation.Delegator == req.Delegator {
-				delegations = append(delegations, delegation)
-=======
 		indices := k.delegationFS.GetAllEntryIndicesWithPrefix(ctx, types.DelegationKey(provider, req.Delegator, ""))
 		for _, ind := range indices {
 			var delegation types.Delegation
@@ -55,7 +44,6 @@
 					utils.Attribute{Key: "chainID", Value: delegation.ChainID},
 				)
 				continue
->>>>>>> 54bfb017
 			}
 		}
 	}
