--- conflicted
+++ resolved
@@ -5,27 +5,16 @@
 
 	sdk "github.com/cosmos/cosmos-sdk/types"
 	"github.com/lavanet/lava/utils/slices"
-<<<<<<< HEAD
-)
-
-func NewDelegation(delegator, provider, chainID, tokenDenom string) Delegation {
-=======
-	epochstoragetypes "github.com/lavanet/lava/x/epochstorage/types"
 	subscriptionkeeper "github.com/lavanet/lava/x/subscription/keeper"
 )
 
-func NewDelegation(delegator, provider, chainID string, blockTime time.Time) Delegation {
->>>>>>> 6e0a26fe
+func NewDelegation(delegator, provider, chainID string, blockTime time.Time, tokenDenom string) Delegation {
 	return Delegation{
 		Delegator: delegator,
 		Provider:  provider,
 		ChainID:   chainID,
-<<<<<<< HEAD
 		Amount:    sdk.NewCoin(tokenDenom, sdk.ZeroInt()),
-=======
-		Amount:    sdk.NewCoin(epochstoragetypes.TokenDenom, sdk.ZeroInt()),
 		Timestamp: subscriptionkeeper.NextMonth(blockTime).UTC().Unix(),
->>>>>>> 6e0a26fe
 	}
 }
 
