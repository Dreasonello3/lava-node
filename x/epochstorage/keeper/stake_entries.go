--- conflicted
+++ resolved
@@ -131,22 +131,11 @@
 
 // GetAllStakeEntriesForEpochChainId gets all the stake entries of a specific epoch and a specific chain
 func (k Keeper) GetAllStakeEntriesForEpochChainId(ctx sdk.Context, epoch uint64, chainID string) []types.StakeEntry {
-<<<<<<< HEAD
 	rng := collections.NewSuperPrefixedTripleRange[uint64, string, collections.Pair[uint64, string]](epoch, chainID)
 	iter, err := k.stakeEntries.Iterate(ctx, rng)
 	if err != nil {
 		panic(err)
-=======
-	store := prefix.NewStore(ctx.KVStore(k.storeKey), types.StakeEntriesPrefix)
-	iterator := sdk.KVStoreReversePrefixIterator(store, types.StakeEntryKeyPrefixEpochChainId(epoch, chainID))
-	defer iterator.Close()
-
-	var entries []types.StakeEntry
-	for ; iterator.Valid(); iterator.Next() {
-		var entry types.StakeEntry
-		k.cdc.MustUnmarshal(iterator.Value(), &entry)
-		entries = append(entries, entry)
->>>>>>> 742e1b0f
+
 	}
 	defer iter.Close()
 
