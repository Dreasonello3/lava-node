--- conflicted
+++ resolved
@@ -1,10 +1,5 @@
 #!/bin/bash
-<<<<<<< HEAD
 # make install-all
-=======
-
-# make install-lavad
->>>>>>> 45dbc8aa
 killall -9 lavad
 
 rm -rf ~/.lava
