#!/bin/bash 

__dir=$( cd -- "$( dirname -- "${BASH_SOURCE[0]}" )" &> /dev/null && pwd )
. ${__dir}/vars/variables.sh
LOGS_DIR=${__dir}/../testutil/debugging/logs
mkdir -p $LOGS_DIR
rm $LOGS_DIR/*.log

echo "---------------Setup Providers------------------"
killall screen
screen -wipe

#ETH providers
screen -d -m -S eth1_providers zsh -c "source ~/.zshrc; lavad server 127.0.0.1 2221 $ETH_RPC_WS ETH1 jsonrpc --from servicer1 2>&1 | tee $LOGS_DIR/ETH1_2221.log" && sleep 0.25
screen -S eth1_providers -X screen -t win1 -X zsh -c "source ~/.zshrc; lavad server 127.0.0.1 2222 $ETH_RPC_WS ETH1 jsonrpc --from servicer2 2>&1 | tee $LOGS_DIR/ETH1_2222.log"
screen -S eth1_providers -X screen -t win2 -X zsh -c "source ~/.zshrc; lavad server 127.0.0.1 2223 $ETH_RPC_WS ETH1 jsonrpc --from servicer3 2>&1 | tee $LOGS_DIR/ETH1_2223.log"
screen -S eth1_providers -X screen -t win3 -X zsh -c "source ~/.zshrc; lavad server 127.0.0.1 2224 $ETH_RPC_WS ETH1 jsonrpc --from servicer4 2>&1 | tee $LOGS_DIR/ETH1_2224.log"
screen -S eth1_providers -X screen -t win4 -X zsh -c "source ~/.zshrc; lavad server 127.0.0.1 2225 $ETH_RPC_WS ETH1 jsonrpc --from servicer5 2>&1 | tee $LOGS_DIR/ETH1_2225.log"

#GTH providers
screen -d -m -S gth_providers zsh -c "source ~/.zshrc; lavad server 127.0.0.1 2121 $GTH_RPC_WS GTH1 jsonrpc --from servicer1 2>&1 | tee $LOGS_DIR/GTH1_2121.log" && sleep 0.25
screen -S gth_providers -X screen -t win1 -X zsh -c "source ~/.zshrc; lavad server 127.0.0.1 2122 $GTH_RPC_WS GTH1 jsonrpc --from servicer2 2>&1 | tee $LOGS_DIR/GTH1_2122.log"
screen -S gth_providers -X screen -t win2 -X zsh -c "source ~/.zshrc; lavad server 127.0.0.1 2123 $GTH_RPC_WS GTH1 jsonrpc --from servicer3 2>&1 | tee $LOGS_DIR/GTH1_2123.log"
screen -S gth_providers -X screen -t win3 -X zsh -c "source ~/.zshrc; lavad server 127.0.0.1 2124 $GTH_RPC_WS GTH1 jsonrpc --from servicer4 2>&1 | tee $LOGS_DIR/GTH1_2124.log"
screen -S gth_providers -X screen -t win4 -X zsh -c "source ~/.zshrc; lavad server 127.0.0.1 2125 $GTH_RPC_WS GTH1 jsonrpc --from servicer5 2>&1 | tee $LOGS_DIR/GTH1_2125.log"

#osmosis providers
screen -d -m -S cos3_providers zsh -c "source ~/.zshrc; lavad server 127.0.0.1 2231 $OSMO_REST COS3 rest --from servicer1 2>&1 | tee $LOGS_DIR/COS3_2231.log" && sleep 0.25
screen -S cos3_providers -X screen -t win4 -X zsh -c "source ~/.zshrc; lavad server 127.0.0.1 2232 $OSMO_REST COS3 rest --from servicer2 2>&1 | tee $LOGS_DIR/COS3_2232.log"
screen -S cos3_providers -X screen -t win5 -X zsh -c "source ~/.zshrc; lavad server 127.0.0.1 2233 $OSMO_REST COS3 rest --from servicer3 2>&1 | tee $LOGS_DIR/COS3_2233.log"
screen -S cos3_providers -X screen -t win6 -X zsh -c "source ~/.zshrc; lavad server 127.0.0.1 2241 $OSMO_RPC COS3 tendermintrpc --from servicer1 2>&1 | tee $LOGS_DIR/COS3_2241.log"
screen -S cos3_providers -X screen -t win7 -X zsh -c "source ~/.zshrc; lavad server 127.0.0.1 2242 $OSMO_RPC COS3 tendermintrpc --from servicer2 2>&1 | tee $LOGS_DIR/COS3_2242.log"
screen -S cos3_providers -X screen -t win8 -X zsh -c "source ~/.zshrc; lavad server 127.0.0.1 2243 $OSMO_RPC COS3 tendermintrpc --from servicer3 2>&1 | tee $LOGS_DIR/COS3_2243.log"

#FTM providers
screen -d -m -S ftm250_providers zsh -c "source ~/.zshrc; lavad server 127.0.0.1 2251 $FTM_RPC_HTTP FTM250 jsonrpc --from servicer1 2>&1 | tee $LOGS_DIR/FTM250_2251.log" && sleep 0.25
screen -S ftm250_providers -X screen -t win1 -X zsh -c "source ~/.zshrc; lavad server 127.0.0.1 2252 $FTM_RPC_HTTP FTM250 jsonrpc --from servicer2 2>&1 | tee $LOGS_DIR/FTM250_2252.log"
screen -S ftm250_providers -X screen -t win2 -X zsh -c "source ~/.zshrc; lavad server 127.0.0.1 2253 $FTM_RPC_HTTP FTM250 jsonrpc --from servicer3 2>&1 | tee $LOGS_DIR/FTM250_2253.log"
screen -S ftm250_providers -X screen -t win3 -X zsh -c "source ~/.zshrc; lavad server 127.0.0.1 2254 $FTM_RPC_HTTP FTM250 jsonrpc --from servicer4 2>&1 | tee $LOGS_DIR/FTM250_2254.log"
screen -S ftm250_providers -X screen -t win4 -X zsh -c "source ~/.zshrc; lavad server 127.0.0.1 2255 $FTM_RPC_HTTP FTM250 jsonrpc --from servicer5 2>&1 | tee $LOGS_DIR/FTM250_2255.log"

#osmosis testnet providers
screen -d -m -S cos4_providers zsh -c "source ~/.zshrc; lavad server 127.0.0.1 4231 $OSMO_TEST_REST COS4 rest --from servicer1 2>&1 | tee $LOGS_DIR/COS4_4231.log" && sleep 0.25
screen -S cos4_providers -X screen -t win4 -X zsh -c "source ~/.zshrc; lavad server 127.0.0.1 4232 $OSMO_TEST_REST COS4 rest --from servicer2 2>&1 | tee $LOGS_DIR/COS4_4232.log"
screen -S cos4_providers -X screen -t win5 -X zsh -c "source ~/.zshrc; lavad server 127.0.0.1 4233 $OSMO_TEST_REST COS4 rest --from servicer3 2>&1 | tee $LOGS_DIR/COS4_4233.log"
screen -S cos4_providers -X screen -t win6 -X zsh -c "source ~/.zshrc; lavad server 127.0.0.1 4241 $OSMO_TEST_RPC COS4 tendermintrpc --from servicer1 2>&1 | tee $LOGS_DIR/COS4_4241.log"
screen -S cos4_providers -X screen -t win7 -X zsh -c "source ~/.zshrc; lavad server 127.0.0.1 4242 $OSMO_TEST_RPC COS4 tendermintrpc --from servicer2 2>&1 | tee $LOGS_DIR/COS4_4242.log"
screen -S cos4_providers -X screen -t win8 -X zsh -c "source ~/.zshrc; lavad server 127.0.0.1 4243 $OSMO_TEST_RPC COS4 tendermintrpc --from servicer3 2>&1 | tee $LOGS_DIR/COS4_4243.log"

# Lava providers
screen -d -m -S lav1_providers zsh -c "source ~/.zshrc; lavad server 127.0.0.1 2271 $LAVA_REST LAV1 rest --from servicer1 2>&1 | tee $LOGS_DIR/LAV1_2271.log" && sleep 0.25
screen -S lav1_providers -X screen -t win1 -X zsh -c "source ~/.zshrc; lavad server 127.0.0.1 2272 $LAVA_REST LAV1 rest --from servicer2 2>&1 | tee $LOGS_DIR/LAV1_2272.log"
screen -S lav1_providers -X screen -t win2 -X zsh -c "source ~/.zshrc; lavad server 127.0.0.1 2273 $LAVA_REST LAV1 rest --from servicer3 2>&1 | tee $LOGS_DIR/LAV1_2273.log"
screen -S lav1_providers -X screen -t win3 -X zsh -c "source ~/.zshrc; lavad server 127.0.0.1 2261 $LAVA_RPC LAV1 tendermintrpc --from servicer1 2>&1 | tee $LOGS_DIR/LAV1_2261.log"
screen -S lav1_providers -X screen -t win4 -X zsh -c "source ~/.zshrc; lavad server 127.0.0.1 2262 $LAVA_RPC LAV1 tendermintrpc --from servicer2 2>&1 | tee $LOGS_DIR/LAV1_2262.log"
screen -S lav1_providers -X screen -t win5 -X zsh -c "source ~/.zshrc; lavad server 127.0.0.1 2263 $LAVA_RPC LAV1 tendermintrpc --from servicer3 2>&1 | tee $LOGS_DIR/LAV1_2263.log"

#Celo providers
screen -d -m -S celo_providers zsh -c "source ~/.zshrc; lavad server 127.0.0.1 5241 $CELO_HTTP CELO jsonrpc --from servicer1 2>&1 | tee $LOGS_DIR/CELO_2221.log" && sleep 0.25
screen -S celo_providers -X screen -t win1 -X zsh -c "source ~/.zshrc; lavad server 127.0.0.1 5242 $CELO_HTTP CELO jsonrpc --from servicer2 2>&1 | tee $LOGS_DIR/CELO_2222.log"
screen -S celo_providers -X screen -t win2 -X zsh -c "source ~/.zshrc; lavad server 127.0.0.1 5243 $CELO_HTTP CELO jsonrpc --from servicer3 2>&1 | tee $LOGS_DIR/CELO_2223.log"

# #Celo alfahores providers
screen -d -m -S alfajores_providers zsh -c "source ~/.zshrc; lavad server 127.0.0.1 6241 $CELO_ALFAJORES_HTTP ALFAJORES jsonrpc --from servicer1 2>&1 | tee $LOGS_DIR/ALFAJORES_2221.log" && sleep 0.25
screen -S alfajores_providers -X screen -t win1 -X zsh -c "source ~/.zshrc; lavad server 127.0.0.1 6242 $CELO_ALFAJORES_HTTP ALFAJORES jsonrpc --from servicer2 2>&1 | tee $LOGS_DIR/ALFAJORES_2222.log"
screen -S alfajores_providers -X screen -t win2 -X zsh -c "source ~/.zshrc; lavad server 127.0.0.1 6243 $CELO_ALFAJORES_HTTP ALFAJORES jsonrpc --from servicer3 2>&1 | tee $LOGS_DIR/ALFAJORES_2223.log"

#Arbitrum providers
screen -d -m -S arb_providers zsh -c "source ~/.zshrc; lavad server 127.0.0.1 7241 $ARB1_HTTP ARB1 jsonrpc --from servicer1 2>&1 | tee $LOGS_DIR/ARB1_2221.log" && sleep 0.25
screen -S arb_providers -X screen -t win1 -X zsh -c "source ~/.zshrc; lavad server 127.0.0.1 7242 $ARB1_HTTP ARB1 jsonrpc --from servicer2 2>&1 | tee $LOGS_DIR/ARB1_2222.log"
screen -S arb_providers -X screen -t win2 -X zsh -c "source ~/.zshrc; lavad server 127.0.0.1 7243 $ARB1_HTTP ARB1 jsonrpc --from servicer3 2>&1 | tee $LOGS_DIR/ARB1_2223.log"

<<<<<<< HEAD
#Aptos providers 
screen -d -m -S apt1_providers zsh -c "source ~/.zshrc; lavad server 127.0.0.1 10031 $APTOS_REST APT1 rest --from servicer1 2>&1 | tee $LOGS_DIR/APT1_10031.log" && sleep 0.25
screen -S apt1_providers -X screen -t win1 -X zsh -c "source ~/.zshrc; lavad server 127.0.0.1 10032 $APTOS_REST APT1 rest --from servicer2 2>&1 | tee $LOGS_DIR/APT1_10032.log"
screen -S apt1_providers -X screen -t win2 -X zsh -c "source ~/.zshrc; lavad server 127.0.0.1 10033 $APTOS_REST APT1 rest --from servicer3 2>&1 | tee $LOGS_DIR/APT1_10033.log"
=======
#Starknet providers
screen -d -m -S strk_providers zsh -c "source ~/.zshrc; lavad server 127.0.0.1 8241 $STARKNET_RPC STRK jsonrpc --from servicer1 2>&1 | tee $LOGS_DIR/STRK_2221.log"
screen -S strk_providers -X screen -t win1 -X zsh -c "source ~/.zshrc; lavad server 127.0.0.1 8242 $STARKNET_RPC STRK jsonrpc --from servicer2 2>&1 | tee $LOGS_DIR/STRK_2222.log"
screen -S strk_providers -X screen -t win2 -X zsh -c "source ~/.zshrc; lavad server 127.0.0.1 8243 $STARKNET_RPC STRK jsonrpc --from servicer3 2>&1 | tee $LOGS_DIR/STRK_2223.log"

>>>>>>> ecd3c172

# Setup Portals
screen -d -m -S portals zsh -c "source ~/.zshrc; lavad portal_server 127.0.0.1 3333 ETH1 jsonrpc --from user1 2>&1 | tee $LOGS_DIR/PORTAL_3333.log" && sleep 0.25
screen -S portals -X screen -t win11 -X zsh -c "source ~/.zshrc; lavad portal_server 127.0.0.1 3334 COS3 rest --from user2 2>&1 | tee $LOGS_DIR/PORTAL_3334.log"
screen -S portals -X screen -t win12 -X zsh -c "source ~/.zshrc; lavad portal_server 127.0.0.1 3335 COS3 tendermintrpc --from user2 2>&1 | tee $LOGS_DIR/PORTAL_3335.log"
screen -S portals -X screen -t win13 -X zsh -c "source ~/.zshrc; lavad portal_server 127.0.0.1 3336 FTM250 jsonrpc --from user3 2>&1 | tee $LOGS_DIR/PORTAL_3336.log"
screen -S portals -X screen -t win14 -X zsh -c "source ~/.zshrc; lavad portal_server 127.0.0.1 3337 COS4 rest --from user2 2>&1 | tee $LOGS_DIR/PORTAL_3337.log"
screen -S portals -X screen -t win15 -X zsh -c "source ~/.zshrc; lavad portal_server 127.0.0.1 3338 COS4 tendermintrpc --from user2 2>&1 | tee $LOGS_DIR/PORTAL_3338.log"
screen -S portals -X screen -t win10 -X zsh -c "source ~/.zshrc; lavad portal_server 127.0.0.1 3339 GTH1 jsonrpc --from user1 2>&1 | tee $LOGS_DIR/PORTAL_3339.log"
screen -S portals -X screen -t win16 -X zsh -c "source ~/.zshrc; lavad portal_server 127.0.0.1 3340 LAV1 rest --from user4 2>&1 | tee $LOGS_DIR/PORTAL_3340.log"
screen -S portals -X screen -t win17 -X zsh -c "source ~/.zshrc; lavad portal_server 127.0.0.1 3341 LAV1 tendermintrpc --from user4 2>&1 | tee $LOGS_DIR/PORTAL_3341.log"
<<<<<<< HEAD
screen -S portals -X screen -t win18 -X zsh -c "source ~/.zshrc; lavad portal_server 127.0.0.1 3342 CELO jsonrpc --from user3 2>&1 | tee $LOGS_DIR/PORTAL_3342.log"
screen -S portals -X screen -t win19 -X zsh -c "source ~/.zshrc; lavad portal_server 127.0.0.1 3343 ALFAJORES jsonrpc --from user3 2>&1 | tee $LOGS_DIR/PORTAL_3343.log"
screen -S portals -X screen -t win20 -X zsh -c "source ~/.zshrc; lavad portal_server 127.0.0.1 3344 ARB1 jsonrpc --from user4 2>&1 | tee $LOGS_DIR/PORTAL_3344.log"
screen -S portals -X screen -t win21 -X zsh -c "source ~/.zshrc; lavad portal_server 127.0.0.1 3345 APT1 rest --from user4 2>&1 | tee $LOGS_DIR/PORTAL_3345.log"

=======
screen -S portals -X screen -t win17 -X zsh -c "source ~/.zshrc; lavad portal_server 127.0.0.1 3342 CELO jsonrpc --from user3 2>&1 | tee $LOGS_DIR/PORTAL_3342.log"
screen -S portals -X screen -t win17 -X zsh -c "source ~/.zshrc; lavad portal_server 127.0.0.1 3343 ALFAJORES jsonrpc --from user3 2>&1 | tee $LOGS_DIR/PORTAL_3343.log"
screen -S portals -X screen -t win17 -X zsh -c "source ~/.zshrc; lavad portal_server 127.0.0.1 3344 ARB1 jsonrpc --from user4 2>&1 | tee $LOGS_DIR/PORTAL_3344.log"
screen -S portals -X screen -t win17 -X zsh -c "source ~/.zshrc; lavad portal_server 127.0.0.1 3345 STRK jsonrpc --from user4 2>&1 | tee $LOGS_DIR/PORTAL_3345.log"
>>>>>>> ecd3c172
echo "--- setting up screens done ---"
screen -ls<|MERGE_RESOLUTION|>--- conflicted
+++ resolved
@@ -70,18 +70,16 @@
 screen -S arb_providers -X screen -t win1 -X zsh -c "source ~/.zshrc; lavad server 127.0.0.1 7242 $ARB1_HTTP ARB1 jsonrpc --from servicer2 2>&1 | tee $LOGS_DIR/ARB1_2222.log"
 screen -S arb_providers -X screen -t win2 -X zsh -c "source ~/.zshrc; lavad server 127.0.0.1 7243 $ARB1_HTTP ARB1 jsonrpc --from servicer3 2>&1 | tee $LOGS_DIR/ARB1_2223.log"
 
-<<<<<<< HEAD
 #Aptos providers 
 screen -d -m -S apt1_providers zsh -c "source ~/.zshrc; lavad server 127.0.0.1 10031 $APTOS_REST APT1 rest --from servicer1 2>&1 | tee $LOGS_DIR/APT1_10031.log" && sleep 0.25
 screen -S apt1_providers -X screen -t win1 -X zsh -c "source ~/.zshrc; lavad server 127.0.0.1 10032 $APTOS_REST APT1 rest --from servicer2 2>&1 | tee $LOGS_DIR/APT1_10032.log"
 screen -S apt1_providers -X screen -t win2 -X zsh -c "source ~/.zshrc; lavad server 127.0.0.1 10033 $APTOS_REST APT1 rest --from servicer3 2>&1 | tee $LOGS_DIR/APT1_10033.log"
-=======
+
 #Starknet providers
 screen -d -m -S strk_providers zsh -c "source ~/.zshrc; lavad server 127.0.0.1 8241 $STARKNET_RPC STRK jsonrpc --from servicer1 2>&1 | tee $LOGS_DIR/STRK_2221.log"
 screen -S strk_providers -X screen -t win1 -X zsh -c "source ~/.zshrc; lavad server 127.0.0.1 8242 $STARKNET_RPC STRK jsonrpc --from servicer2 2>&1 | tee $LOGS_DIR/STRK_2222.log"
 screen -S strk_providers -X screen -t win2 -X zsh -c "source ~/.zshrc; lavad server 127.0.0.1 8243 $STARKNET_RPC STRK jsonrpc --from servicer3 2>&1 | tee $LOGS_DIR/STRK_2223.log"
 
->>>>>>> ecd3c172
 
 # Setup Portals
 screen -d -m -S portals zsh -c "source ~/.zshrc; lavad portal_server 127.0.0.1 3333 ETH1 jsonrpc --from user1 2>&1 | tee $LOGS_DIR/PORTAL_3333.log" && sleep 0.25
@@ -93,17 +91,11 @@
 screen -S portals -X screen -t win10 -X zsh -c "source ~/.zshrc; lavad portal_server 127.0.0.1 3339 GTH1 jsonrpc --from user1 2>&1 | tee $LOGS_DIR/PORTAL_3339.log"
 screen -S portals -X screen -t win16 -X zsh -c "source ~/.zshrc; lavad portal_server 127.0.0.1 3340 LAV1 rest --from user4 2>&1 | tee $LOGS_DIR/PORTAL_3340.log"
 screen -S portals -X screen -t win17 -X zsh -c "source ~/.zshrc; lavad portal_server 127.0.0.1 3341 LAV1 tendermintrpc --from user4 2>&1 | tee $LOGS_DIR/PORTAL_3341.log"
-<<<<<<< HEAD
 screen -S portals -X screen -t win18 -X zsh -c "source ~/.zshrc; lavad portal_server 127.0.0.1 3342 CELO jsonrpc --from user3 2>&1 | tee $LOGS_DIR/PORTAL_3342.log"
 screen -S portals -X screen -t win19 -X zsh -c "source ~/.zshrc; lavad portal_server 127.0.0.1 3343 ALFAJORES jsonrpc --from user3 2>&1 | tee $LOGS_DIR/PORTAL_3343.log"
 screen -S portals -X screen -t win20 -X zsh -c "source ~/.zshrc; lavad portal_server 127.0.0.1 3344 ARB1 jsonrpc --from user4 2>&1 | tee $LOGS_DIR/PORTAL_3344.log"
-screen -S portals -X screen -t win21 -X zsh -c "source ~/.zshrc; lavad portal_server 127.0.0.1 3345 APT1 rest --from user4 2>&1 | tee $LOGS_DIR/PORTAL_3345.log"
+screen -S portals -X screen -t win21 -X zsh -c "source ~/.zshrc; lavad portal_server 127.0.0.1 3345 STRK jsonrpc --from user4 2>&1 | tee $LOGS_DIR/PORTAL_3345.log"
+screen -S portals -X screen -t win22 -X zsh -c "source ~/.zshrc; lavad portal_server 127.0.0.1 3346 APT1 rest --from user4 2>&1 | tee $LOGS_DIR/PORTAL_3346.log"
 
-=======
-screen -S portals -X screen -t win17 -X zsh -c "source ~/.zshrc; lavad portal_server 127.0.0.1 3342 CELO jsonrpc --from user3 2>&1 | tee $LOGS_DIR/PORTAL_3342.log"
-screen -S portals -X screen -t win17 -X zsh -c "source ~/.zshrc; lavad portal_server 127.0.0.1 3343 ALFAJORES jsonrpc --from user3 2>&1 | tee $LOGS_DIR/PORTAL_3343.log"
-screen -S portals -X screen -t win17 -X zsh -c "source ~/.zshrc; lavad portal_server 127.0.0.1 3344 ARB1 jsonrpc --from user4 2>&1 | tee $LOGS_DIR/PORTAL_3344.log"
-screen -S portals -X screen -t win17 -X zsh -c "source ~/.zshrc; lavad portal_server 127.0.0.1 3345 STRK jsonrpc --from user4 2>&1 | tee $LOGS_DIR/PORTAL_3345.log"
->>>>>>> ecd3c172
 echo "--- setting up screens done ---"
 screen -ls