#!/bin/bash 

__dir=$( cd -- "$( dirname -- "${BASH_SOURCE[0]}" )" &> /dev/null && pwd )
. ${__dir}/vars/variables.sh
LOGS_DIR=${__dir}/../testutil/debugging/logs
mkdir -p $LOGS_DIR
rm $LOGS_DIR/*.log

echo "---------------Setup Providers------------------"
killall screen
screen -wipe

#ETH providers
screen -d -m -S eth1_providers zsh -c "source ~/.zshrc; lavad server 127.0.0.1 2221 $ETH_RPC_WS ETH1 jsonrpc --from servicer1 2>&1 | tee $LOGS_DIR/ETH1_2221.log"
screen -S eth1_providers -X screen -t win1 -X zsh -c "source ~/.zshrc; lavad server 127.0.0.1 2222 $ETH_RPC_WS ETH1 jsonrpc --from servicer2 2>&1 | tee $LOGS_DIR/ETH1_2222.log"
screen -S eth1_providers -X screen -t win2 -X zsh -c "source ~/.zshrc; lavad server 127.0.0.1 2223 $ETH_RPC_WS ETH1 jsonrpc --from servicer3 2>&1 | tee $LOGS_DIR/ETH1_2223.log"
screen -S eth1_providers -X screen -t win3 -X zsh -c "source ~/.zshrc; lavad server 127.0.0.1 2224 $ETH_RPC_WS ETH1 jsonrpc --from servicer4 2>&1 | tee $LOGS_DIR/ETH1_2224.log"
screen -S eth1_providers -X screen -t win4 -X zsh -c "source ~/.zshrc; lavad server 127.0.0.1 2225 $ETH_RPC_WS ETH1 jsonrpc --from servicer5 2>&1 | tee $LOGS_DIR/ETH1_2225.log"

#GTH providers
screen -d -m -S gth_providers zsh -c "source ~/.zshrc; lavad server 127.0.0.1 2121 $GTH_RPC_WS GTH1 jsonrpc --from servicer1 2>&1 | tee $LOGS_DIR/GTH1_2121.log"
screen -S gth_providers -X screen -t win1 -X zsh -c "source ~/.zshrc; lavad server 127.0.0.1 2122 $GTH_RPC_WS GTH1 jsonrpc --from servicer2 2>&1 | tee $LOGS_DIR/GTH1_2122.log"
screen -S gth_providers -X screen -t win2 -X zsh -c "source ~/.zshrc; lavad server 127.0.0.1 2123 $GTH_RPC_WS GTH1 jsonrpc --from servicer3 2>&1 | tee $LOGS_DIR/GTH1_2123.log"
screen -S gth_providers -X screen -t win3 -X zsh -c "source ~/.zshrc; lavad server 127.0.0.1 2124 $GTH_RPC_WS GTH1 jsonrpc --from servicer4 2>&1 | tee $LOGS_DIR/GTH1_2124.log"
screen -S gth_providers -X screen -t win4 -X zsh -c "source ~/.zshrc; lavad server 127.0.0.1 2125 $GTH_RPC_WS GTH1 jsonrpc --from servicer5 2>&1 | tee $LOGS_DIR/GTH1_2125.log"

#osmosis providers
screen -d -m -S cos3_providers zsh -c "source ~/.zshrc; lavad server 127.0.0.1 2231 $OSMO_REST COS3 rest --from servicer1 2>&1 | tee $LOGS_DIR/COS3_2231.log"
screen -S cos3_providers -X screen -t win4 -X zsh -c "source ~/.zshrc; lavad server 127.0.0.1 2232 $OSMO_REST COS3 rest --from servicer2 2>&1 | tee $LOGS_DIR/COS3_2232.log"
screen -S cos3_providers -X screen -t win5 -X zsh -c "source ~/.zshrc; lavad server 127.0.0.1 2233 $OSMO_REST COS3 rest --from servicer3 2>&1 | tee $LOGS_DIR/COS3_2233.log"
screen -S cos3_providers -X screen -t win6 -X zsh -c "source ~/.zshrc; lavad server 127.0.0.1 2241 $OSMO_RPC COS3 tendermintrpc --from servicer1 2>&1 | tee $LOGS_DIR/COS3_2241.log"
screen -S cos3_providers -X screen -t win7 -X zsh -c "source ~/.zshrc; lavad server 127.0.0.1 2242 $OSMO_RPC COS3 tendermintrpc --from servicer2 2>&1 | tee $LOGS_DIR/COS3_2242.log"
screen -S cos3_providers -X screen -t win8 -X zsh -c "source ~/.zshrc; lavad server 127.0.0.1 2243 $OSMO_RPC COS3 tendermintrpc --from servicer3 2>&1 | tee $LOGS_DIR/COS3_2243.log"

#FTM providers
screen -d -m -S ftm250_providers zsh -c "source ~/.zshrc; lavad server 127.0.0.1 2251 $FTM_RPC_HTTP FTM250 jsonrpc --from servicer1 2>&1 | tee $LOGS_DIR/FTM250_2251.log"
screen -S ftm250_providers -X screen -t win1 -X zsh -c "source ~/.zshrc; lavad server 127.0.0.1 2252 $FTM_RPC_HTTP FTM250 jsonrpc --from servicer2 2>&1 | tee $LOGS_DIR/FTM250_2252.log"
screen -S ftm250_providers -X screen -t win2 -X zsh -c "source ~/.zshrc; lavad server 127.0.0.1 2253 $FTM_RPC_HTTP FTM250 jsonrpc --from servicer3 2>&1 | tee $LOGS_DIR/FTM250_2253.log"
screen -S ftm250_providers -X screen -t win3 -X zsh -c "source ~/.zshrc; lavad server 127.0.0.1 2254 $FTM_RPC_HTTP FTM250 jsonrpc --from servicer4 2>&1 | tee $LOGS_DIR/FTM250_2254.log"
screen -S ftm250_providers -X screen -t win4 -X zsh -c "source ~/.zshrc; lavad server 127.0.0.1 2255 $FTM_RPC_HTTP FTM250 jsonrpc --from servicer5 2>&1 | tee $LOGS_DIR/FTM250_2255.log"

#osmosis testnet providers
screen -d -m -S cos4_providers zsh -c "source ~/.zshrc; lavad server 127.0.0.1 4231 $OSMO_TEST_REST COS4 rest --from servicer1 2>&1 | tee $LOGS_DIR/COS4_4231.log"
screen -S cos4_providers -X screen -t win4 -X zsh -c "source ~/.zshrc; lavad server 127.0.0.1 4232 $OSMO_TEST_REST COS4 rest --from servicer2 2>&1 | tee $LOGS_DIR/COS4_4232.log"
screen -S cos4_providers -X screen -t win5 -X zsh -c "source ~/.zshrc; lavad server 127.0.0.1 4233 $OSMO_TEST_REST COS4 rest --from servicer3 2>&1 | tee $LOGS_DIR/COS4_4233.log"
screen -S cos4_providers -X screen -t win6 -X zsh -c "source ~/.zshrc; lavad server 127.0.0.1 4241 $OSMO_TEST_RPC COS4 tendermintrpc --from servicer1 2>&1 | tee $LOGS_DIR/COS4_4241.log"
screen -S cos4_providers -X screen -t win7 -X zsh -c "source ~/.zshrc; lavad server 127.0.0.1 4242 $OSMO_TEST_RPC COS4 tendermintrpc --from servicer2 2>&1 | tee $LOGS_DIR/COS4_4242.log"
screen -S cos4_providers -X screen -t win8 -X zsh -c "source ~/.zshrc; lavad server 127.0.0.1 4243 $OSMO_TEST_RPC COS4 tendermintrpc --from servicer3 2>&1 | tee $LOGS_DIR/COS4_4243.log"

# Lava providers
screen -d -m -S lav1_providers zsh -c "source ~/.zshrc; lavad server 127.0.0.1 2271 $LAVA_REST LAV1 rest --from servicer1 2>&1 | tee $LOGS_DIR/LAV1_2271.log"
screen -S lav1_providers -X screen -t win1 -X zsh -c "source ~/.zshrc; lavad server 127.0.0.1 2272 $LAVA_REST LAV1 rest --from servicer2 2>&1 | tee $LOGS_DIR/LAV1_2272.log"
screen -S lav1_providers -X screen -t win2 -X zsh -c "source ~/.zshrc; lavad server 127.0.0.1 2273 $LAVA_REST LAV1 rest --from servicer3 2>&1 | tee $LOGS_DIR/LAV1_2273.log"
screen -S lav1_providers -X screen -t win3 -X zsh -c "source ~/.zshrc; lavad server 127.0.0.1 2261 $LAVA_RPC LAV1 tendermintrpc --from servicer1 2>&1 | tee $LOGS_DIR/LAV1_2261.log"
screen -S lav1_providers -X screen -t win4 -X zsh -c "source ~/.zshrc; lavad server 127.0.0.1 2262 $LAVA_RPC LAV1 tendermintrpc --from servicer2 2>&1 | tee $LOGS_DIR/LAV1_2262.log"
screen -S lav1_providers -X screen -t win5 -X zsh -c "source ~/.zshrc; lavad server 127.0.0.1 2263 $LAVA_RPC LAV1 tendermintrpc --from servicer3 2>&1 | tee $LOGS_DIR/LAV1_2263.log"
screen -S lav1_providers -X screen -t win6 -X zsh -c "source ~/.zshrc; lavad server 127.0.0.1 2282 $LAVA_GRPC LAV1 grpc --from servicer1 2>&1 | tee $LOGS_DIR/LAV1_2281.log"
screen -S lav1_providers -X screen -t win7 -X zsh -c "source ~/.zshrc; lavad server 127.0.0.1 2283 $LAVA_GRPC LAV1 grpc --from servicer2 2>&1 | tee $LOGS_DIR/LAV1_2282.log"
screen -S lav1_providers -X screen -t win8 -X zsh -c "source ~/.zshrc; lavad server 127.0.0.1 2284 $LAVA_GRPC LAV1 grpc --from servicer3 2>&1 | tee $LOGS_DIR/LAV1_2283.log"

#Celo providers
screen -d -m -S celo_providers zsh -c "source ~/.zshrc; lavad server 127.0.0.1 5241 $CELO_ALFAJORES_WS CELO jsonrpc --from servicer1 2>&1 | tee $LOGS_DIR/CELO_2221.log"
screen -S celo_providers -X screen -t win1 -X zsh -c "source ~/.zshrc; lavad server 127.0.0.1 5242 $CELO_ALFAJORES_WS CELO jsonrpc --from servicer2 2>&1 | tee $LOGS_DIR/CELO_2222.log"
screen -S celo_providers -X screen -t win2 -X zsh -c "source ~/.zshrc; lavad server 127.0.0.1 5243 $CELO_ALFAJORES_WS CELO jsonrpc --from servicer3 2>&1 | tee $LOGS_DIR/CELO_2223.log"

# Setup Portals
screen -d -m -S portals zsh -c "source ~/.zshrc; lavad portal_server 127.0.0.1 3333 ETH1 jsonrpc --from user1 2>&1 | tee $LOGS_DIR/PORTAL_3333.log"
screen -S portals -X screen -t win10 -X zsh -c "source ~/.zshrc; lavad portal_server 127.0.0.1 3339 GTH1 jsonrpc --from user1 2>&1 | tee $LOGS_DIR/PORTAL_3339.log"
screen -S portals -X screen -t win11 -X zsh -c "source ~/.zshrc; lavad portal_server 127.0.0.1 3334 COS3 rest --from user2 2>&1 | tee $LOGS_DIR/PORTAL_3334.log"
screen -S portals -X screen -t win12 -X zsh -c "source ~/.zshrc; lavad portal_server 127.0.0.1 3335 COS3 tendermintrpc --from user2 2>&1 | tee $LOGS_DIR/PORTAL_3335.log"
screen -S portals -X screen -t win13 -X zsh -c "source ~/.zshrc; lavad portal_server 127.0.0.1 3336 FTM250 jsonrpc --from user3 2>&1 | tee $LOGS_DIR/PORTAL_3336.log"
screen -S portals -X screen -t win14 -X zsh -c "source ~/.zshrc; lavad portal_server 127.0.0.1 3337 COS4 rest --from user2 2>&1 | tee $LOGS_DIR/PORTAL_3337.log"
screen -S portals -X screen -t win15 -X zsh -c "source ~/.zshrc; lavad portal_server 127.0.0.1 3338 COS4 tendermintrpc --from user2 2>&1 | tee $LOGS_DIR/PORTAL_3338.log"
screen -S portals -X screen -t win16 -X zsh -c "source ~/.zshrc; lavad portal_server 127.0.0.1 3340 LAV1 rest --from user4 2>&1 | tee $LOGS_DIR/PORTAL_3340.log"
screen -S portals -X screen -t win17 -X zsh -c "source ~/.zshrc; lavad portal_server 127.0.0.1 3341 LAV1 tendermintrpc --from user4 2>&1 | tee $LOGS_DIR/PORTAL_3341.log"
<<<<<<< HEAD
screen -S portals -X screen -t win18 -X zsh -c "source ~/.zshrc; lavad portal_server 127.0.0.1 3342 LAV1 grpc --from user4 2>&1 | tee $LOGS_DIR/PORTAL_3341.log"
=======
screen -S portals -X screen -t win17 -X zsh -c "source ~/.zshrc; lavad portal_server 127.0.0.1 3342 CELO jsonrpc --from user3 2>&1 | tee $LOGS_DIR/PORTAL_3342.log"
>>>>>>> 6df5acb6
echo "--- setting up screens done ---"
screen -ls<|MERGE_RESOLUTION|>--- conflicted
+++ resolved
@@ -1,10 +1,10 @@
 #!/bin/bash 
 
 __dir=$( cd -- "$( dirname -- "${BASH_SOURCE[0]}" )" &> /dev/null && pwd )
-. ${__dir}/vars/variables.sh
+. "${__dir}"/vars/variables.sh
 LOGS_DIR=${__dir}/../testutil/debugging/logs
-mkdir -p $LOGS_DIR
-rm $LOGS_DIR/*.log
+mkdir -p "$LOGS_DIR"
+rm "$LOGS_DIR"/*.log
 
 echo "---------------Setup Providers------------------"
 killall screen
@@ -54,9 +54,6 @@
 screen -S lav1_providers -X screen -t win3 -X zsh -c "source ~/.zshrc; lavad server 127.0.0.1 2261 $LAVA_RPC LAV1 tendermintrpc --from servicer1 2>&1 | tee $LOGS_DIR/LAV1_2261.log"
 screen -S lav1_providers -X screen -t win4 -X zsh -c "source ~/.zshrc; lavad server 127.0.0.1 2262 $LAVA_RPC LAV1 tendermintrpc --from servicer2 2>&1 | tee $LOGS_DIR/LAV1_2262.log"
 screen -S lav1_providers -X screen -t win5 -X zsh -c "source ~/.zshrc; lavad server 127.0.0.1 2263 $LAVA_RPC LAV1 tendermintrpc --from servicer3 2>&1 | tee $LOGS_DIR/LAV1_2263.log"
-screen -S lav1_providers -X screen -t win6 -X zsh -c "source ~/.zshrc; lavad server 127.0.0.1 2282 $LAVA_GRPC LAV1 grpc --from servicer1 2>&1 | tee $LOGS_DIR/LAV1_2281.log"
-screen -S lav1_providers -X screen -t win7 -X zsh -c "source ~/.zshrc; lavad server 127.0.0.1 2283 $LAVA_GRPC LAV1 grpc --from servicer2 2>&1 | tee $LOGS_DIR/LAV1_2282.log"
-screen -S lav1_providers -X screen -t win8 -X zsh -c "source ~/.zshrc; lavad server 127.0.0.1 2284 $LAVA_GRPC LAV1 grpc --from servicer3 2>&1 | tee $LOGS_DIR/LAV1_2283.log"
 
 #Celo providers
 screen -d -m -S celo_providers zsh -c "source ~/.zshrc; lavad server 127.0.0.1 5241 $CELO_ALFAJORES_WS CELO jsonrpc --from servicer1 2>&1 | tee $LOGS_DIR/CELO_2221.log"
@@ -73,10 +70,6 @@
 screen -S portals -X screen -t win15 -X zsh -c "source ~/.zshrc; lavad portal_server 127.0.0.1 3338 COS4 tendermintrpc --from user2 2>&1 | tee $LOGS_DIR/PORTAL_3338.log"
 screen -S portals -X screen -t win16 -X zsh -c "source ~/.zshrc; lavad portal_server 127.0.0.1 3340 LAV1 rest --from user4 2>&1 | tee $LOGS_DIR/PORTAL_3340.log"
 screen -S portals -X screen -t win17 -X zsh -c "source ~/.zshrc; lavad portal_server 127.0.0.1 3341 LAV1 tendermintrpc --from user4 2>&1 | tee $LOGS_DIR/PORTAL_3341.log"
-<<<<<<< HEAD
-screen -S portals -X screen -t win18 -X zsh -c "source ~/.zshrc; lavad portal_server 127.0.0.1 3342 LAV1 grpc --from user4 2>&1 | tee $LOGS_DIR/PORTAL_3341.log"
-=======
 screen -S portals -X screen -t win17 -X zsh -c "source ~/.zshrc; lavad portal_server 127.0.0.1 3342 CELO jsonrpc --from user3 2>&1 | tee $LOGS_DIR/PORTAL_3342.log"
->>>>>>> 6df5acb6
 echo "--- setting up screens done ---"
 screen -ls