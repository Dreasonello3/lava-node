--- conflicted
+++ resolved
@@ -31,19 +31,11 @@
 lavad tx pairing stake-provider "ETH1" $STAKE "127.0.0.1:2225,1" 1 -y --from servicer5 --provider-moniker "dummyMoniker" --gas-adjustment "1.5" --gas "auto" --gas-prices $GASPRICE
 
 # Lava tendermint/rest providers
-<<<<<<< HEAD
-lavad tx pairing stake-provider "LAV1" $STAKE "127.0.0.1:2271,tendermintrpc,1 127.0.0.1:2271,rest,1 127.0.0.1:2281,grpc,1" 1 -y --from servicer6 --provider-moniker "dummyMoniker" --gas-adjustment "1.5" --gas "auto" --gas-prices $GASPRICE
-lavad tx pairing stake-provider "LAV1" $STAKE "127.0.0.1:2272,tendermintrpc,1 127.0.0.1:2272,rest,1 127.0.0.1:2282,grpc,1" 1 -y --from servicer7 --provider-moniker "dummyMoniker" --gas-adjustment "1.5" --gas "auto" --gas-prices $GASPRICE
-lavad tx pairing stake-provider "LAV1" $STAKE "127.0.0.1:2273,tendermintrpc,1 127.0.0.1:2273,rest,1 127.0.0.1:2283,grpc,1" 1 -y --from servicer8 --provider-moniker "dummyMoniker" --gas-adjustment "1.5" --gas "auto" --gas-prices $GASPRICE
-lavad tx pairing stake-provider "LAV1" $STAKE "127.0.0.1:2274,tendermintrpc,1 127.0.0.1:2274,rest,1 127.0.0.1:2284,grpc,1" 1 -y --from servicer9 --provider-moniker "dummyMoniker" --gas-adjustment "1.5" --gas "auto" --gas-prices $GASPRICE
-lavad tx pairing stake-provider "LAV1" $STAKE "127.0.0.1:2275,tendermintrpc,1 127.0.0.1:2275,rest,1 127.0.0.1:2285,grpc,1" 1 -y --from servicer10 --provider-moniker "dummyMoniker"  --gas-adjustment "1.5" --gas "auto" --gas-prices $GASPRICE
-=======
 lavad tx pairing stake-provider "LAV1" $STAKE "127.0.0.1:2261,1" 1 -y --from servicer6 --provider-moniker "dummyMoniker" --gas-adjustment "1.5" --gas "auto" --gas-prices $GASPRICE
 lavad tx pairing stake-provider "LAV1" $STAKE "127.0.0.1:2262,1" 1 -y --from servicer7 --provider-moniker "dummyMoniker" --gas-adjustment "1.5" --gas "auto" --gas-prices $GASPRICE
 lavad tx pairing stake-provider "LAV1" $STAKE "127.0.0.1:2263,1" 1 -y --from servicer8 --provider-moniker "dummyMoniker" --gas-adjustment "1.5" --gas "auto" --gas-prices $GASPRICE
 lavad tx pairing stake-provider "LAV1" $STAKE "127.0.0.1:2264,1" 1 -y --from servicer9 --provider-moniker "dummyMoniker" --gas-adjustment "1.5" --gas "auto" --gas-prices $GASPRICE
 lavad tx pairing stake-provider "LAV1" $STAKE "127.0.0.1:2265,1" 1 -y --from servicer10 --provider-moniker "dummyMoniker"  --gas-adjustment "1.5" --gas "auto" --gas-prices $GASPRICE
->>>>>>> 0859096f
 
 # subscribed clients
 # (actually, only user1 is used in testutils/e2e/e2e.go, but having same count
