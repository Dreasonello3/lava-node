package main

import (
	"context"
	"fmt"
	"math/rand"
	"os"
	"strconv"
	"strings"
	"time"

	_ "net/http/pprof"

	"github.com/cosmos/cosmos-sdk/client"
	"github.com/cosmos/cosmos-sdk/client/flags"
	"github.com/cosmos/cosmos-sdk/client/tx"
	svrcmd "github.com/cosmos/cosmos-sdk/server/cmd"
	"github.com/cosmos/cosmos-sdk/version"
	"github.com/ignite-hq/cli/ignite/pkg/cosmoscmd"
	"github.com/lavanet/lava/app"
	"github.com/lavanet/lava/protocol/rpcconsumer"
	"github.com/lavanet/lava/protocol/rpcprovider"
	"github.com/lavanet/lava/relayer"
	"github.com/lavanet/lava/relayer/chainproxy"
	"github.com/lavanet/lava/relayer/lavasession"
	"github.com/lavanet/lava/relayer/performance"
	"github.com/lavanet/lava/relayer/sentry"
	"github.com/lavanet/lava/utils"
	"github.com/spf13/cobra"
	"github.com/spf13/viper"
)

const (
	DefaultRPCConsumerFileName = "rpcconsumer.yml"
<<<<<<< HEAD
=======
	DefaultRPCProviderFileName = "rpcprovider.yml"
>>>>>>> 560a6c9e
)

func main() {
	rootCmd, _ := cosmoscmd.NewRootCmd(
		app.Name,
		app.AccountAddressPrefix,
		app.DefaultNodeHome,
		app.Name,
		app.ModuleBasics,
		app.New,
		// this line is used by starport scaffolding # root/arguments
	)

	cmdServer := &cobra.Command{
		Use:   "server [listen-ip] [listen-port] [node-url] [node-chain-id] [api-interface]",
		Short: "server",
		Long:  `server`,
		Args:  cobra.ExactArgs(5),
		RunE: func(cmd *cobra.Command, args []string) error {
			utils.LavaFormatInfo("Provider process started", &map[string]string{"args": strings.Join(args, ",")})
			clientCtx, err := client.GetClientTxContext(cmd)
			if err != nil {
				return err
			}

			//
			// TODO: there has to be a better way to send txs
			// (cosmosclient was a fail)

			clientCtx.SkipConfirm = true
			networkChainId, err := cmd.Flags().GetString(flags.FlagChainID)
			if err != nil {
				return err
			}
			txFactory := tx.NewFactoryCLI(clientCtx, cmd.Flags()).WithChainID(networkChainId)

			port, err := strconv.Atoi(args[1])
			if err != nil {
				return err
			}

			chainID := args[3]

			apiInterface := args[4]

			listenAddr := fmt.Sprintf("%s:%d", args[0], port)
			ctx := context.Background()
			logLevel, err := cmd.Flags().GetString(flags.FlagLogLevel)
			if err != nil {
				utils.LavaFormatFatal("failed to read log level flag", err, nil)
			}
			utils.LoggingLevel(logLevel)
			relayer.Server(ctx, clientCtx, txFactory, listenAddr, args[2], chainID, apiInterface, cmd.Flags())

			return nil
		},
	}

	cmdPortalServer := &cobra.Command{
		Use:   "portal_server [listen-ip] [listen-port] [relayer-chain-id] [api-interface]",
		Short: "portal server",
		Long:  `portal server`,
		Args:  cobra.ExactArgs(4),
		RunE: func(cmd *cobra.Command, args []string) error {
			utils.LavaFormatInfo("Gateway Proxy process started", &map[string]string{"args": strings.Join(args, ",")})
			clientCtx, err := client.GetClientTxContext(cmd)
			if err != nil {
				return err
			}

			port, err := strconv.Atoi(args[1])
			if err != nil {
				return err
			}

			chainID := args[2]
			apiInterface := args[3]

			listenAddr := fmt.Sprintf("%s:%d", args[0], port)
			ctx := context.Background()
			logLevel, err := cmd.Flags().GetString(flags.FlagLogLevel)
			if err != nil {
				utils.LavaFormatFatal("failed to read log level flag", err, nil)
			}
			utils.LoggingLevel(logLevel)

			// check if the command includes --pprof-address
			pprofAddressFlagUsed := cmd.Flags().Lookup("pprof-address").Changed
			if pprofAddressFlagUsed {
				// get pprof server ip address (default value: "")
				pprofServerAddress, err := cmd.Flags().GetString("pprof-address")
				if err != nil {
					utils.LavaFormatFatal("failed to read pprof address flag", err, nil)
				}

				// start pprof HTTP server
				err = performance.StartPprofServer(pprofServerAddress)
				if err != nil {
					return utils.LavaFormatError("failed to start pprof HTTP server", err, nil)
				}
			}

			networkChainId, err := cmd.Flags().GetString(flags.FlagChainID)
			if err != nil {
				return err
			}
			txFactory := tx.NewFactoryCLI(clientCtx, cmd.Flags()).WithChainID(networkChainId)

			relayer.PortalServer(ctx, clientCtx, txFactory, listenAddr, chainID, apiInterface, cmd.Flags())

			return nil
		},
	}

	cmdTestClient := &cobra.Command{
		Use:   "test_client [chain-id] [api-interface] [duration-seconds]",
		Short: "test client",
		Long:  `test client`,
		Args:  cobra.RangeArgs(2, 3),
		RunE: func(cmd *cobra.Command, args []string) error {
			utils.LavaFormatInfo("Test consumer process started", &map[string]string{"args": strings.Join(args, ",")})
			clientCtx, err := client.GetClientTxContext(cmd)
			if err != nil {
				return err
			}

			chainID := args[0]

			apiInterface := args[1]

			// if duration is not set, set duration value to 1 so tests runs atleast once
			duration := int64(1)
			if len(args) == 3 {
				duration, err = strconv.ParseInt(args[2], 10, 64)
				if err != nil {
					return err
				}
			}
			ctx := context.Background()
			logLevel, err := cmd.Flags().GetString(flags.FlagLogLevel)
			if err != nil {
				utils.LavaFormatFatal("failed to read log level flag", err, nil)
			}
			utils.LoggingLevel(logLevel)

			networkChainId, err := cmd.Flags().GetString(flags.FlagChainID)
			if err != nil {
				return err
			}
			txFactory := tx.NewFactoryCLI(clientCtx, cmd.Flags()).WithChainID(networkChainId)

			relayer.TestClient(ctx, txFactory, clientCtx, chainID, apiInterface, duration, cmd.Flags())

			return nil
		},
	}

	cmdRPCConsumer := &cobra.Command{
		Use:   "rpcconsumer [config-file] | { {listen-ip:listen-port spec-chain-id api-interface} ... }",
		Short: `rpcconsumer sets up a server to perform api requests and sends them through the lava protocol to data providers`,
		Long: `rpcconsumer sets up a server to perform api requests and sends them through the lava protocol to data providers
<<<<<<< HEAD
		all configs should be located in` + app.DefaultNodeHome + "/config or the local running directory" + ` 
=======
		all configs should be located in the local running directory /config or ` + app.DefaultNodeHome + `
>>>>>>> 560a6c9e
		if no arguments are passed, assumes default config file: ` + DefaultRPCConsumerFileName + `
		if one argument is passed, its assumed the config file name
		`,
		Example: `required flags: --geolocation 1 --from alice
		rpcconsumer <flags>
		rpcconsumer rpcconsumer_conf <flags>
		rpcconsumer 127.0.0.1:3333 COS3 tendermintrpc 127.0.0.1:3334 COS3 rest <flags>`,
		Args: func(cmd *cobra.Command, args []string) error {
			// Optionally run one of the validators provided by cobra
			if err := cobra.RangeArgs(0, 1)(cmd, args); err == nil {
				// zero or one argument is allowed
				return nil
			}
			if len(args)%rpcconsumer.NumFieldsInConfig != 0 {
				return fmt.Errorf("invalid number of arguments, either its a single config file or repeated groups of 3 IP:PORT chain-id api-interface")
			}
			return nil
		},
		RunE: func(cmd *cobra.Command, args []string) error {
			utils.LavaFormatInfo("RPCConsumer started", &map[string]string{"args": strings.Join(args, ",")})
			clientCtx, err := client.GetClientTxContext(cmd)
			if err != nil {
				return err
			}
			config_name := DefaultRPCConsumerFileName
			if len(args) == 1 {
				config_name = args[0] // name of config file (without extension)
			}
			viper.SetConfigName(config_name)
			viper.SetConfigType("yml")
			viper.AddConfigPath(".")
			viper.AddConfigPath("./config")
<<<<<<< HEAD
=======
			viper.AddConfigPath(app.DefaultNodeHome)
>>>>>>> 560a6c9e
			var rpcEndpoints []*lavasession.RPCEndpoint
			var endpoints_strings []string
			var viper_endpoints *viper.Viper
			if len(args) > 1 {
<<<<<<< HEAD
				viper_endpoints, err = rpcconsumer.ParseEndpointArgs(args)
=======
				viper_endpoints, err = rpcconsumer.ParseEndpointArgs(args, rpcconsumer.Yaml_config_properties, rpcconsumer.EndpointsConfigName)
>>>>>>> 560a6c9e
				if err != nil {
					return utils.LavaFormatError("invalid endpoints arguments", err, &map[string]string{"endpoint_strings": strings.Join(args, "")})
				}
				viper.MergeConfigMap(viper_endpoints.AllSettings())
				err := viper.SafeWriteConfigAs(DefaultRPCConsumerFileName)
				if err != nil {
					utils.LavaFormatInfo("did not create new config file, if it's desired remove the config file", &map[string]string{"file_name": viper.ConfigFileUsed()})
				} else {
<<<<<<< HEAD
					utils.LavaFormatInfo("created new config file", &map[string]string{"file_name": DefaultRPCConsumerFileName + ".yml"})
=======
					utils.LavaFormatInfo("created new config file", &map[string]string{"file_name": DefaultRPCConsumerFileName})
>>>>>>> 560a6c9e
				}
			} else {
				err = viper.ReadInConfig()
				if err != nil {
					utils.LavaFormatFatal("could not load config file", err, &map[string]string{"expected_config_name": viper.ConfigFileUsed()})
				}
				utils.LavaFormatInfo("read config file successfully", &map[string]string{"expected_config_name": viper.ConfigFileUsed()})
			}
			geolocation, err := cmd.Flags().GetUint64(lavasession.GeolocationFlag)
			if err != nil {
				utils.LavaFormatFatal("failed to read geolocation flag, required flag", err, nil)
			}
			rpcEndpoints, err = rpcconsumer.ParseEndpoints(viper.GetViper(), geolocation)
			if err != nil || len(rpcEndpoints) == 0 {
				return utils.LavaFormatError("invalid endpoints definition", err, &map[string]string{"endpoint_strings": strings.Join(endpoints_strings, "")})
			}
			// handle flags, pass necessary fields
			ctx := context.Background()
			networkChainId, err := cmd.Flags().GetString(flags.FlagChainID)
			if err != nil {
				return err
			}
			logLevel, err := cmd.Flags().GetString(flags.FlagLogLevel)
			if err != nil {
				utils.LavaFormatFatal("failed to read log level flag", err, nil)
			}
			utils.LoggingLevel(logLevel)

			// check if the command includes --pprof-address
			pprofAddressFlagUsed := cmd.Flags().Lookup("pprof-address").Changed
			if pprofAddressFlagUsed {
				// get pprof server ip address (default value: "")
				pprofServerAddress, err := cmd.Flags().GetString("pprof-address")
				if err != nil {
					utils.LavaFormatFatal("failed to read pprof address flag", err, nil)
				}

				// start pprof HTTP server
				err = performance.StartPprofServer(pprofServerAddress)
				if err != nil {
					return utils.LavaFormatError("failed to start pprof HTTP server", err, nil)
				}
			}
			txFactory := tx.NewFactoryCLI(clientCtx, cmd.Flags()).WithChainID(networkChainId)
			rpcConsumer := rpcconsumer.RPCConsumer{}
			requiredResponses := 1 // TODO: handle secure flag, for a majority between providers
			utils.LavaFormatInfo("lavad Binary Version: "+version.Version, nil)
			rand.Seed(time.Now().UnixNano())
			vrf_sk, _, err := utils.GetOrCreateVRFKey(clientCtx)
			if err != nil {
				utils.LavaFormatFatal("failed getting or creating a VRF key", err, nil)
			}
			var cache *performance.Cache = nil
			cacheAddr, err := cmd.Flags().GetString(performance.CacheFlagName)
			if err != nil {
				utils.LavaFormatError("Failed To Get Cache Address flag", err, &map[string]string{"flags": fmt.Sprintf("%v", cmd.Flags())})
			} else if cacheAddr != "" {
				cache, err = performance.InitCache(ctx, cacheAddr)
				if err != nil {
					utils.LavaFormatError("Failed To Connect to cache at address", err, &map[string]string{"address": cacheAddr})
				} else {
					utils.LavaFormatInfo("cache service connected", &map[string]string{"address": cacheAddr})
				}
			}
			rpcConsumer.Start(ctx, txFactory, clientCtx, rpcEndpoints, requiredResponses, vrf_sk, cache)
			return nil
		},
	}

	cmdRPCProvider := &cobra.Command{
		Use:   "rpcprovider [config-file] | { {listen-ip:listen-port spec-chain-id api-interface node-url} ... }",
		Short: `rpcprovider sets up a server to listen for rpc-consumers requests from the lava protocol send them to a configured node and respond with the reply`,
		Long: `rpcprovider sets up a server to listen for rpc-consumers requests from the lava protocol send them to a configured node and respond with the reply
		all configs should be located in` + app.DefaultNodeHome + "/config or the local running directory" + ` 
		if no arguments are passed, assumes default config file: ` + DefaultRPCProviderFileName + `
		if one argument is passed, its assumed the config file name
		`,
		Example: `required flags: --geolocation 1 --from alice
		rpcprovider <flags>
		rpcprovider rpcprovider_conf <flags>
		rpcprovider 127.0.0.1:3333 COS3 tendermintrpc https://www.node-path.com:80 127.0.0.1:3334 COS3 rest https://www.node-path.com:1317 <flags>`,
		Args: func(cmd *cobra.Command, args []string) error {
			// Optionally run one of the validators provided by cobra
			if err := cobra.RangeArgs(0, 1)(cmd, args); err == nil {
				// zero or one argument is allowed
				return nil
			}
			if len(args)%rpcprovider.NumFieldsInConfig != 0 {
				return fmt.Errorf("invalid number of arguments, either its a single config file or repeated groups of 3 IP:PORT chain-id api-interface")
			}
			return nil
		},
		RunE: func(cmd *cobra.Command, args []string) error {
			utils.LavaFormatInfo("RPCProvider started", &map[string]string{"args": strings.Join(args, ",")})
			clientCtx, err := client.GetClientTxContext(cmd)
			if err != nil {
				return err
			}
			config_name := DefaultRPCProviderFileName
			if len(args) == 1 {
				config_name = args[0] // name of config file (without extension)
			}
			viper.SetConfigName(config_name)
			viper.SetConfigType("yml")
			viper.AddConfigPath(".")
			viper.AddConfigPath("./config")
			var rpcProviderEndpoints []*lavasession.RPCProviderEndpoint
			var endpoints_strings []string
			var viper_endpoints *viper.Viper
			if len(args) > 1 {
				viper_endpoints, err = rpcconsumer.ParseEndpointArgs(args, rpcprovider.Yaml_config_properties, rpcprovider.EndpointsConfigName)
				if err != nil {
					return utils.LavaFormatError("invalid endpoints arguments", err, &map[string]string{"endpoint_strings": strings.Join(args, "")})
				}
				viper.MergeConfigMap(viper_endpoints.AllSettings())
				err := viper.SafeWriteConfigAs(DefaultRPCProviderFileName)
				if err != nil {
					utils.LavaFormatInfo("did not create new config file, if it's desired remove the config file", &map[string]string{"file_name": viper.ConfigFileUsed()})
				} else {
					utils.LavaFormatInfo("created new config file", &map[string]string{"file_name": DefaultRPCProviderFileName + ".yml"})
				}
			} else {
				err = viper.ReadInConfig()
				if err != nil {
					utils.LavaFormatFatal("could not load config file", err, &map[string]string{"expected_config_name": viper.ConfigFileUsed()})
				}
				utils.LavaFormatInfo("read config file successfully", &map[string]string{"expected_config_name": viper.ConfigFileUsed()})
			}
			geolocation, err := cmd.Flags().GetUint64(lavasession.GeolocationFlag)
			if err != nil {
				utils.LavaFormatFatal("failed to read geolocation flag, required flag", err, nil)
			}
			rpcProviderEndpoints, err = rpcprovider.ParseEndpoints(viper.GetViper(), geolocation)
			if err != nil || len(rpcProviderEndpoints) == 0 {
				return utils.LavaFormatError("invalid endpoints definition", err, &map[string]string{"endpoint_strings": strings.Join(endpoints_strings, "")})
			}
			// handle flags, pass necessary fields
			ctx := context.Background()
			networkChainId, err := cmd.Flags().GetString(flags.FlagChainID)
			if err != nil {
				return err
			}
			txFactory := tx.NewFactoryCLI(clientCtx, cmd.Flags()).WithChainID(networkChainId)
			logLevel, err := cmd.Flags().GetString(flags.FlagLogLevel)
			if err != nil {
				utils.LavaFormatFatal("failed to read log level flag", err, nil)
			}
			utils.LoggingLevel(logLevel)

			// check if the command includes --pprof-address
			pprofAddressFlagUsed := cmd.Flags().Lookup("pprof-address").Changed
			if pprofAddressFlagUsed {
				// get pprof server ip address (default value: "")
				pprofServerAddress, err := cmd.Flags().GetString("pprof-address")
				if err != nil {
					utils.LavaFormatFatal("failed to read pprof address flag", err, nil)
				}

				// start pprof HTTP server
				err = performance.StartPprofServer(pprofServerAddress)
				if err != nil {
					return utils.LavaFormatError("failed to start pprof HTTP server", err, nil)
				}
			}
			rpcProvider := rpcprovider.RPCProvider{}
			utils.LavaFormatInfo("lavad Binary Version: "+version.Version, nil)
			rand.Seed(time.Now().UnixNano())
			var cache *performance.Cache = nil
			cacheAddr, err := cmd.Flags().GetString(performance.CacheFlagName)
			if err != nil {
				utils.LavaFormatError("Failed To Get Cache Address flag", err, &map[string]string{"flags": fmt.Sprintf("%v", cmd.Flags())})
			} else if cacheAddr != "" {
				cache, err = performance.InitCache(ctx, cacheAddr)
				if err != nil {
					utils.LavaFormatError("Failed To Connect to cache at address", err, &map[string]string{"address": cacheAddr})
				} else {
					utils.LavaFormatInfo("cache service connected", &map[string]string{"address": cacheAddr})
				}
			}
			numberOfNodeParallelConnections, err := cmd.Flags().GetUint(chainproxy.ParallelConnectionsFlag)
			if err != nil {
				utils.LavaFormatFatal("error fetching chainproxy.ParallelConnectionsFlag", err, nil)
			}
			rpcProvider.Start(ctx, txFactory, clientCtx, rpcProviderEndpoints, cache, numberOfNodeParallelConnections)
			return nil
		},
	}

	flags.AddTxFlagsToCmd(cmdServer)
	cmdServer.MarkFlagRequired(flags.FlagFrom)
	flags.AddTxFlagsToCmd(cmdPortalServer)
	cmdPortalServer.MarkFlagRequired(flags.FlagFrom)
	flags.AddTxFlagsToCmd(cmdTestClient)

	cmdPortalServer.Flags().String(flags.FlagChainID, app.Name, "network chain id")
	cmdTestClient.Flags().String(flags.FlagChainID, app.Name, "network chain id")
	cmdServer.Flags().String(flags.FlagChainID, app.Name, "network chain id")
	cmdPortalServer.Flags().Uint64(sentry.GeolocationFlag, 0, "geolocation to run from")
	cmdTestClient.Flags().Uint64(sentry.GeolocationFlag, 0, "geolocation to run from")
	cmdServer.Flags().Uint64(sentry.GeolocationFlag, 0, "geolocation to run from")
	cmdTestClient.MarkFlagRequired(sentry.GeolocationFlag)
	cmdServer.MarkFlagRequired(sentry.GeolocationFlag)
	cmdPortalServer.MarkFlagRequired(sentry.GeolocationFlag)
	cmdTestClient.MarkFlagRequired(flags.FlagFrom)
	cmdTestClient.Flags().Bool("secure", false, "secure sends reliability on every message")
	cmdPortalServer.Flags().Bool("secure", false, "secure sends reliability on every message")
	cmdPortalServer.Flags().String(performance.PprofAddressFlagName, "", "pprof server address, used for code profiling")
	cmdPortalServer.Flags().String(performance.CacheFlagName, "", "address for a cache server to improve performance")
	cmdServer.Flags().String(performance.CacheFlagName, "", "address for a cache server to improve performance")
	cmdServer.Flags().Uint(chainproxy.ParallelConnectionsFlag, chainproxy.NumberOfParallelConnections, "parallel connections")

	rootCmd.AddCommand(cmdServer)
	rootCmd.AddCommand(cmdPortalServer)
	rootCmd.AddCommand(cmdTestClient)

	// RPCConsumer command flags
	flags.AddTxFlagsToCmd(cmdRPCConsumer)
	cmdRPCConsumer.MarkFlagRequired(flags.FlagFrom)
	cmdRPCConsumer.Flags().String(flags.FlagChainID, app.Name, "network chain id")
	cmdRPCConsumer.Flags().Uint64(sentry.GeolocationFlag, 0, "geolocation to run from")
	cmdRPCConsumer.MarkFlagRequired(sentry.GeolocationFlag)
	cmdRPCConsumer.Flags().Bool("secure", false, "secure sends reliability on every message")
	cmdRPCConsumer.Flags().String(performance.PprofAddressFlagName, "", "pprof server address, used for code profiling")
	cmdRPCConsumer.Flags().String(performance.CacheFlagName, "", "address for a cache server to improve performance")
	// rootCmd.AddCommand(cmdRPCConsumer) // TODO: DISABLE COMMAND SO IT'S NOT EXPOSED ON MAIN YET
<<<<<<< HEAD
=======

	// RPCProvider command flags
	flags.AddTxFlagsToCmd(cmdRPCProvider)
	cmdRPCProvider.MarkFlagRequired(flags.FlagFrom)
	cmdRPCProvider.Flags().String(flags.FlagChainID, app.Name, "network chain id")
	cmdRPCProvider.Flags().Uint64(sentry.GeolocationFlag, 0, "geolocation to run from")
	cmdRPCProvider.MarkFlagRequired(sentry.GeolocationFlag)
	cmdRPCProvider.Flags().String(performance.PprofAddressFlagName, "", "pprof server address, used for code profiling")
	cmdRPCProvider.Flags().String(performance.CacheFlagName, "", "address for a cache server to improve performance")
	cmdServer.Flags().Uint(chainproxy.ParallelConnectionsFlag, chainproxy.NumberOfParallelConnections, "parallel connections")
	// rootCmd.AddCommand(cmdRPCProvider) // TODO: DISABLE COMMAND SO IT'S NOT EXPOSED ON MAIN YET
>>>>>>> 560a6c9e

	if err := svrcmd.Execute(rootCmd, app.DefaultNodeHome); err != nil {
		os.Exit(1)
	}
}<|MERGE_RESOLUTION|>--- conflicted
+++ resolved
@@ -32,10 +32,7 @@
 
 const (
 	DefaultRPCConsumerFileName = "rpcconsumer.yml"
-<<<<<<< HEAD
-=======
 	DefaultRPCProviderFileName = "rpcprovider.yml"
->>>>>>> 560a6c9e
 )
 
 func main() {
@@ -197,11 +194,7 @@
 		Use:   "rpcconsumer [config-file] | { {listen-ip:listen-port spec-chain-id api-interface} ... }",
 		Short: `rpcconsumer sets up a server to perform api requests and sends them through the lava protocol to data providers`,
 		Long: `rpcconsumer sets up a server to perform api requests and sends them through the lava protocol to data providers
-<<<<<<< HEAD
-		all configs should be located in` + app.DefaultNodeHome + "/config or the local running directory" + ` 
-=======
 		all configs should be located in the local running directory /config or ` + app.DefaultNodeHome + `
->>>>>>> 560a6c9e
 		if no arguments are passed, assumes default config file: ` + DefaultRPCConsumerFileName + `
 		if one argument is passed, its assumed the config file name
 		`,
@@ -234,19 +227,12 @@
 			viper.SetConfigType("yml")
 			viper.AddConfigPath(".")
 			viper.AddConfigPath("./config")
-<<<<<<< HEAD
-=======
 			viper.AddConfigPath(app.DefaultNodeHome)
->>>>>>> 560a6c9e
 			var rpcEndpoints []*lavasession.RPCEndpoint
 			var endpoints_strings []string
 			var viper_endpoints *viper.Viper
 			if len(args) > 1 {
-<<<<<<< HEAD
-				viper_endpoints, err = rpcconsumer.ParseEndpointArgs(args)
-=======
 				viper_endpoints, err = rpcconsumer.ParseEndpointArgs(args, rpcconsumer.Yaml_config_properties, rpcconsumer.EndpointsConfigName)
->>>>>>> 560a6c9e
 				if err != nil {
 					return utils.LavaFormatError("invalid endpoints arguments", err, &map[string]string{"endpoint_strings": strings.Join(args, "")})
 				}
@@ -255,11 +241,7 @@
 				if err != nil {
 					utils.LavaFormatInfo("did not create new config file, if it's desired remove the config file", &map[string]string{"file_name": viper.ConfigFileUsed()})
 				} else {
-<<<<<<< HEAD
-					utils.LavaFormatInfo("created new config file", &map[string]string{"file_name": DefaultRPCConsumerFileName + ".yml"})
-=======
 					utils.LavaFormatInfo("created new config file", &map[string]string{"file_name": DefaultRPCConsumerFileName})
->>>>>>> 560a6c9e
 				}
 			} else {
 				err = viper.ReadInConfig()
@@ -485,8 +467,6 @@
 	cmdRPCConsumer.Flags().String(performance.PprofAddressFlagName, "", "pprof server address, used for code profiling")
 	cmdRPCConsumer.Flags().String(performance.CacheFlagName, "", "address for a cache server to improve performance")
 	// rootCmd.AddCommand(cmdRPCConsumer) // TODO: DISABLE COMMAND SO IT'S NOT EXPOSED ON MAIN YET
-<<<<<<< HEAD
-=======
 
 	// RPCProvider command flags
 	flags.AddTxFlagsToCmd(cmdRPCProvider)
@@ -498,7 +478,6 @@
 	cmdRPCProvider.Flags().String(performance.CacheFlagName, "", "address for a cache server to improve performance")
 	cmdServer.Flags().Uint(chainproxy.ParallelConnectionsFlag, chainproxy.NumberOfParallelConnections, "parallel connections")
 	// rootCmd.AddCommand(cmdRPCProvider) // TODO: DISABLE COMMAND SO IT'S NOT EXPOSED ON MAIN YET
->>>>>>> 560a6c9e
 
 	if err := svrcmd.Execute(rootCmd, app.DefaultNodeHome); err != nil {
 		os.Exit(1)
