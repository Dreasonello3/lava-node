module github.com/lavanet/lava

go 1.19

require (
	github.com/99designs/keyring v1.2.1 // indirect
	github.com/btcsuite/btcd v0.22.2
	github.com/confio/ics23/go v0.9.0 // indirect
	github.com/cosmos/cosmos-sdk v0.46.12
	github.com/cosmos/ibc-go/v6 v6.1.0
	github.com/ethereum/go-ethereum v1.10.18
	github.com/gofiber/fiber/v2 v2.34.0
	github.com/gofiber/websocket/v2 v2.0.22
	github.com/gogo/protobuf v1.3.3
	github.com/gorilla/mux v1.8.0
	github.com/grpc-ecosystem/grpc-gateway v1.16.0
	github.com/ignite/cli v0.26.0
	github.com/spf13/cast v1.5.0
	github.com/spf13/cobra v1.6.1
	github.com/stretchr/testify v1.8.1
	github.com/tendermint/tendermint v0.34.27
	github.com/tendermint/tm-db v0.6.7
	google.golang.org/genproto v0.0.0-20230706204954-ccb25ca9f130 // indirect
	google.golang.org/grpc v1.57.0
	google.golang.org/protobuf v1.31.0
	gopkg.in/yaml.v2 v2.4.0
)

require (
	cosmossdk.io/errors v1.0.0-beta.7
	cosmossdk.io/math v1.0.0-beta.4
	github.com/fullstorydev/grpcurl v1.8.5
	github.com/gogo/status v1.1.0
	github.com/golang/protobuf v1.5.3
	github.com/jhump/protoreflect v1.15.1
	github.com/joho/godotenv v1.3.0
	github.com/newrelic/go-agent/v3 v3.20.4
	github.com/praserx/ipconv v1.2.1
	github.com/spf13/pflag v1.0.5
	github.com/vpxyz/xorshift v1.2.2
	gonum.org/v1/gonum v0.13.0
	google.golang.org/genproto/googleapis/api v0.0.0-20230726155614-23370e0ffb3e
)

require (
	cloud.google.com/go v0.110.4 // indirect
	cloud.google.com/go/compute v1.20.1 // indirect
	cloud.google.com/go/compute/metadata v0.2.3 // indirect
	cloud.google.com/go/iam v1.1.0 // indirect
	cloud.google.com/go/storage v1.30.1 // indirect
	github.com/99designs/go-keychain v0.0.0-20191008050251-8e49817e8af4 // indirect
	github.com/ProtonMail/go-crypto v0.0.0-20221026131551-cf6655e29de4 // indirect
	github.com/acomagu/bufpipe v1.0.3 // indirect
	github.com/aws/aws-sdk-go v1.40.45 // indirect
	github.com/aymanbagabas/go-osc52 v1.0.3 // indirect
	github.com/bgentry/go-netrc v0.0.0-20140422174119-9fd32a8b3d3d // indirect
	github.com/blang/semver/v4 v4.0.0 // indirect
	github.com/btcsuite/btcd/btcec/v2 v2.3.2 // indirect
	github.com/bufbuild/protocompile v0.4.0 // indirect
	github.com/cenkalti/backoff/v4 v4.1.3 // indirect
	github.com/charmbracelet/lipgloss v0.6.0 // indirect
	github.com/chzyer/readline v0.0.0-20180603132655-2972be24d48e // indirect
	github.com/cloudflare/circl v1.3.1 // indirect
	github.com/cockroachdb/apd/v2 v2.0.2 // indirect
	github.com/cometbft/cometbft-db v0.7.0 // indirect
	github.com/cosmos/cosmos-proto v1.0.0-beta.1 // indirect
	github.com/creachadair/taskgroup v0.3.2 // indirect
	github.com/decred/dcrd/dcrec/secp256k1/v4 v4.0.1 // indirect
	github.com/ghodss/yaml v1.0.0 // indirect
	github.com/gin-gonic/gin v1.8.1 // indirect
	github.com/go-playground/validator/v10 v10.11.1 // indirect
	github.com/goccy/go-json v0.9.11 // indirect
	github.com/gogo/googleapis v1.4.1 // indirect
	github.com/golang/glog v1.1.0 // indirect
	github.com/google/go-cmp v0.5.9 // indirect
	github.com/google/s2a-go v0.1.4 // indirect
	github.com/google/uuid v1.3.0 // indirect
	github.com/googleapis/enterprise-certificate-proxy v0.2.3 // indirect
	github.com/googleapis/gax-go/v2 v2.11.0 // indirect
	github.com/hashicorp/go-cleanhttp v0.5.2 // indirect
	github.com/hashicorp/go-getter v1.6.1 // indirect
	github.com/hashicorp/go-safetemp v1.0.0 // indirect
	github.com/hashicorp/go-version v1.6.0 // indirect
	github.com/ignite/web v0.4.3 // indirect
	github.com/jmespath/go-jmespath v0.4.0 // indirect
	github.com/lucasb-eyer/go-colorful v1.2.0 // indirect
	github.com/manifoldco/promptui v0.9.0 // indirect
	github.com/mattn/go-runewidth v0.0.14 // indirect
	github.com/mitchellh/go-homedir v1.1.0 // indirect
	github.com/mitchellh/go-testing-interface v1.0.0 // indirect
	github.com/moby/moby v20.10.21+incompatible // indirect
	github.com/muesli/reflow v0.3.0 // indirect
	github.com/muesli/termenv v0.13.0 // indirect
	github.com/pelletier/go-toml/v2 v2.0.5 // indirect
<<<<<<< HEAD
=======
	github.com/pjbgf/sha1cd v0.2.3 // indirect
	github.com/rivo/uniseg v0.2.0 // indirect
	github.com/rogpeppe/go-internal v1.9.0 // indirect
	github.com/skeema/knownhosts v1.1.0 // indirect
	github.com/tecbot/gorocksdb v0.0.0-20191217155057-f0fad39f321c // indirect
	github.com/tidwall/btree v1.5.0 // indirect
	github.com/ulikunitz/xz v0.5.8 // indirect
	github.com/zondax/ledger-go v0.14.1 // indirect
>>>>>>> 810603e0
	golang.org/x/mod v0.9.0 // indirect
	golang.org/x/oauth2 v0.10.0 // indirect
	golang.org/x/time v0.0.0-20220922220347-f3bd1da661af // indirect
	golang.org/x/tools v0.7.0 // indirect
	google.golang.org/api v0.126.0 // indirect
	google.golang.org/appengine v1.6.7 // indirect
	google.golang.org/genproto/googleapis/rpc v0.0.0-20230726155614-23370e0ffb3e // indirect
	gotest.tools/v3 v3.4.0 // indirect
	sigs.k8s.io/yaml v1.3.0 // indirect
)

require (
	filippo.io/edwards25519 v1.0.0-rc.1 // indirect
	github.com/ChainSafe/go-schnorrkel v0.0.0-20200405005733-88cbf1b4c40d // indirect
	github.com/Microsoft/go-winio v0.6.0 // indirect
	github.com/Microsoft/hcsshim v0.9.4 // indirect
	github.com/StackExchange/wmi v1.2.1 // indirect
	github.com/Workiva/go-datastructures v1.0.53 // indirect
	github.com/andybalholm/brotli v1.0.4 // indirect
	github.com/armon/go-metrics v0.4.1 // indirect
	github.com/beorn7/perks v1.0.1 // indirect
	github.com/bgentry/speakeasy v0.1.1-0.20220910012023-760eaf8b6816 // indirect
	github.com/cenkalti/backoff v2.2.1+incompatible // indirect
	github.com/cespare/xxhash v1.1.0 // indirect
	github.com/cespare/xxhash/v2 v2.2.0 // indirect
	github.com/coinbase/rosetta-sdk-go v0.7.9 // indirect
	github.com/containerd/cgroups v1.0.3 // indirect
	github.com/containerd/containerd v1.6.8 // indirect
	github.com/cosmos/btcutil v1.0.5 // indirect
	github.com/cosmos/go-bip39 v1.0.0 // indirect
	github.com/cosmos/gorocksdb v1.2.0 // indirect
	github.com/cosmos/iavl v0.19.5 // indirect
	github.com/cosmos/ledger-cosmos-go v0.12.2 // indirect
	github.com/danieljoos/wincred v1.1.2 // indirect
	github.com/davecgh/go-spew v1.1.1 // indirect
	github.com/deckarep/golang-set v1.8.0
	github.com/desertbit/timer v0.0.0-20180107155436-c41aec40b27f // indirect
	github.com/dgraph-io/badger/v2 v2.2007.4 // indirect
	github.com/dgraph-io/ristretto v0.1.1
	github.com/dgryski/go-farm v0.0.0-20200201041132-a6ae2369ad13 // indirect
	github.com/docker/docker v20.10.19+incompatible // indirect
	github.com/docker/go-units v0.5.0 // indirect
	github.com/dustin/go-humanize v1.0.1-0.20200219035652-afde56e7acac // indirect
	github.com/dvsekhvalnov/jose2go v1.5.0 // indirect
	github.com/emicklei/proto v1.11.1 // indirect
	github.com/emirpasic/gods v1.18.1 // indirect
	github.com/fasthttp/websocket v1.5.0 // indirect
	github.com/fatih/color v1.13.0 // indirect
	github.com/felixge/httpsnoop v1.0.1 // indirect
	github.com/fsnotify/fsnotify v1.6.0 // indirect
	github.com/go-git/gcfg v1.5.0 // indirect
	github.com/go-git/go-billy/v5 v5.3.1 // indirect
	github.com/go-git/go-git/v5 v5.5.1 // indirect
	github.com/go-kit/kit v0.12.0 // indirect
	github.com/go-kit/log v0.2.1 // indirect
	github.com/go-logfmt/logfmt v0.5.1 // indirect
	github.com/go-ole/go-ole v1.2.6 // indirect
	github.com/go-stack/stack v1.8.0 // indirect
	github.com/goccy/go-yaml v1.9.7 // indirect
	github.com/godbus/dbus v0.0.0-20190726142602-4481cbc300e2 // indirect
	github.com/gogo/gateway v1.1.0 // indirect
	github.com/golang/groupcache v0.0.0-20210331224755-41bb18bfe9da // indirect
	github.com/golang/snappy v0.0.4 // indirect
	github.com/google/btree v1.1.2 // indirect
	github.com/google/orderedcode v0.0.1 // indirect
	github.com/gorilla/handlers v1.5.1 // indirect
	github.com/gorilla/websocket v1.5.0
	github.com/grpc-ecosystem/go-grpc-middleware v1.3.0
	github.com/gsterjov/go-libsecret v0.0.0-20161001094733-a6f4afe4910c // indirect
	github.com/gtank/merlin v0.1.1 // indirect
	github.com/gtank/ristretto255 v0.1.2 // indirect
	github.com/hashicorp/go-immutable-radix v1.3.1 // indirect
	github.com/hashicorp/golang-lru v0.5.5-0.20210104140557-80c98217689d // indirect
	github.com/hashicorp/hcl v1.0.0 // indirect
	github.com/hdevalence/ed25519consensus v0.0.0-20220222234857-c00d1f31bab3 // indirect
	github.com/iancoleman/strcase v0.2.0 // indirect
	github.com/imdario/mergo v0.3.13 // indirect
	github.com/improbable-eng/grpc-web v0.15.0
	github.com/inconshreveable/mousetrap v1.0.1 // indirect
	github.com/jbenet/go-context v0.0.0-20150711004518-d14ea06fba99 // indirect
	github.com/jmhodges/levigo v1.0.0 // indirect
	github.com/kevinburke/ssh_config v1.2.0 // indirect
	github.com/klauspost/compress v1.15.11 // indirect
	github.com/lib/pq v1.10.7 // indirect
	github.com/libp2p/go-buffer-pool v0.1.0 // indirect
	github.com/magiconair/properties v1.8.6 // indirect
	github.com/mattn/go-colorable v0.1.13 // indirect
	github.com/mattn/go-isatty v0.0.16 // indirect
	github.com/matttproud/golang_protobuf_extensions v1.0.4 // indirect
	github.com/mimoo/StrobeGo v0.0.0-20210601165009-122bf33a46e0 // indirect
	github.com/minio/highwayhash v1.0.2 // indirect
	github.com/mitchellh/mapstructure v1.5.0
	github.com/moby/sys/mount v0.3.3 // indirect
	github.com/moby/sys/mountinfo v0.6.2 // indirect
	github.com/mtibben/percent v0.2.1 // indirect
	github.com/opencontainers/go-digest v1.0.0 // indirect
	github.com/opencontainers/image-spec v1.1.0-rc2 // indirect
	github.com/opencontainers/runc v1.1.3 // indirect
	github.com/otiai10/copy v1.9.0 // indirect
	github.com/pelletier/go-toml v1.9.5 // indirect
	github.com/petermattis/goid v0.0.0-20180202154549-b0b1615b78e5 // indirect
	github.com/pkg/errors v0.9.1 // indirect
	github.com/pmezard/go-difflib v1.0.0 // indirect
	github.com/prometheus/client_golang v1.15.1
	github.com/prometheus/client_model v0.3.0 // indirect
	github.com/prometheus/common v0.42.0 // indirect
	github.com/prometheus/procfs v0.9.0 // indirect
	github.com/radovskyb/watcher v1.0.7 // indirect
	github.com/rakyll/statik v0.1.7 // indirect
	github.com/rcrowley/go-metrics v0.0.0-20201227073835-cf1acfcdf475 // indirect
	github.com/regen-network/cosmos-proto v0.3.1 // indirect
	github.com/rs/cors v1.8.2 // indirect
	github.com/rs/zerolog v1.27.0
	github.com/sasha-s/go-deadlock v0.3.1 // indirect
	github.com/savsgio/gotils v0.0.0-20211223103454-d0aaa54c5899 // indirect
	github.com/sergi/go-diff v1.2.0 // indirect
	github.com/shirou/gopsutil v3.21.4-0.20210419000835-c7a38de76ee5+incompatible // indirect
	github.com/sirupsen/logrus v1.9.0 // indirect
	github.com/spf13/afero v1.9.2 // indirect
	github.com/spf13/jwalterweatherman v1.1.0 // indirect
	github.com/spf13/viper v1.14.0
	github.com/subosito/gotenv v1.4.1 // indirect
	github.com/syndtr/goleveldb v1.0.1-0.20210819022825-2ae1ddf74ef7 // indirect
	github.com/tendermint/go-amino v0.16.0 // indirect
	github.com/tklauser/go-sysconf v0.3.10 // indirect
	github.com/tklauser/numcpus v0.4.0 // indirect
	github.com/valyala/bytebufferpool v1.0.0 // indirect
	github.com/valyala/fasthttp v1.40.0 // indirect
	github.com/valyala/tcplisten v1.0.0 // indirect
	github.com/xanzy/ssh-agent v0.3.3 // indirect
	github.com/zondax/hid v0.9.1 // indirect
	go.etcd.io/bbolt v1.3.6 // indirect
	go.opencensus.io v0.24.0 // indirect
	golang.org/x/crypto v0.11.0 // indirect
	golang.org/x/exp v0.0.0-20230321023759-10a507213a29
	golang.org/x/net v0.12.0
	golang.org/x/sync v0.2.0 // indirect
	golang.org/x/sys v0.10.0 // indirect
	golang.org/x/term v0.10.0 // indirect
	golang.org/x/text v0.11.0 // indirect
	golang.org/x/xerrors v0.0.0-20220907171357-04be3eba64a2 // indirect
	gopkg.in/ini.v1 v1.67.0 // indirect
	gopkg.in/natefinch/npipe.v2 v2.0.0-20160621034901-c1b8fa8bdcce
	gopkg.in/warnings.v0 v0.1.2 // indirect
	gopkg.in/yaml.v3 v3.0.1 // indirect
	nhooyr.io/websocket v1.8.6 // indirect
)

replace (
	github.com/gogo/protobuf => github.com/regen-network/protobuf v1.3.3-alpha.regen.1
	github.com/tendermint/tendermint => github.com/cometbft/cometbft v0.34.27
)<|MERGE_RESOLUTION|>--- conflicted
+++ resolved
@@ -35,7 +35,6 @@
 	github.com/jhump/protoreflect v1.15.1
 	github.com/joho/godotenv v1.3.0
 	github.com/newrelic/go-agent/v3 v3.20.4
-	github.com/praserx/ipconv v1.2.1
 	github.com/spf13/pflag v1.0.5
 	github.com/vpxyz/xorshift v1.2.2
 	gonum.org/v1/gonum v0.13.0
@@ -92,8 +91,6 @@
 	github.com/muesli/reflow v0.3.0 // indirect
 	github.com/muesli/termenv v0.13.0 // indirect
 	github.com/pelletier/go-toml/v2 v2.0.5 // indirect
-<<<<<<< HEAD
-=======
 	github.com/pjbgf/sha1cd v0.2.3 // indirect
 	github.com/rivo/uniseg v0.2.0 // indirect
 	github.com/rogpeppe/go-internal v1.9.0 // indirect
@@ -102,7 +99,6 @@
 	github.com/tidwall/btree v1.5.0 // indirect
 	github.com/ulikunitz/xz v0.5.8 // indirect
 	github.com/zondax/ledger-go v0.14.1 // indirect
->>>>>>> 810603e0
 	golang.org/x/mod v0.9.0 // indirect
 	golang.org/x/oauth2 v0.10.0 // indirect
 	golang.org/x/time v0.0.0-20220922220347-f3bd1da661af // indirect
