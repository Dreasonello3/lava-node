endpoints:
    - chain-id: ETH1
      api-interface: jsonrpc
      network-address: 127.0.0.1:3333
    - chain-id: GTH1
      api-interface: jsonrpc
      network-address: 127.0.0.1:3334
    - chain-id: FTM250
      api-interface: jsonrpc
      network-address: 127.0.0.1:3335
    - chain-id: CELO
      api-interface: jsonrpc
      network-address: 127.0.0.1:3346
    - chain-id: ALFAJORES
      api-interface: jsonrpc
      network-address: 127.0.0.1:3347
    - chain-id: ARB1
      api-interface: jsonrpc
      network-address: 127.0.0.1:3348      
    - chain-id: STRK
      api-interface: jsonrpc
      network-address: 127.0.0.1:3349
    - chain-id: APT1
      api-interface: rest
      network-address: 127.0.0.1:3350
    - chain-id: POLYGON1
      api-interface: jsonrpc
      network-address: 127.0.0.1:3351
    - chain-id: OPTM
      api-interface: jsonrpc
      network-address: 127.0.0.1:3352
    - chain-id: BASET
      api-interface: jsonrpc
      network-address: 127.0.0.1:3353
    - chain-id: COS3
      api-interface: rest
      network-address: 127.0.0.1:3354
    - chain-id: COS3
      api-interface: tendermintrpc
      network-address: 127.0.0.1:3355
    - chain-id: COS3
      api-interface: grpc
      network-address: 127.0.0.1:3356
    - chain-id: COS4
      api-interface: rest
      network-address: 127.0.0.1:3357
    - chain-id: COS4
      api-interface: tendermintrpc
      network-address: 127.0.0.1:3358
    - chain-id: COS4
      api-interface: grpc
      network-address: 127.0.0.1:3359
    - chain-id: LAV1
      api-interface: rest
      network-address: 127.0.0.1:3360
    - chain-id: LAV1
      api-interface: tendermintrpc
      network-address: 127.0.0.1:3361
    - chain-id: LAV1
      api-interface: grpc
      network-address: 127.0.0.1:3362
    - chain-id: COS5
      api-interface: rest
      network-address: 127.0.0.1:3363
    - chain-id: COS5
      api-interface: tendermintrpc
      network-address: 127.0.0.1:3364
    - chain-id: COS5
      api-interface: grpc
      network-address: 127.0.0.1:3365
    - chain-id: JUN1
      api-interface: rest
      network-address: 127.0.0.1:3366
    - chain-id: JUN1
      api-interface: tendermintrpc
      network-address: 127.0.0.1:3367
    - chain-id: JUN1
      api-interface: grpc
      network-address: 127.0.0.1:3368
    - chain-id: EVMOS
      api-interface: jsonrpc
      network-address: 127.0.0.1:3369
    - chain-id: EVMOS
      api-interface: rest
      network-address: 127.0.0.1:3370
    - chain-id: EVMOS
      api-interface: tendermintrpc
      network-address: 127.0.0.1:3371
    - chain-id: EVMOS
      api-interface: grpc
      network-address: 127.0.0.1:3372
    - chain-id: CANTO
      api-interface: jsonrpc
      network-address: 127.0.0.1:3373
    - chain-id: CANTO
      api-interface: rest
      network-address: 127.0.0.1:3374
    - chain-id: CANTO
      api-interface: tendermintrpc
      network-address: 127.0.0.1:3375
    - chain-id: CANTO
      api-interface: grpc
      network-address: 127.0.0.1:3376
    - chain-id: AXELAR
      api-interface: rest
      network-address: 127.0.0.1:3377
    - chain-id: AXELAR
      api-interface: tendermintrpc
      network-address: 127.0.0.1:3378
    - chain-id: AXELAR
      api-interface: grpc
      network-address: 127.0.0.1:3379
    - chain-id: BSC
      api-interface: jsonrpc
      network-address: 127.0.0.1:3380
    - chain-id: SOLANA
      api-interface: jsonrpc
      network-address: 127.0.0.1:3381
    - chain-id: SUIT
      api-interface: jsonrpc
      network-address: 127.0.0.1:3382
    - chain-id: AVAX
      api-interface: jsonrpc
      network-address: 127.0.0.1:3383
    - chain-id: FVM
      api-interface: jsonrpc
      network-address: 127.0.0.1:3384
<<<<<<< HEAD
=======
    - chain-id: NEAR
      api-interface: jsonrpc
      network-address: 127.0.0.1:3385
>>>>>>> aecebfc3
metrics-listen-address: ":7779"<|MERGE_RESOLUTION|>--- conflicted
+++ resolved
@@ -125,10 +125,7 @@
     - chain-id: FVM
       api-interface: jsonrpc
       network-address: 127.0.0.1:3384
-<<<<<<< HEAD
-=======
     - chain-id: NEAR
       api-interface: jsonrpc
       network-address: 127.0.0.1:3385
->>>>>>> aecebfc3
 metrics-listen-address: ":7779"