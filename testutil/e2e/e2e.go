package e2e

import (
	"bufio"
	"bytes"
	"context"
	"crypto/tls"
	"encoding/json"
	"errors"
	"fmt"
	"go/build"
	"io"
	"math/big"
	"net/http"
	"os"
	"os/exec"
	"path"
	"path/filepath"
	"runtime"
	"strconv"
	"strings"
	"time"

	bankTypes "github.com/cosmos/cosmos-sdk/x/bank/types"
	"github.com/ethereum/go-ethereum"
	"github.com/ethereum/go-ethereum/common"
	"github.com/ethereum/go-ethereum/core/types"
	"github.com/ethereum/go-ethereum/ethclient"
	"github.com/ignite/cli/ignite/chainconfig"
	"github.com/ignite/cli/ignite/pkg/cache"
	"github.com/ignite/cli/ignite/services/chain"
	"github.com/lavanet/lava/utils"
	epochStorageTypes "github.com/lavanet/lava/x/epochstorage/types"
	pairingTypes "github.com/lavanet/lava/x/pairing/types"
	planTypes "github.com/lavanet/lava/x/plans/types"
	specTypes "github.com/lavanet/lava/x/spec/types"
	subscriptionTypes "github.com/lavanet/lava/x/subscription/types"
	tmclient "github.com/tendermint/tendermint/rpc/client/http"
	"golang.org/x/exp/slices"
	"google.golang.org/grpc"
	"google.golang.org/grpc/credentials"
	"google.golang.org/grpc/credentials/insecure"
)

const (
	logsFolder   = "./testutil/e2e/logs/"
	configFolder = "./testutil/e2e/e2eProviderConfigs/"
)

var (
	checkedPlansE2E         = []string{"DefaultPlan"}
	checkedSubscriptions    = []string{"user1", "user2", "user3"}
	checkedSpecsE2E         = []string{"LAV1", "ETH1"}
	checkedSpecsE2ELOL      = []string{"GTH1"}
	checkedSubscriptionsLOL = []string{"user4"}
)

type lavaTest struct {
	testFinishedProperly bool
	grpcConn             *grpc.ClientConn
	lavadPath            string
	protocolPath         string
	lavadArgs            string
	logs                 map[string]*bytes.Buffer
	commands             map[string]*exec.Cmd
	providerType         map[string][]epochStorageTypes.Endpoint
}

var providerBalances = make(map[string]*bankTypes.QueryBalanceResponse)

func init() {
	_, filename, _, _ := runtime.Caller(0)
	// Move to parent directory since running "go test ./testutil/e2e/ -v" would move working directory
	// to testutil/e2e/ which breaks relative paths in scripts
	dir := path.Join(path.Dir(filename), "../..")
	err := os.Chdir(dir)
	if err != nil {
		panic(err)
	}
	fmt.Println("Test Directory", dir)
}

func (lt *lavaTest) execCommandWithRetry(ctx context.Context, funcName string, logName string, command string) {
	lt.logs[logName] = new(bytes.Buffer)

	cmd := exec.CommandContext(ctx, "", "")
	cmd.Args = strings.Fields(command)
	cmd.Path = cmd.Args[0]
	cmd.Stdout = lt.logs[logName]
	cmd.Stderr = lt.logs[logName]

	err := cmd.Start()
	if err != nil {
		panic(err)
	}

	lt.commands[logName] = cmd
	retries := 0 // Counter for retries
	maxRetries := 2

	go func() {
		defer func() {
			if r := recover(); r != nil {
				fmt.Println("Panic occurred:", r)
				if retries < maxRetries {
					retries++

					utils.LavaFormatInfo(fmt.Sprintln("Restarting goroutine for startJSONRPCProvider. Remaining retries: ", maxRetries-retries))
					go lt.execCommandWithRetry(ctx, funcName, logName, command)
				} else {
					panic(errors.New("maximum number of retries exceeded"))
				}
			}
		}()
		lt.listenCmdCommand(cmd, funcName+" process returned unexpectedly", funcName)
	}()
}

func (lt *lavaTest) execCommand(ctx context.Context, funcName string, logName string, command string, wait bool) {
	lt.logs[logName] = new(bytes.Buffer)

	cmd := exec.CommandContext(ctx, "", "")
	cmd.Args = strings.Fields(command)
	cmd.Path = cmd.Args[0]
	cmd.Stdout = lt.logs[logName]
	cmd.Stderr = lt.logs[logName]

	err := cmd.Start()
	if err != nil {
		panic(err)
	}

	if wait {
		if err = cmd.Wait(); err != nil {
			panic(funcName + " failed " + err.Error())
		}
	} else {
		lt.commands[logName] = cmd
		go func() {
			lt.listenCmdCommand(cmd, funcName+" process returned unexpectedly", funcName)
		}()
	}
}

func (lt *lavaTest) listenCmdCommand(cmd *exec.Cmd, panicReason string, functionName string) {
	err := cmd.Wait()
	if err != nil && !lt.testFinishedProperly {
		utils.LavaFormatError(functionName+" cmd wait err", err)
	}
	if lt.testFinishedProperly {
		return
	}
	lt.saveLogs()
	panic(panicReason)
}

func (lt *lavaTest) startLava(ctx context.Context) {
	absPath, err := filepath.Abs(".")
	if err != nil {
		panic(err)
	}

	c, err := chain.New(absPath, chain.LogLevel(chain.LogRegular))
	if err != nil {
		panic(err)
	}
	cacheRootDir, err := chainconfig.ConfigDirPath()
	if err != nil {
		panic(err)
	}

	storage, err := cache.NewStorage(filepath.Join(cacheRootDir, "ignite_cache.db"))
	if err != nil {
		panic(err)
	}

	err = c.Serve(ctx, storage, chain.ServeForceReset())
	if err != nil {
		panic(err)
	}
}

func (lt *lavaTest) checkLava(timeout time.Duration) {
	specQueryClient := specTypes.NewQueryClient(lt.grpcConn)

	for start := time.Now(); time.Since(start) < timeout; {
		// This loop would wait for the lavad server to be up before chain init
		_, err := specQueryClient.SpecAll(context.Background(), &specTypes.QueryAllSpecRequest{})
		if err != nil && strings.Contains(err.Error(), "rpc error") {
			utils.LavaFormatInfo("Waiting for Lava")
			time.Sleep(time.Second * 10)
		} else if err == nil {
			return
		} else {
			panic(err)
		}
	}
	panic("Lava Check Failed")
}

func (lt *lavaTest) compileLavaProtocol() {
	buildCommand := "./scripts/build_env_e2e.sh"
	lt.logs["01_buildProtocol"] = new(bytes.Buffer)
	cmd := exec.Cmd{
		Path:   buildCommand,
		Args:   strings.Split(buildCommand, " "),
		Stdout: lt.logs["01_buildProtocol"],
		Stderr: lt.logs["01_buildProtocol"],
	}
	err := cmd.Start()
	if err != nil {
		panic("compileLavaProtocol Failed " + err.Error())
	}
	cmd.Wait()
}

func (lt *lavaTest) stakeLava() {
	stakeCommand := "./scripts/init_e2e.sh"
	lt.logs["01_stakeLava"] = new(bytes.Buffer)
	cmd := exec.Cmd{
		Path:   stakeCommand,
		Args:   strings.Split(stakeCommand, " "),
		Stdout: lt.logs["01_stakeLava"],
		Stderr: lt.logs["01_stakeLava"],
	}
	err := cmd.Start()
	if err != nil {
		panic("Staking Failed " + err.Error())
	}
	cmd.Wait()
}

func (lt *lavaTest) checkStakeLava(
	planCount int,
	specCount int,
	subsCount int,
	providerCount int,
	checkedPlans []string,
	checkedSpecs []string,
	checkedSubscriptions []string,
	successMessage string,
) {
	planQueryClient := planTypes.NewQueryClient(lt.grpcConn)

	// query all plans
	planQueryRes, err := planQueryClient.List(context.Background(), &planTypes.QueryListRequest{})
	if err != nil {
		panic(err)
	}

	// check if plans added exist
	if len(planQueryRes.PlansInfo) != planCount {
<<<<<<< HEAD
		panic(fmt.Sprintf("Staking Failed PLAN count %d", len(planQueryRes.PlansInfo)))
=======
		panic("Staking Failed PLAN count" + fmt.Sprintf("expected %d, got %d", planCount, len(planQueryRes.PlansInfo)))
>>>>>>> 98c5f96b
	}

	for _, plan := range planQueryRes.PlansInfo {
		if !slices.Contains(checkedPlans, plan.Index) {
			panic("Staking Failed PLAN names")
		}
	}

	subsQueryClient := subscriptionTypes.NewQueryClient(lt.grpcConn)

	// query all subscriptions
	subsQueryRes, err := subsQueryClient.List(context.Background(), &subscriptionTypes.QueryListRequest{})
	if err != nil {
		panic(err)
	}

	// check if subscriptions added exist
	if len(subsQueryRes.SubsInfo) != subsCount {
		panic("Staking Failed SUBSCRIPTION count")
	}

	for _, key := range checkedSubscriptions {
		subscriptionQueryClient := subscriptionTypes.NewQueryClient(lt.grpcConn)
		_, err = subscriptionQueryClient.Current(context.Background(), &subscriptionTypes.QueryCurrentRequest{Consumer: lt.getKeyAddress(key)})
		if err != nil {
			panic("could not get the subscription of " + key)
		}
	}

	// providerCount and clientCount refers to number and providers and client for each spec
	// number of providers and clients should be the same for all specs for simplicity's sake
	specQueryClient := specTypes.NewQueryClient(lt.grpcConn)

	// query all specs
	specQueryRes, err := specQueryClient.SpecAll(context.Background(), &specTypes.QueryAllSpecRequest{})
	if err != nil {
		panic(err)
	}

	pairingQueryClient := pairingTypes.NewQueryClient(lt.grpcConn)
	// check if all specs added exist
	if len(specQueryRes.Spec) != specCount {
		panic("Staking Failed SPEC")
	}
	for _, spec := range specQueryRes.Spec {
		if !slices.Contains(checkedSpecs, spec.Index) {
			continue
		}
		// Query providers

		fmt.Println(spec.GetIndex())
		providerQueryRes, err := pairingQueryClient.Providers(context.Background(), &pairingTypes.QueryProvidersRequest{
			ChainID: spec.GetIndex(),
		})
		if err != nil {
			panic(err)
		}
		if len(providerQueryRes.StakeEntry) != providerCount {
			fmt.Println("ProviderQueryRes: ", providerQueryRes)
			panic("Staking Failed PROVIDER")
		}
		for _, providerStakeEntry := range providerQueryRes.StakeEntry {
			fmt.Println("provider", providerStakeEntry.Address, providerStakeEntry.Endpoints)
			lt.providerType[providerStakeEntry.Address] = providerStakeEntry.Endpoints
		}
	}
	utils.LavaFormatInfo(successMessage)
}

func (lt *lavaTest) startJSONRPCProxy(ctx context.Context) {
	goExecutablePath, err := exec.LookPath("go")
	if err != nil {
		panic("Could not find go executable path")
	}
	// force go's test timeout to 0, otherwise the default is 10m; our timeout
	// will be enforced by the given ctx.
	command := goExecutablePath + " test ./testutil/e2e/proxy/. -v -timeout 0 eth"
	logName := "02_jsonProxy"
	funcName := "startJSONRPCProxy"

	lt.execCommand(ctx, funcName, logName, command, false)
	utils.LavaFormatInfo(funcName + " OK")
}

func (lt *lavaTest) startJSONRPCProvider(ctx context.Context) {
	for idx := 1; idx <= 5; idx++ {
		command := fmt.Sprintf(
			"%s rpcprovider %s/jsonrpcProvider%d.yml --from servicer%d %s",
			lt.protocolPath, configFolder, idx, idx, lt.lavadArgs,
		)
		logName := "03_EthProvider_" + fmt.Sprintf("%02d", idx)
		funcName := fmt.Sprintf("startJSONRPCProvider (provider %02d)", idx)
		lt.execCommandWithRetry(ctx, funcName, logName, command)
	}

	// validate all providers are up
	for idx := 1; idx < 5; idx++ {
		lt.checkProviderResponsive(ctx, fmt.Sprintf("127.0.0.1:222%d", idx), time.Minute)
	}

	utils.LavaFormatInfo("startJSONRPCProvider OK")
}

func (lt *lavaTest) startJSONRPCConsumer(ctx context.Context) {
	for idx, u := range []string{"user1"} {
		command := fmt.Sprintf(
			"%s rpcconsumer %s/ethConsumer%d.yml --from %s %s",
			lt.protocolPath, configFolder, idx+1, u, lt.lavadArgs,
		)
		logName := "04_jsonConsumer_" + fmt.Sprintf("%02d", idx+1)
		funcName := fmt.Sprintf("startJSONRPCConsumer (consumer %02d)", idx+1)
		lt.execCommand(ctx, funcName, logName, command, false)
	}
	utils.LavaFormatInfo("startJSONRPCConsumer OK")
}

// If after timeout and the check does not return it means it failed
func (lt *lavaTest) checkJSONRPCConsumer(rpcURL string, timeout time.Duration, message string) {
	for start := time.Now(); time.Since(start) < timeout; {
		utils.LavaFormatInfo("Waiting JSONRPC Consumer")
		client, err := ethclient.Dial(rpcURL)
		if err != nil {
			continue
		}
		_, err = client.BlockNumber(context.Background())
		if err == nil {
			utils.LavaFormatInfo(message)
			return
		}
		time.Sleep(time.Second)
	}
	panic("checkJSONRPCConsumer: JSONRPC Check Failed Consumer didn't respond")
}

func (lt *lavaTest) checkProviderResponsive(ctx context.Context, rpcURL string, timeout time.Duration) {
	for start := time.Now(); time.Since(start) < timeout; {
		utils.LavaFormatInfo("Waiting Provider " + rpcURL)
		nctx, cancel := context.WithTimeout(ctx, time.Second)
		var tlsConf tls.Config
		tlsConf.InsecureSkipVerify = true // skip CA validation
		credentials := credentials.NewTLS(&tlsConf)
		grpcClient, err := grpc.DialContext(nctx, rpcURL, grpc.WithBlock(), grpc.WithTransportCredentials(credentials))
		if err != nil {
			// utils.LavaFormatInfo(fmt.Sprintf("Provider is still intializing %s", err), nil)
			cancel()
			time.Sleep(time.Second)
			continue
		}
		cancel()
		grpcClient.Close()
		return
	}
	panic("checkProviderResponsive: Check Failed Provider didn't respond" + rpcURL)
}

func jsonrpcTests(rpcURL string, testDuration time.Duration) error {
	ctx := context.Background()
	utils.LavaFormatInfo("Starting JSONRPC Tests")
	errors := []string{}
	client, err := ethclient.Dial(rpcURL)
	if err != nil {
		errors = append(errors, "error client dial")
	}
	for start := time.Now(); time.Since(start) < testDuration; {
		// eth_blockNumber
		latestBlockNumberUint, err := client.BlockNumber(ctx)
		if err != nil {
			errors = append(errors, "error eth_blockNumber")
		}

		// put in a loop for cases that a block have no tx because
		var latestBlock *types.Block
		var latestBlockNumber *big.Int
		var latestBlockTxs types.Transactions
		for {
			// eth_getBlockByNumber
			latestBlockNumber = big.NewInt(int64(latestBlockNumberUint))
			latestBlock, err = client.BlockByNumber(ctx, latestBlockNumber)
			if err != nil {
				errors = append(errors, "error eth_getBlockByNumber")
				continue
			}
			latestBlockTxs = latestBlock.Transactions()

			if len(latestBlockTxs) == 0 {
				latestBlockNumberUint -= 1
				continue
			}
			break
		}

		// eth_gasPrice
		_, err = client.SuggestGasPrice(ctx)
		if err != nil && !strings.Contains(err.Error(), "rpc error") {
			errors = append(errors, "error eth_gasPrice")
		}

		targetTx := latestBlockTxs[0]

		// eth_getTransactionByHash
		targetTx, _, err = client.TransactionByHash(ctx, targetTx.Hash())
		if err != nil {
			errors = append(errors, "error eth_getTransactionByHash")
		}

		// eth_getTransactionReceipt
		_, err = client.TransactionReceipt(ctx, targetTx.Hash())
		if err != nil && !strings.Contains(err.Error(), "rpc error") {
			errors = append(errors, "error eth_getTransactionReceipt")
		}

		targetTxMsg, _ := targetTx.AsMessage(types.LatestSignerForChainID(targetTx.ChainId()), nil)

		// eth_getBalance
		_, err = client.BalanceAt(ctx, targetTxMsg.From(), nil)
		if err != nil && !strings.Contains(err.Error(), "rpc error") {
			errors = append(errors, "error eth_getBalance")
		}

		// eth_getStorageAt
		_, err = client.StorageAt(ctx, *targetTx.To(), common.HexToHash("00"), nil)
		if err != nil && !strings.Contains(err.Error(), "rpc error") {
			errors = append(errors, "error eth_getStorageAt")
		}

		// eth_getCode
		_, err = client.CodeAt(ctx, *targetTx.To(), nil)
		if err != nil && !strings.Contains(err.Error(), "rpc error") {
			errors = append(errors, "error eth_getCode")
		}

		previousBlock := big.NewInt(int64(latestBlockNumberUint - 1))

		callMsg := ethereum.CallMsg{
			From:       targetTxMsg.From(),
			To:         targetTxMsg.To(),
			Gas:        targetTxMsg.Gas(),
			GasPrice:   targetTxMsg.GasPrice(),
			GasFeeCap:  targetTxMsg.GasFeeCap(),
			GasTipCap:  targetTxMsg.GasTipCap(),
			Value:      targetTxMsg.Value(),
			Data:       targetTxMsg.Data(),
			AccessList: targetTxMsg.AccessList(),
		}

		// eth_call
		_, err = client.CallContract(ctx, callMsg, previousBlock)
		if err != nil && !strings.Contains(err.Error(), "rpc error") {
			errors = append(errors, "error JSONRPC_eth_call")
		}
	}

	if len(errors) > 0 {
		return fmt.Errorf(strings.Join(errors, ",\n"))
	}

	return nil
}

func (lt *lavaTest) startLavaProviders(ctx context.Context) {
	for idx := 6; idx <= 10; idx++ {
		command := fmt.Sprintf(
			"%s rpcprovider %s/lavaProvider%d --from servicer%d %s",
			lt.protocolPath, configFolder, idx, idx, lt.lavadArgs,
		)
		logName := "05_LavaProvider_" + fmt.Sprintf("%02d", idx-5)
		funcName := fmt.Sprintf("startLavaProviders (provider %02d)", idx-5)
		lt.execCommand(ctx, funcName, logName, command, false)
	}

	// validate all providers are up
	for idx := 6; idx <= 10; idx++ {
		lt.checkProviderResponsive(ctx, fmt.Sprintf("127.0.0.1:226%d", idx-5), time.Minute)
		lt.checkProviderResponsive(ctx, fmt.Sprintf("127.0.0.1:227%d", idx-5), time.Minute)
		lt.checkProviderResponsive(ctx, fmt.Sprintf("127.0.0.1:228%d", idx-5), time.Minute)
	}

	utils.LavaFormatInfo("startLavaProviders OK")
}

func (lt *lavaTest) startLavaConsumer(ctx context.Context) {
	for idx, u := range []string{"user3"} {
		command := fmt.Sprintf(
			"%s rpcconsumer %s/lavaConsumer%d.yml --from %s %s",
			lt.protocolPath, configFolder, idx+1, u, lt.lavadArgs,
		)
		logName := "06_RPCConsumer_" + fmt.Sprintf("%02d", idx+1)
		funcName := fmt.Sprintf("startRPCConsumer (consumer %02d)", idx+1)
		lt.execCommand(ctx, funcName, logName, command, false)
	}
	utils.LavaFormatInfo("startRPCConsumer OK")
}

func (lt *lavaTest) checkTendermintConsumer(rpcURL string, timeout time.Duration) {
	for start := time.Now(); time.Since(start) < timeout; {
		utils.LavaFormatInfo("Waiting TENDERMINT Consumer")
		client, err := tmclient.New(rpcURL, "/websocket")
		if err != nil {
			continue
		}
		_, err = client.Status(context.Background())
		if err == nil {
			utils.LavaFormatInfo("checkTendermintConsumer OK")
			return
		}
		time.Sleep(time.Second)
	}
	panic("TENDERMINT Check Failed")
}

func tendermintTests(rpcURL string, testDuration time.Duration) error {
	ctx := context.Background()
	utils.LavaFormatInfo("Starting TENDERMINT Tests")
	errors := []string{}
	client, err := tmclient.New(rpcURL, "/websocket")
	if err != nil {
		errors = append(errors, "error client dial")
	}
	for start := time.Now(); time.Since(start) < testDuration; {
		_, err := client.Status(ctx)
		if err != nil {
			errors = append(errors, err.Error())
		}
		_, err = client.Health(ctx)
		if err != nil {
			errors = append(errors, err.Error())
		}
	}
	if len(errors) > 0 {
		return fmt.Errorf(strings.Join(errors, ",\n"))
	}
	return nil
}

func tendermintURITests(rpcURL string, testDuration time.Duration) error {
	utils.LavaFormatInfo("Starting TENDERMINTRPC URI Tests")
	errors := []string{}
	mostImportantApisToTest := map[string]bool{
		"%s/health":                              true,
		"%s/status":                              true,
		"%s/block?height=1":                      true,
		"%s/blockchain?minHeight=0&maxHeight=10": true,
		// "%s/dial_peers?persistent=true&unconditional=true&private=true": false, // this is a rpc affecting query and is not available on the spec so it should fail
	}
	for start := time.Now(); time.Since(start) < testDuration; {
		for api, noFail := range mostImportantApisToTest {
			reply, err := getRequest(fmt.Sprintf(api, rpcURL))
			if err != nil && noFail {
				errors = append(errors, fmt.Sprintf("%s", err))
			} else if strings.Contains(string(reply), "error") && noFail {
				errors = append(errors, string(reply))
			}
		}
	}

	if len(errors) > 0 {
		return fmt.Errorf(strings.Join(errors, ",\n"))
	}
	return nil
}

// This would submit a proposal, vote then stake providers and clients for that network over lava
func (lt *lavaTest) lavaOverLava(ctx context.Context) {
	utils.LavaFormatInfo("Starting Lava over Lava Tests")
	command := "./scripts/init_e2e_lava_over_lava.sh"
	lt.execCommand(ctx, "startJSONRPCConsumer", "07_lavaOverLava", command, true)

	// scripts/init_e2e.sh will:
	// - produce 4 specs: ETH1, GTH1, IBC, COSMOSSDK, LAV1 (via spec_add_{ethereum,cosmoshub,lava})
	// - produce 1 plan: "DefaultPlan"

	lt.checkStakeLava(1, 5, 3, 5, checkedPlansE2E, checkedSpecsE2ELOL, checkedSubscriptionsLOL, "Lava Over Lava Test OK")
}

func (lt *lavaTest) checkRESTConsumer(rpcURL string, timeout time.Duration) {
	for start := time.Now(); time.Since(start) < timeout; {
		utils.LavaFormatInfo("Waiting REST Consumer")
		reply, err := getRequest(fmt.Sprintf("%s/blocks/latest", rpcURL))
		if err != nil || strings.Contains(string(reply), "error") {
			time.Sleep(time.Second)
			continue
		} else {
			utils.LavaFormatInfo("checkRESTConsumer OK")
			return
		}
	}
	panic("REST Check Failed")
}

func restTests(rpcURL string, testDuration time.Duration) error {
	utils.LavaFormatInfo("Starting REST Tests")
	errors := []string{}
	mostImportantApisToTest := []string{
		"%s/blocks/latest",
		"%s/lavanet/lava/pairing/providers/LAV1",
		"%s/lavanet/lava/pairing/clients/LAV1",
		"%s/cosmos/gov/v1beta1/proposals",
		"%s/lavanet/lava/spec/spec",
		"%s/blocks/1",
	}
	for start := time.Now(); time.Since(start) < testDuration; {
		for _, api := range mostImportantApisToTest {
			reply, err := getRequest(fmt.Sprintf(api, rpcURL))
			if err != nil {
				errors = append(errors, fmt.Sprintf("%s", err))
			} else if strings.Contains(string(reply), "error") {
				errors = append(errors, string(reply))
			}
		}
	}

	if len(errors) > 0 {
		return fmt.Errorf(strings.Join(errors, ",\n"))
	}
	return nil
}

func getRequest(url string) ([]byte, error) {
	res, err := http.Get(url)
	if err != nil {
		return nil, err
	}
	defer func() {
		_ = res.Body.Close()
	}()

	body, err := io.ReadAll(res.Body)
	if err != nil {
		return nil, err
	}

	return body, nil
}

func (lt *lavaTest) checkGRPCConsumer(rpcURL string, timeout time.Duration) {
	for start := time.Now(); time.Since(start) < timeout; {
		utils.LavaFormatInfo("Waiting GRPC Consumer")
		grpcConn, err := grpc.Dial(rpcURL, grpc.WithTransportCredentials(insecure.NewCredentials()))
		if err != nil {
			continue
		}
		specQueryClient := specTypes.NewQueryClient(grpcConn)
		_, err = specQueryClient.SpecAll(context.Background(), &specTypes.QueryAllSpecRequest{})
		if err == nil {
			utils.LavaFormatInfo("checkGRPCConsumer OK")
			return
		}
		time.Sleep(time.Second)
	}
	panic("GRPC Check Failed")
}

func grpcTests(rpcURL string, testDuration time.Duration) error {
	ctx := context.Background()
	utils.LavaFormatInfo("Starting GRPC Tests")
	grpcConn, err := grpc.Dial(rpcURL, grpc.WithTransportCredentials(insecure.NewCredentials()))
	if err != nil {
		return fmt.Errorf("error client dial: %s", err.Error())
	}
	errors := []string{}
	specQueryClient := specTypes.NewQueryClient(grpcConn)
	pairingQueryClient := pairingTypes.NewQueryClient(grpcConn)
	for start := time.Now(); time.Since(start) < testDuration; {
		specQueryRes, err := specQueryClient.SpecAll(ctx, &specTypes.QueryAllSpecRequest{})
		if err != nil {
			errors = append(errors, err.Error())
			continue
		}
		for _, spec := range specQueryRes.Spec {
			_, err = pairingQueryClient.Providers(context.Background(), &pairingTypes.QueryProvidersRequest{
				ChainID: spec.GetIndex(),
			})
			if err != nil {
				errors = append(errors, err.Error())
			}
		}
	}
	if len(errors) > 0 {
		return fmt.Errorf(strings.Join(errors, ",\n"))
	}
	return nil
}

func (lt *lavaTest) finishTestSuccessfully() {
	lt.testFinishedProperly = true
	for _, cmd := range lt.commands { // kill all the project commands
		cmd.Process.Kill()
	}
}

func (lt *lavaTest) saveLogs() {
	if _, err := os.Stat(logsFolder); errors.Is(err, os.ErrNotExist) {
		err = os.MkdirAll(logsFolder, os.ModePerm)
		if err != nil {
			panic(err)
		}
	}
	errorFound := false
	errorFiles := []string{}
	errorPrint := make(map[string]string)
	for fileName, logBuffer := range lt.logs {
		file, err := os.Create(logsFolder + fileName + ".log")
		if err != nil {
			panic(err)
		}
		writer := bufio.NewWriter(file)
		writer.Write(logBuffer.Bytes())
		writer.Flush()
		utils.LavaFormatDebug("writing file", []utils.Attribute{{Key: "fileName", Value: fileName}, {Key: "lines", Value: len(logBuffer.Bytes())}}...)
		file.Close()

		lines := strings.Split(logBuffer.String(), "\n")
		errorLines := []string{}
		for _, line := range lines {
			if strings.Contains(line, " ERR ") {
				isAllowedError := false
				for errorSubstring := range allowedErrors {
					if strings.Contains(line, errorSubstring) {
						isAllowedError = true
						break
					}
				}
				// When test did not finish properly save all logs. If test finished properly save only non allowed errors.
				if !lt.testFinishedProperly || !isAllowedError {
					errorFound = true
					errorLines = append(errorLines, line)
				}
			}
		}
		if len(errorLines) == 0 {
			continue
		}

		// dump all errors into the log file
		errors := strings.Join(errorLines, "\n")
		errFile, err := os.Create(logsFolder + fileName + "_errors.log")
		if err != nil {
			panic(err)
		}
		writer = bufio.NewWriter(errFile)
		writer.Write([]byte(errors))
		writer.Flush()
		errFile.Close()

		// keep at most 5 errors to display
		count := len(errorLines)
		if count > 5 {
			count = 5
		}
		errorPrint[fileName] = strings.Join(errorLines[:count], "\n")
		errorFiles = append(errorFiles, fileName)
	}

	if errorFound {
		for _, errLine := range errorPrint {
			fmt.Println("ERROR: ", errLine)
		}
		panic("Error found in logs " + strings.Join(errorFiles, ", "))
	}
}

func (lt *lavaTest) checkQoS() error {
	utils.LavaFormatInfo("Starting QoS Tests")
	errors := []string{}

	pairingClient := pairingTypes.NewQueryClient(lt.grpcConn)
	providerCU, err := calculateProviderCU(pairingClient)
	if err != nil {
		panic("Provider CU calculation error!")
	}

	providerIdx := 0
	for provider := range providerCU {
		// Get sequence number of provider
		logNameAcc := "8_authAccount" + fmt.Sprintf("%02d", providerIdx)
		lt.logs[logNameAcc] = new(bytes.Buffer)

		fetchAccCommand := lt.lavadPath + " query account " + provider + " --output=json"
		cmdAcc := exec.CommandContext(context.Background(), "", "")
		cmdAcc.Path = lt.lavadPath
		cmdAcc.Args = strings.Split(fetchAccCommand, " ")
		cmdAcc.Stdout = lt.logs[logNameAcc]
		cmdAcc.Stderr = lt.logs[logNameAcc]
		err = cmdAcc.Start()
		if err != nil {
			errors = append(errors, fmt.Sprintf("%s", err))
		}
		lt.commands[logNameAcc] = cmdAcc
		err = cmdAcc.Wait()
		if err != nil {
			errors = append(errors, fmt.Sprintf("%s", err))
		}

		var obj map[string]interface{}
		err := json.Unmarshal((lt.logs[logNameAcc].Bytes()), &obj)
		if err != nil {
			panic(err)
		}

		sequence, ok := obj["sequence"].(string)
		if !ok {
			panic("Sequence field is not valid!")
		}
		sequenceInt, err := strconv.ParseInt(sequence, 10, 64)
		if err != nil {
			panic(err)
		}
		sequenceInt--
		sequence = strconv.Itoa(int(sequenceInt))
		//
		logName := "9_QoS_" + fmt.Sprintf("%02d", providerIdx)
		lt.logs[logName] = new(bytes.Buffer)

		txQueryCommand := lt.lavadPath + " query tx --type=acc_seq " + provider + "/" + sequence

		cmd := exec.CommandContext(context.Background(), "", "")
		cmd.Path = lt.lavadPath
		cmd.Args = strings.Split(txQueryCommand, " ")
		cmd.Stdout = lt.logs[logName]
		cmd.Stderr = lt.logs[logName]

		err = cmd.Start()
		if err != nil {
			errors = append(errors, fmt.Sprintf("%s", err))
		}
		lt.commands[logName] = cmd
		err = cmd.Wait()
		if err != nil {
			errors = append(errors, fmt.Sprintf("%s", err))
		}

		lines := strings.Split(lt.logs[logName].String(), "\n")
		for idx, line := range lines {
			if strings.Contains(line, "key: QoSScore") {
				startIndex := strings.Index(lines[idx+1], "\"") + 1
				endIndex := strings.LastIndex(lines[idx+1], "\"")
				qosScoreStr := lines[idx+1][startIndex:endIndex]
				qosScore, err := strconv.ParseFloat(qosScoreStr, 64)
				if err != nil {
					errors = append(errors, fmt.Sprintf("%s", err))
				}
				if qosScore < 1 {
					errors = append(errors, "QoS score is less than 1 !")
				}
			}
		}
		providerIdx++
	}
	utils.LavaFormatInfo("QOS CHECK OK")

	if len(errors) > 0 {
		return fmt.Errorf(strings.Join(errors, ",\n"))
	}
	return nil
}

func (lt *lavaTest) checkResponse(tendermintConsumerURL string, restConsumerURL string, grpcConsumerURL string) error {
	utils.LavaFormatInfo("Starting Relay Response Integrity Tests")

	// TENDERMINT:
	tendermintNodeURL := "http://0.0.0.0:26657"
	errors := []string{}
	apiMethodTendermint := "%s/block?height=1"

	providerReply, err := getRequest(fmt.Sprintf(apiMethodTendermint, tendermintConsumerURL))
	if err != nil {
		errors = append(errors, fmt.Sprintf("%s", err))
	} else if strings.Contains(string(providerReply), "error") {
		errors = append(errors, string(providerReply))
	}
	//
	nodeReply, err := getRequest(fmt.Sprintf(apiMethodTendermint, tendermintNodeURL))
	if err != nil {
		errors = append(errors, fmt.Sprintf("%s", err))
	} else if strings.Contains(string(nodeReply), "error") {
		errors = append(errors, string(nodeReply))
	}
	//
	if !bytes.Equal(providerReply, nodeReply) {
		errors = append(errors, "tendermint relay response integrity error!")
	} else {
		utils.LavaFormatInfo("TENDERMINT RESPONSE CROSS VERIFICATION OK")
	}

	// REST:
	restNodeURL := "http://0.0.0.0:1317"
	apiMethodRest := "%s/blocks/1"

	providerReply, err = getRequest(fmt.Sprintf(apiMethodRest, restConsumerURL))
	if err != nil {
		errors = append(errors, fmt.Sprintf("%s", err))
	} else if strings.Contains(string(providerReply), "error") {
		errors = append(errors, string(providerReply))
	}
	//
	nodeReply, err = getRequest(fmt.Sprintf(apiMethodRest, restNodeURL))
	if err != nil {
		errors = append(errors, fmt.Sprintf("%s", err))
	} else if strings.Contains(string(nodeReply), "error") {
		errors = append(errors, string(nodeReply))
	}
	//
	if !bytes.Equal(providerReply, nodeReply) {
		errors = append(errors, "rest relay response integrity error!")
	} else {
		utils.LavaFormatInfo("REST RESPONSE CROSS VERIFICATION OK")
	}

	// gRPC:
	grpcNodeURL := "127.0.0.1:9090"

	grpcConnProvider, err := grpc.Dial(grpcConsumerURL, grpc.WithTransportCredentials(insecure.NewCredentials()))
	if err != nil {
		errors = append(errors, "error client dial")
	}
	pairingQueryClient := pairingTypes.NewQueryClient(grpcConnProvider)
	if err != nil {
		errors = append(errors, err.Error())
	}
	grpcProviderReply, err := pairingQueryClient.Providers(context.Background(), &pairingTypes.QueryProvidersRequest{
		ChainID: "LAV1",
	})
	if err != nil {
		errors = append(errors, err.Error())
	}

	//
	grpcConnNode, err := grpc.Dial(grpcNodeURL, grpc.WithTransportCredentials(insecure.NewCredentials()))
	if err != nil {
		errors = append(errors, "error client dial")
	}
	pairingQueryClient = pairingTypes.NewQueryClient(grpcConnNode)
	if err != nil {
		errors = append(errors, err.Error())
	}
	grpcNodeReply, err := pairingQueryClient.Providers(context.Background(), &pairingTypes.QueryProvidersRequest{
		ChainID: "LAV1",
	})
	if err != nil {
		errors = append(errors, err.Error())
	}
	//

	if strings.TrimSpace(grpcNodeReply.String()) != strings.TrimSpace(grpcProviderReply.String()) {
		errors = append(errors, "grpc relay response integrity error!")
	} else {
		utils.LavaFormatInfo("GRPC RESPONSE CROSS VERIFICATION OK")
	}

	if len(errors) > 0 {
		return fmt.Errorf(strings.Join(errors, ",\n"))
	}
	return nil
}

func (lt *lavaTest) getKeyAddress(key string) string {
	cmd := exec.Command(lt.lavadPath, "keys", "show", key, "-a")

	output, err := cmd.Output()
	if err != nil {
		panic(fmt.Sprintf("could not get %s address %s", key, err.Error()))
	}

	return string(output)
}

func calculateProviderCU(pairingClient pairingTypes.QueryClient) (map[string]uint64, error) {
	providerCU := make(map[string]uint64)
	paymentStorageClientRes, err := pairingClient.UniquePaymentStorageClientProviderAll(context.Background(), &pairingTypes.QueryAllUniquePaymentStorageClientProviderRequest{})
	if err != nil {
		return nil, err
	}
	uniquePaymentStorageClientProviderList := paymentStorageClientRes.GetUniquePaymentStorageClientProvider()

	for _, uniquePaymentStorageClientProvider := range uniquePaymentStorageClientProviderList {
		_, providerAddr := decodeProviderAddressFromUniquePaymentStorageClientProvider(uniquePaymentStorageClientProvider.Index)

		cu := uniquePaymentStorageClientProvider.UsedCU
		providerCU[providerAddr] += cu
	}
	return providerCU, nil
}

func decodeProviderAddressFromUniquePaymentStorageClientProvider(inputStr string) (clientAddr string, providerAddr string) {
	firstIndex := strings.Index(inputStr, "lava@")
	secondIndex := firstIndex + strings.Index(inputStr[firstIndex+len("lava@"):], "lava@") + len("lava@")

	clientAddr = inputStr[firstIndex:secondIndex]
	providerAddr = inputStr[secondIndex : secondIndex+44]

	return clientAddr, providerAddr
}

func runE2E(timeout time.Duration) {
	os.RemoveAll(logsFolder)
	gopath := os.Getenv("GOPATH")
	if gopath == "" {
		gopath = build.Default.GOPATH
	}
	grpcConn, err := grpc.Dial("127.0.0.1:9090", grpc.WithTransportCredentials(insecure.NewCredentials()))
	if err != nil {
		// Just log because grpc redials
		fmt.Println(err)
	}
	lt := &lavaTest{
		grpcConn:     grpcConn,
		lavadPath:    gopath + "/bin/lavad",
		protocolPath: gopath + "/bin/lava-protocol",
		lavadArgs:    "--geolocation 1 --log_level debug",
		logs:         make(map[string]*bytes.Buffer),
		commands:     make(map[string]*exec.Cmd),
		providerType: make(map[string][]epochStorageTypes.Endpoint),
	}
	// use defer to save logs in case the tests fail
	defer func() {
		if r := recover(); r != nil {
			lt.saveLogs()
			panic("E2E Failed")
		} else {
			lt.saveLogs()
		}
	}()

	utils.LavaFormatInfo("Starting Lava")
	go lt.startLava(context.Background())
	lt.checkLava(timeout)
	utils.LavaFormatInfo("Starting Lava OK")
	lt.compileLavaProtocol()
	utils.LavaFormatInfo("Compiling Protocol OK")

	utils.LavaFormatInfo("Staking Lava")
	lt.stakeLava()

	// scripts/init_e2e.sh will:
	// - produce 4 specs: ETH1, GTH1, IBC, COSMOSSDK, LAV1 (via spec_add_{ethereum,cosmoshub,lava})
	// - produce 1 plan: "DefaultPlan"
	// - produce 5 staked providers (for each of ETH1, LAV1)
	// - produce 1 staked client (for each of ETH1, LAV1)
	// - produce 1 subscription (for both ETH1, LAV1)

	lt.checkStakeLava(1, 5, 3, 5, checkedPlansE2E, checkedSpecsE2E, checkedSubscriptions, "Staking Lava OK")

	utils.LavaFormatInfo("RUNNING TESTS")

	// hereinafter:
	// run each consumer test once for each client/user (staked or subscription)

	// repeat() is a helper to run a given function once per client, passing the
	// iteration (client) number to the function
	repeat := func(n int, f func(int)) {
		for i := 1; i <= n; i++ {
			f(i)
		}
	}

	ctx, cancel := context.WithTimeout(context.Background(), timeout)
	defer cancel()

	// ETH1 flow
	lt.startJSONRPCProxy(ctx)
	lt.checkJSONRPCConsumer("http://127.0.0.1:1111", time.Minute*2, "JSONRPCProxy OK") // checks proxy.
	lt.startJSONRPCProvider(ctx)
	lt.startJSONRPCConsumer(ctx)

	repeat(1, func(n int) {
		url := fmt.Sprintf("http://127.0.0.1:333%d/1", n)
		msg := fmt.Sprintf("JSONRPCConsumer%d OK", n)
		lt.checkJSONRPCConsumer(url, time.Minute*2, msg)
	})

	// Lava Flow
	lt.startLavaProviders(ctx)
	lt.startLavaConsumer(ctx)

	// staked client then with subscription
	repeat(1, func(n int) {
		url := fmt.Sprintf("http://127.0.0.1:334%d/1", (n-1)*3)
		lt.checkTendermintConsumer(url, time.Second*30)
		url = fmt.Sprintf("http://127.0.0.1:334%d/1", (n-1)*3+1)
		lt.checkRESTConsumer(url, time.Second*30)
		url = fmt.Sprintf("127.0.0.1:334%d", (n-1)*3+2)
		lt.checkGRPCConsumer(url, time.Second*30)
	})

	// staked client then with subscription
	repeat(1, func(n int) {
		url := fmt.Sprintf("http://127.0.0.1:333%d/1", n)
		if err := jsonrpcTests(url, time.Second*30); err != nil {
			panic(err)
		}
	})
	utils.LavaFormatInfo("JSONRPC TEST OK")

	// staked client then with subscription
	repeat(1, func(n int) {
		url := fmt.Sprintf("http://127.0.0.1:334%d/1", (n-1)*3)
		if err := tendermintTests(url, time.Second*30); err != nil {
			panic(err)
		}
	})
	utils.LavaFormatInfo("TENDERMINTRPC TEST OK")

	// staked client then with subscription
	repeat(1, func(n int) {
		url := fmt.Sprintf("http://127.0.0.1:334%d/1", (n-1)*3)
		if err := tendermintURITests(url, time.Second*30); err != nil {
			panic(err)
		}
	})
	utils.LavaFormatInfo("TENDERMINTRPC URI TEST OK")

	lt.lavaOverLava(ctx)

	// staked client then with subscription
	repeat(1, func(n int) {
		url := fmt.Sprintf("http://127.0.0.1:334%d/1", (n-1)*3+1)
		if err := restTests(url, time.Second*30); err != nil {
			panic(err)
		}
	})
	utils.LavaFormatInfo("REST TEST OK")

	// staked client then with subscription
	// TODO: if set to 30 secs fails e2e need to investigate why. currently blocking PR's
	repeat(1, func(n int) {
		url := fmt.Sprintf("127.0.0.1:334%d", (n-1)*3+2)
		if err := grpcTests(url, time.Second*5); err != nil {
			panic(err)
		}
	})
	utils.LavaFormatInfo("GRPC TEST OK")

	lt.checkResponse("http://127.0.0.1:3340/1", "http://127.0.0.1:3341/1", "127.0.0.1:3342")

	// TODO: Add payment tests when subscription payment mechanism is implemented

	lt.checkQoS()

	lt.finishTestSuccessfully()
}<|MERGE_RESOLUTION|>--- conflicted
+++ resolved
@@ -250,11 +250,7 @@
 
 	// check if plans added exist
 	if len(planQueryRes.PlansInfo) != planCount {
-<<<<<<< HEAD
-		panic(fmt.Sprintf("Staking Failed PLAN count %d", len(planQueryRes.PlansInfo)))
-=======
 		panic("Staking Failed PLAN count" + fmt.Sprintf("expected %d, got %d", planCount, len(planQueryRes.PlansInfo)))
->>>>>>> 98c5f96b
 	}
 
 	for _, plan := range planQueryRes.PlansInfo {
