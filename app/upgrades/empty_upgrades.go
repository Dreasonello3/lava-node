package upgrades

import (
	store "github.com/cosmos/cosmos-sdk/store/types"
	sdk "github.com/cosmos/cosmos-sdk/types"
	"github.com/cosmos/cosmos-sdk/types/module"
	minttypes "github.com/cosmos/cosmos-sdk/x/mint/types"
	upgradetypes "github.com/cosmos/cosmos-sdk/x/upgrade/types"
	"github.com/lavanet/lava/app/keepers"
	v1 "github.com/lavanet/lava/x/downtime/v1"
	dualstakingtypes "github.com/lavanet/lava/x/dualstaking/types"
	fixationtypes "github.com/lavanet/lava/x/fixationstore/types"
	protocoltypes "github.com/lavanet/lava/x/protocol/types"
	rewardstypes "github.com/lavanet/lava/x/rewards/types"
)

func defaultUpgradeHandler(
	m *module.Manager,
	c module.Configurator,
	bapm BaseAppParamManager,
	lk *keepers.LavaKeepers,
) upgradetypes.UpgradeHandler {
	return func(ctx sdk.Context, plan upgradetypes.Plan, vm module.VersionMap) (module.VersionMap, error) {
		return m.RunMigrations(ctx, c, vm)
	}
}

// Template for empty/simple upgrades:
// (Note: in cosmos-sdk 0.45.11 "Renamed" did not work properly for attempt v0.8.1)
//
// var Upgrade_0_0_1 = Upgrade{
// 	UpgradeName: "v0.0.1",                          // upgrade name
// 	CreateUpgradeHandler: defaultUpgradeHandler,    // upgrade handler (default)
//  	StoreUpgrades: store.StoreUpgrades{         // store upgrades
// 		Added:   []string{newmoduletypes.StoreKey}, //   new module store to add
// 		Deleted: []string{oldmoduletypes.StoreKey}, //   old module store to delete
// 		Renamed: []store.StoreRename{               //   old/new module store to rename
// 			{OldKey: oldmoduletypes.StoreKey, NewKey: newmoduletypes.StoreKey},
// 		},
// 	},
// }

var Upgrade_0_22_0 = Upgrade{
	UpgradeName:          "v0.22.0",
	CreateUpgradeHandler: v0_22_0_UpgradeHandler,
	StoreUpgrades:        store.StoreUpgrades{},
}

func v0_22_0_UpgradeHandler(
	m *module.Manager,
	c module.Configurator,
	bapm BaseAppParamManager,
	lk *keepers.LavaKeepers,
) upgradetypes.UpgradeHandler {
	return func(ctx sdk.Context, plan upgradetypes.Plan, vm module.VersionMap) (module.VersionMap, error) {
		lk.DowntimeKeeper.SetParams(ctx, v1.DefaultParams())
		lk.ProtocolKeeper.SetParams(ctx, protocoltypes.DefaultParams())
		return m.RunMigrations(ctx, c, vm)
	}
}

var Upgrade_0_23_0 = Upgrade{
	UpgradeName:          "v0.23.0",
	CreateUpgradeHandler: v0_23_0_UpgradeHandler,
	StoreUpgrades:        store.StoreUpgrades{Added: []string{dualstakingtypes.StoreKey}},
}

func v0_23_0_UpgradeHandler(
	m *module.Manager,
	c module.Configurator,
	bapm BaseAppParamManager,
	lk *keepers.LavaKeepers,
) upgradetypes.UpgradeHandler {
	return func(ctx sdk.Context, plan upgradetypes.Plan, vm module.VersionMap) (module.VersionMap, error) {
		lk.PairingKeeper.InitProviderQoS(ctx, *fixationtypes.DefaultGenesis())
		return m.RunMigrations(ctx, c, vm)
	}
}

var Upgrade_0_23_2 = Upgrade{
	UpgradeName:          "v0.23.2",             // upgrade name
	CreateUpgradeHandler: defaultUpgradeHandler, // upgrade handler (default)
	StoreUpgrades:        store.StoreUpgrades{},
}

var Upgrade_0_23_4 = Upgrade{
	UpgradeName:          "v0.23.4",
	CreateUpgradeHandler: defaultUpgradeHandler,
	StoreUpgrades:        store.StoreUpgrades{},
}

var Upgrade_0_23_5 = Upgrade{
	UpgradeName:          "v0.23.5",
	CreateUpgradeHandler: v0_23_0_UpgradeHandler,
	StoreUpgrades:        store.StoreUpgrades{Added: []string{dualstakingtypes.StoreKey}},
}

var Upgrade_0_24_0 = Upgrade{
	UpgradeName:          "v0.24.0",
	CreateUpgradeHandler: defaultUpgradeHandler,
	StoreUpgrades:        store.StoreUpgrades{},
}

var Upgrade_0_25_0 = Upgrade{
	UpgradeName:          "v0.25.0",
	CreateUpgradeHandler: defaultUpgradeHandler,
	StoreUpgrades:        store.StoreUpgrades{},
}

var Upgrade_0_25_1 = Upgrade{
	UpgradeName:          "v0.25.1",
	CreateUpgradeHandler: defaultUpgradeHandler,
	StoreUpgrades:        store.StoreUpgrades{},
}

var Upgrade_0_25_2 = Upgrade{
	UpgradeName:          "v0.25.2",
	CreateUpgradeHandler: defaultUpgradeHandler,
	StoreUpgrades:        store.StoreUpgrades{},
}

var Upgrade_0_26_0 = Upgrade{
	UpgradeName:          "v0.26.0",
	CreateUpgradeHandler: defaultUpgradeHandler,
	StoreUpgrades:        store.StoreUpgrades{},
}

var Upgrade_0_26_1 = Upgrade{
	UpgradeName:          "v0.26.1",
	CreateUpgradeHandler: defaultUpgradeHandler,
	StoreUpgrades:        store.StoreUpgrades{},
}

var Upgrade_0_26_2 = Upgrade{
	UpgradeName:          "v0.26.2",
	CreateUpgradeHandler: defaultUpgradeHandler,
	StoreUpgrades:        store.StoreUpgrades{},
}

var Upgrade_0_27_0 = Upgrade{
	UpgradeName:          "v0.27.0",
	CreateUpgradeHandler: defaultUpgradeHandler,
	StoreUpgrades:        store.StoreUpgrades{},
}

var Upgrade_0_30_0 = Upgrade{
	UpgradeName:          "v0.30.0",
	CreateUpgradeHandler: defaultUpgradeHandler,
	StoreUpgrades:        store.StoreUpgrades{},
}

var Upgrade_0_30_1 = Upgrade{
	UpgradeName:          "v0.30.1",
	CreateUpgradeHandler: defaultUpgradeHandler,
	StoreUpgrades:        store.StoreUpgrades{},
}

var Upgrade_0_30_2 = Upgrade{
	UpgradeName:          "v0.30.2",
	CreateUpgradeHandler: defaultUpgradeHandler,
	StoreUpgrades:        store.StoreUpgrades{},
}

var Upgrade_0_31_0 = Upgrade{
	UpgradeName:          "v0.31.0",
	CreateUpgradeHandler: defaultUpgradeHandler,
	StoreUpgrades:        store.StoreUpgrades{},
}

var Upgrade_0_31_1 = Upgrade{
	UpgradeName:          "v0.31.1",
	CreateUpgradeHandler: defaultUpgradeHandler,
	StoreUpgrades:        store.StoreUpgrades{},
}

var Upgrade_0_32_0 = Upgrade{
	UpgradeName:          "v0.32.0",
	CreateUpgradeHandler: v0_32_0_UpgradeHandler,
	StoreUpgrades: store.StoreUpgrades{
		Added:   []string{rewardstypes.StoreKey},
		Deleted: []string{minttypes.StoreKey},
	},
}

var Upgrade_0_32_3 = Upgrade{
	UpgradeName:          "v0.32.3",
	CreateUpgradeHandler: defaultUpgradeHandler,
	StoreUpgrades:        store.StoreUpgrades{},
}

<<<<<<< HEAD
var Upgrade_0_32_4 = Upgrade{
	UpgradeName:          "v0.32.4",
	CreateUpgradeHandler: v0_32_4_UpgradeHandler,
=======
var Upgrade_0_33_0 = Upgrade{
	UpgradeName:          "v0.33.0",
	CreateUpgradeHandler: defaultUpgradeHandler,
>>>>>>> d63a5a45
	StoreUpgrades:        store.StoreUpgrades{},
}<|MERGE_RESOLUTION|>--- conflicted
+++ resolved
@@ -188,14 +188,14 @@
 	StoreUpgrades:        store.StoreUpgrades{},
 }
 
-<<<<<<< HEAD
 var Upgrade_0_32_4 = Upgrade{
 	UpgradeName:          "v0.32.4",
 	CreateUpgradeHandler: v0_32_4_UpgradeHandler,
-=======
+	StoreUpgrades:        store.StoreUpgrades{},
+}
+
 var Upgrade_0_33_0 = Upgrade{
 	UpgradeName:          "v0.33.0",
 	CreateUpgradeHandler: defaultUpgradeHandler,
->>>>>>> d63a5a45
 	StoreUpgrades:        store.StoreUpgrades{},
 }