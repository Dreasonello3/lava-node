--- conflicted
+++ resolved
@@ -1,719 +1,642 @@
 {
-    "proposal": {
-        "title": "Add Specs: avalanche",
-        "description": "Adding new specification support for relaying avalanche data on Lava",
-        "specs": [
-            {
-                "index": "AVAX",
-                "name": "avalanche mainnet",
-                "enabled": true,
-                "reliability_threshold": 268435455,
-                "data_reliability_enabled": true,
-                "block_distance_for_finalized_data": 4,
-                "blocks_in_finalization_proof": 3,
-                "average_block_time": "2500",
-                "allowed_block_lag_for_qos_sync": "8",
-                "imports": [
-                    "ETH1"
-                ],
-                "min_stake_provider": {
-                    "denom": "ulava",
-                    "amount": "50000000000"
-                },
-                "min_stake_client": {
-                    "denom": "ulava",
-                    "amount": "5000000000"
-                },
-                "api_collections": [
-                    {
-                        "enabled": false,
-                        "collection_data": {
-                            "api_interface": "jsonrpc",
-                            "internal_path": "",
-                            "type": "POST",
-                            "add_on": ""
-                        }
-                    },
-                    {
-                        "enabled": true,
-                        "collection_data": {
-                            "api_interface": "jsonrpc",
-                            "internal_path": "/C/rpc",
-                            "type": "POST",
-                            "add_on": ""
-                        },
-                        "apis": [],
-                        "headers": [],
-                        "inheritance_apis": [{
-                            "api_interface": "jsonrpc",
-                            "internal_path": "",
-                            "type": "POST",
-                            "add_on": ""
-                        }],
-                        "parse_directives": [
-                        ]
-                    },
-                    {
-                        "enabled": true,
-                        "collection_data": {
-                            "api_interface": "jsonrpc",
-                            "internal_path": "/C/avax",
-                            "type": "POST",
-                            "add_on": ""
-                        },
-                        "apis": [
-                            {
-                                "name": "avax.export",
-                                "block_parsing": {
-                                    "parser_arg": [
-                                        "latest"
-                                    ],
-                                    "parser_func": "DEFAULT"
-                                },
-                                "compute_units": "10",
-                                "enabled": true,
-                                "category": {
-                                    "deterministic": false,
-                                    "local": false,
-                                    "subscription": false,
-                                    "stateful": 0
-                                },
-                                "extra_compute_units": "0"
-                            },
-                            {
-                                "name": "avax.exportKey",
-                                "block_parsing": {
-                                    "parser_arg": [
-                                        "latest"
-                                    ],
-                                    "parser_func": "DEFAULT"
-                                },
-                                "compute_units": "10",
-                                "enabled": true,
-                                "category": {
-                                    "deterministic": false,
-                                    "local": false,
-                                    "subscription": false,
-                                    "stateful": 0
-                                },
-                                "extra_compute_units": "0"
-                            },
-                            {
-                                "name": "avax.getAtomicTx",
-                                "block_parsing": {
-                                    "parser_arg": [
-                                        "latest"
-                                    ],
-                                    "parser_func": "DEFAULT"
-                                },
-                                "compute_units": "10",
-                                "enabled": true,
-                                "category": {
-                                    "deterministic": true,
-                                    "local": false,
-                                    "subscription": false,
-                                    "stateful": 0
-                                },
-                                "extra_compute_units": "0"
-                            },
-                            {
-                                "name": "avax.getAtomicTxStatus",
-                                "block_parsing": {
-                                    "parser_arg": [
-                                        "latest"
-                                    ],
-                                    "parser_func": "DEFAULT"
-                                },
-                                "compute_units": "10",
-                                "enabled": true,
-                                "category": {
-                                    "deterministic": true,
-                                    "local": false,
-                                    "subscription": false,
-                                    "stateful": 0
-                                },
-                                "extra_compute_units": "0"
-                            },
-                            {
-                                "name": "avax.import",
-                                "block_parsing": {
-                                    "parser_arg": [
-                                        "latest"
-                                    ],
-                                    "parser_func": "DEFAULT"
-                                },
-                                "compute_units": "10",
-                                "enabled": true,
-                                "category": {
-                                    "deterministic": false,
-                                    "local": false,
-                                    "subscription": false,
-                                    "stateful": 0
-                                },
-                                "extra_compute_units": "0"
-                            },
-                            {
-                                "name": "avax.importKey",
-                                "block_parsing": {
-                                    "parser_arg": [
-                                        "latest"
-                                    ],
-                                    "parser_func": "DEFAULT"
-                                },
-                                "compute_units": "10",
-                                "enabled": true,
-                                "category": {
-                                    "deterministic": false,
-                                    "local": false,
-                                    "subscription": false,
-                                    "stateful": 0
-                                },
-                                "extra_compute_units": "0"
-                            },
-                            {
-                                "name": "avax.issueTx",
-                                "block_parsing": {
-                                    "parser_arg": [
-                                        "latest"
-                                    ],
-                                    "parser_func": "DEFAULT"
-                                },
-                                "compute_units": "10",
-                                "enabled": true,
-                                "category": {
-                                    "deterministic": false,
-                                    "local": false,
-                                    "subscription": false,
-                                    "stateful": 0
-                                },
-                                "extra_compute_units": "0"
-                            }
-                        ],
-                        "headers": [],
-                        "inheritance_apis": [],
-                        "parse_directives": []
-                    },
-                    {
-                        "enabled": true,
-                        "collection_data": {
-                            "api_interface": "jsonrpc",
-                            "internal_path": "/P",
-                            "type": "POST",
-                            "add_on": ""
-                        },
-                        "apis": [
-                            {
-                                "name": "platform.addDelegator",
-                                "block_parsing": {
-                                    "parser_arg": [
-                                        "latest"
-                                    ],
-                                    "parser_func": "DEFAULT"
-                                },
-                                "compute_units": "10",
-                                "enabled": true,
-                                "category": {
-                                    "deterministic": false,
-                                    "local": false,
-                                    "subscription": false,
-                                    "stateful": 0
-                                },
-                                "extra_compute_units": "0"
-                            },
-                            {
-                                "name": "platform.getBlock",
-                                "block_parsing": {
-                                    "parser_arg": [
-                                        "latest"
-                                    ],
-                                    "parser_func": "DEFAULT"
-                                },
-                                "compute_units": "10",
-                                "enabled": true,
-                                "category": {
-                                    "deterministic": true,
-                                    "local": false,
-                                    "subscription": false,
-                                    "stateful": 0
-                                },
-                                "extra_compute_units": "0"
-                            },
-                            {
-                                "name": "platform.getBlockchainStatus",
-                                "block_parsing": {
-                                    "parser_arg": [
-                                        "latest"
-                                    ],
-                                    "parser_func": "DEFAULT"
-                                },
-                                "compute_units": "10",
-                                "enabled": true,
-                                "category": {
-                                    "deterministic": true,
-                                    "local": false,
-                                    "subscription": false,
-                                    "stateful": 0
-                                },
-                                "extra_compute_units": "0"
-                            },
-                            {
-                                "name": "platform.getCurrentSupply",
-                                "block_parsing": {
-                                    "parser_arg": [
-                                        "latest"
-                                    ],
-                                    "parser_func": "DEFAULT"
-                                },
-                                "compute_units": "10",
-                                "enabled": true,
-                                "category": {
-                                    "deterministic": true,
-                                    "local": false,
-                                    "subscription": false,
-                                    "stateful": 0
-                                },
-                                "extra_compute_units": "0"
-                            },
-                            {
-                                "name": "platform.getCurrentValidators",
-                                "block_parsing": {
-                                    "parser_arg": [
-                                        "latest"
-                                    ],
-                                    "parser_func": "DEFAULT"
-                                },
-                                "compute_units": "15",
-                                "enabled": true,
-                                "category": {
-                                    "deterministic": true,
-                                    "local": false,
-                                    "subscription": false,
-                                    "stateful": 0
-                                },
-                                "extra_compute_units": "0"
-                            },
-                            {
-                                "name": "platform.getHeight",
-                                "block_parsing": {
-                                    "parser_arg": [
-                                        "latest"
-                                    ],
-                                    "parser_func": "DEFAULT"
-                                },
-                                "compute_units": "10",
-                                "enabled": true,
-                                "category": {
-                                    "deterministic": true,
-                                    "local": false,
-                                    "subscription": false,
-                                    "stateful": 0
-                                },
-                                "extra_compute_units": "0"
-                            },
-                            {
-                                "name": "platform.getMinStake",
-                                "block_parsing": {
-                                    "parser_arg": [
-                                        "latest"
-                                    ],
-                                    "parser_func": "DEFAULT"
-                                },
-                                "compute_units": "10",
-                                "enabled": true,
-                                "category": {
-                                    "deterministic": true,
-                                    "local": false,
-                                    "subscription": false,
-                                    "stateful": 0
-                                },
-                                "extra_compute_units": "0"
-                            },
-                            {
-                                "name": "platform.getPendingValidators",
-                                "block_parsing": {
-                                    "parser_arg": [
-                                        "latest"
-                                    ],
-                                    "parser_func": "DEFAULT"
-                                },
-                                "compute_units": "10",
-                                "enabled": true,
-                                "category": {
-                                    "deterministic": true,
-                                    "local": false,
-                                    "subscription": false,
-                                    "stateful": 0
-                                },
-                                "extra_compute_units": "0"
-                            },
-                            {
-                                "name": "platform.getStakingAssetID",
-                                "block_parsing": {
-                                    "parser_arg": [
-                                        "latest"
-                                    ],
-                                    "parser_func": "DEFAULT"
-                                },
-                                "compute_units": "10",
-                                "enabled": true,
-                                "category": {
-                                    "deterministic": true,
-                                    "local": false,
-                                    "subscription": false,
-                                    "stateful": 0
-                                },
-                                "extra_compute_units": "0"
-                            },
-                            {
-                                "name": "platform.getTimestamp",
-                                "block_parsing": {
-                                    "parser_arg": [
-                                        "latest"
-                                    ],
-                                    "parser_func": "DEFAULT"
-                                },
-                                "compute_units": "10",
-                                "enabled": true,
-                                "category": {
-                                    "deterministic": true,
-                                    "local": false,
-                                    "subscription": false,
-                                    "stateful": 0
-                                },
-                                "extra_compute_units": "0"
-                            },
-                            {
-                                "name": "platform.getTotalStake",
-                                "block_parsing": {
-                                    "parser_arg": [
-                                        "latest"
-                                    ],
-                                    "parser_func": "DEFAULT"
-                                },
-                                "compute_units": "10",
-                                "enabled": true,
-                                "category": {
-                                    "deterministic": true,
-                                    "local": false,
-                                    "subscription": false,
-                                    "stateful": 0
-                                },
-                                "extra_compute_units": "0"
-                            },
-                            {
-                                "name": "platform.getTx",
-                                "block_parsing": {
-                                    "parser_arg": [
-                                        "latest"
-                                    ],
-                                    "parser_func": "DEFAULT"
-                                },
-                                "compute_units": "10",
-                                "enabled": true,
-                                "category": {
-                                    "deterministic": true,
-                                    "local": false,
-                                    "subscription": false,
-                                    "stateful": 0
-                                },
-                                "extra_compute_units": "0"
-                            },
-                            {
-                                "name": "platform.getTxStatus",
-                                "block_parsing": {
-                                    "parser_arg": [
-                                        "latest"
-                                    ],
-                                    "parser_func": "DEFAULT"
-                                },
-                                "compute_units": "10",
-                                "enabled": true,
-                                "category": {
-                                    "deterministic": true,
-                                    "local": false,
-                                    "subscription": false,
-                                    "stateful": 0
-                                },
-                                "extra_compute_units": "0"
-                            },
-                            {
-                                "name": "platform.getUTXOs",
-                                "block_parsing": {
-                                    "parser_arg": [
-                                        "latest"
-                                    ],
-                                    "parser_func": "DEFAULT"
-                                },
-                                "compute_units": "10",
-                                "enabled": true,
-                                "category": {
-                                    "deterministic": true,
-                                    "local": false,
-                                    "subscription": false,
-                                    "stateful": 0
-                                },
-                                "extra_compute_units": "0"
-                            },
-                            {
-                                "name": "platform.getValidatorsAt",
-                                "block_parsing": {
-                                    "parser_arg": [
-                                        "height",
-                                        ":",
-                                        "0"
-                                    ],
-                                    "parser_func": "PARSE_DICTIONARY_OR_ORDERED"
-                                },
-                                "compute_units": "10",
-                                "enabled": true,
-                                "category": {
-                                    "deterministic": true,
-                                    "local": false,
-                                    "subscription": false,
-                                    "stateful": 0
-                                },
-                                "extra_compute_units": "0"
-                            },
-                            {
-                                "name": "platform.issueTx",
-                                "block_parsing": {
-                                    "parser_arg": [
-                                        "latest"
-                                    ],
-                                    "parser_func": "DEFAULT"
-                                },
-                                "compute_units": "10",
-                                "enabled": true,
-                                "category": {
-                                    "deterministic": false,
-                                    "local": false,
-                                    "subscription": false,
-                                    "stateful": 0
-                                },
-                                "extra_compute_units": "0"
-                            },
-                            {
-                                "name": "platform.sampleValidators",
-                                "block_parsing": {
-                                    "parser_arg": [
-                                        "latest"
-                                    ],
-                                    "parser_func": "DEFAULT"
-                                },
-                                "compute_units": "10",
-                                "enabled": true,
-                                "category": {
-                                    "deterministic": false,
-                                    "local": false,
-                                    "subscription": false,
-                                    "stateful": 0
-                                },
-                                "extra_compute_units": "0"
-                            },
-                            {
-                                "name": "platform.validatedBy",
-                                "block_parsing": {
-                                    "parser_arg": [
-                                        "latest"
-                                    ],
-                                    "parser_func": "DEFAULT"
-                                },
-                                "compute_units": "10",
-                                "enabled": true,
-                                "category": {
-                                    "deterministic": true,
-                                    "local": false,
-                                    "subscription": false,
-                                    "stateful": 0
-                                },
-                                "extra_compute_units": "0"
-                            },
-                            {
-                                "name": "platform.validates",
-                                "block_parsing": {
-                                    "parser_arg": [
-                                        "latest"
-                                    ],
-                                    "parser_func": "DEFAULT"
-                                },
-                                "compute_units": "10",
-                                "enabled": true,
-                                "category": {
-                                    "deterministic": true,
-                                    "local": false,
-                                    "subscription": false,
-                                    "stateful": 0
-                                },
-                                "extra_compute_units": "0"
-                            }
-                        ],
-                        "headers": [],
-                        "inheritance_apis": [],
-                        "parse_directives": []
-                    },
-                    {
-                        "enabled": true,
-                        "collection_data": {
-                            "api_interface": "jsonrpc",
-                            "internal_path": "/X",
-                            "type": "POST",
-                            "add_on": ""
-                        },
-                        "apis": [
-                            {
-                                "name": "avm.getAssetDescription",
-                                "block_parsing": {
-                                    "parser_arg": [
-                                        "latest"
-                                    ],
-                                    "parser_func": "DEFAULT"
-                                },
-                                "compute_units": "10",
-                                "enabled": true,
-                                "category": {
-                                    "deterministic": true,
-                                    "local": false,
-                                    "subscription": false,
-                                    "stateful": 0
-                                },
-                                "extra_compute_units": "0"
-                            },
-                            {
-                                "name": "avm.getBlock",
-                                "block_parsing": {
-                                    "parser_arg": [
-                                        "latest"
-                                    ],
-                                    "parser_func": "DEFAULT"
-                                },
-                                "compute_units": "15",
-                                "enabled": true,
-                                "category": {
-                                    "deterministic": true,
-                                    "local": false,
-                                    "subscription": false,
-                                    "stateful": 0
-                                },
-                                "extra_compute_units": "0"
-                            },
-                            {
-                                "name": "avm.getBlockByHeight",
-                                "block_parsing": {
-                                    "parser_arg": [
-                                        "height",
-                                        ":",
-                                        "0"
-                                    ],
-                                    "parser_func": "PARSE_DICTIONARY_OR_ORDERED"
-                                },
-                                "compute_units": "15",
-                                "enabled": true,
-                                "category": {
-                                    "deterministic": true,
-                                    "local": false,
-                                    "subscription": false,
-                                    "stateful": 0
-                                },
-                                "extra_compute_units": "0"
-                            },
-                            {
-                                "name": "avm.getHeight",
-                                "block_parsing": {
-                                    "parser_arg": [
-                                        "latest"
-                                    ],
-                                    "parser_func": "DEFAULT"
-                                },
-                                "compute_units": "15",
-                                "enabled": true,
-                                "category": {
-                                    "deterministic": true,
-                                    "local": false,
-                                    "subscription": false,
-                                    "stateful": 0
-                                },
-                                "extra_compute_units": "0"
-                            },
-                            {
-                                "name": "avm.getTxStatus",
-                                "block_parsing": {
-                                    "parser_arg": [
-                                        "latest"
-                                    ],
-                                    "parser_func": "DEFAULT"
-                                },
-                                "compute_units": "10",
-                                "enabled": true,
-                                "category": {
-                                    "deterministic": true,
-                                    "local": false,
-                                    "subscription": false,
-                                    "stateful": 0
-                                },
-                                "extra_compute_units": "0"
-                            },
-                            {
-                                "name": "avm.getUTXOs",
-                                "block_parsing": {
-                                    "parser_arg": [
-                                        "latest"
-                                    ],
-                                    "parser_func": "DEFAULT"
-                                },
-                                "compute_units": "10",
-                                "enabled": true,
-                                "category": {
-                                    "deterministic": true,
-                                    "local": false,
-                                    "subscription": false,
-                                    "stateful": 0
-                                },
-                                "extra_compute_units": "0"
-                            },
-                            {
-                                "name": "avm.issueTx",
-                                "block_parsing": {
-                                    "parser_arg": [
-                                        "latest"
-                                    ],
-                                    "parser_func": "DEFAULT"
-                                },
-                                "compute_units": "10",
-                                "enabled": true,
-                                "category": {
-                                    "deterministic": false,
-                                    "local": false,
-                                    "subscription": false,
-                                    "stateful": 0
-                                },
-                                "extra_compute_units": "0"
-                            }
-                        ],
-                        "headers": [],
-                        "inheritance_apis": [],
-<<<<<<< HEAD
-                        "parsing": [
-                            {
-                                "function_template": "{\"jsonrpc\":\"2.0\",\"method\":\"eth_chainId\",\"params\":[],\"id\":1}",
-                                "function_tag": "getChainId",
-                                "result_parsing": {
-                                    "parser_arg": [
-                                        "0"
-                                    ],
-                                    "parser_func": "PARSE_BY_ARG",
-                                    "encoding": "hex"
-                                },
-                                "wanted_result": "0xa86a",
-                                "api_name": "eth_chainId"
-                            }
-                        ]
-=======
-                        "parse_directives": []
->>>>>>> aaebba8c
-                    }
-                ]
+  "proposal": {
+    "title": "Add Specs: avalanche",
+    "description": "Adding new specification support for relaying avalanche data on Lava",
+    "specs": [
+      {
+        "index": "AVAX",
+        "name": "avalanche mainnet",
+        "enabled": true,
+        "reliability_threshold": 268435455,
+        "data_reliability_enabled": true,
+        "block_distance_for_finalized_data": 4,
+        "blocks_in_finalization_proof": 3,
+        "average_block_time": "2500",
+        "allowed_block_lag_for_qos_sync": "8",
+        "imports": ["ETH1"],
+        "min_stake_provider": {
+          "denom": "ulava",
+          "amount": "50000000000"
+        },
+        "min_stake_client": {
+          "denom": "ulava",
+          "amount": "5000000000"
+        },
+        "api_collections": [
+          {
+            "enabled": false,
+            "collection_data": {
+              "api_interface": "jsonrpc",
+              "internal_path": "",
+              "type": "POST",
+              "add_on": ""
             }
+          },
+          {
+            "enabled": true,
+            "collection_data": {
+              "api_interface": "jsonrpc",
+              "internal_path": "/C/rpc",
+              "type": "POST",
+              "add_on": ""
+            },
+            "apis": [],
+            "headers": [],
+            "inheritance_apis": [
+              {
+                "api_interface": "jsonrpc",
+                "internal_path": "",
+                "type": "POST",
+                "add_on": ""
+              }
+            ],
+            "parse_directives": []
+          },
+          {
+            "enabled": true,
+            "collection_data": {
+              "api_interface": "jsonrpc",
+              "internal_path": "/C/avax",
+              "type": "POST",
+              "add_on": ""
+            },
+            "apis": [
+              {
+                "name": "avax.export",
+                "block_parsing": {
+                  "parser_arg": ["latest"],
+                  "parser_func": "DEFAULT"
+                },
+                "compute_units": "10",
+                "enabled": true,
+                "category": {
+                  "deterministic": false,
+                  "local": false,
+                  "subscription": false,
+                  "stateful": 0
+                },
+                "extra_compute_units": "0"
+              },
+              {
+                "name": "avax.exportKey",
+                "block_parsing": {
+                  "parser_arg": ["latest"],
+                  "parser_func": "DEFAULT"
+                },
+                "compute_units": "10",
+                "enabled": true,
+                "category": {
+                  "deterministic": false,
+                  "local": false,
+                  "subscription": false,
+                  "stateful": 0
+                },
+                "extra_compute_units": "0"
+              },
+              {
+                "name": "avax.getAtomicTx",
+                "block_parsing": {
+                  "parser_arg": ["latest"],
+                  "parser_func": "DEFAULT"
+                },
+                "compute_units": "10",
+                "enabled": true,
+                "category": {
+                  "deterministic": true,
+                  "local": false,
+                  "subscription": false,
+                  "stateful": 0
+                },
+                "extra_compute_units": "0"
+              },
+              {
+                "name": "avax.getAtomicTxStatus",
+                "block_parsing": {
+                  "parser_arg": ["latest"],
+                  "parser_func": "DEFAULT"
+                },
+                "compute_units": "10",
+                "enabled": true,
+                "category": {
+                  "deterministic": true,
+                  "local": false,
+                  "subscription": false,
+                  "stateful": 0
+                },
+                "extra_compute_units": "0"
+              },
+              {
+                "name": "avax.import",
+                "block_parsing": {
+                  "parser_arg": ["latest"],
+                  "parser_func": "DEFAULT"
+                },
+                "compute_units": "10",
+                "enabled": true,
+                "category": {
+                  "deterministic": false,
+                  "local": false,
+                  "subscription": false,
+                  "stateful": 0
+                },
+                "extra_compute_units": "0"
+              },
+              {
+                "name": "avax.importKey",
+                "block_parsing": {
+                  "parser_arg": ["latest"],
+                  "parser_func": "DEFAULT"
+                },
+                "compute_units": "10",
+                "enabled": true,
+                "category": {
+                  "deterministic": false,
+                  "local": false,
+                  "subscription": false,
+                  "stateful": 0
+                },
+                "extra_compute_units": "0"
+              },
+              {
+                "name": "avax.issueTx",
+                "block_parsing": {
+                  "parser_arg": ["latest"],
+                  "parser_func": "DEFAULT"
+                },
+                "compute_units": "10",
+                "enabled": true,
+                "category": {
+                  "deterministic": false,
+                  "local": false,
+                  "subscription": false,
+                  "stateful": 0
+                },
+                "extra_compute_units": "0"
+              }
+            ],
+            "headers": [],
+            "inheritance_apis": [],
+            "parse_directives": []
+          },
+          {
+            "enabled": true,
+            "collection_data": {
+              "api_interface": "jsonrpc",
+              "internal_path": "/P",
+              "type": "POST",
+              "add_on": ""
+            },
+            "apis": [
+              {
+                "name": "platform.addDelegator",
+                "block_parsing": {
+                  "parser_arg": ["latest"],
+                  "parser_func": "DEFAULT"
+                },
+                "compute_units": "10",
+                "enabled": true,
+                "category": {
+                  "deterministic": false,
+                  "local": false,
+                  "subscription": false,
+                  "stateful": 0
+                },
+                "extra_compute_units": "0"
+              },
+              {
+                "name": "platform.getBlock",
+                "block_parsing": {
+                  "parser_arg": ["latest"],
+                  "parser_func": "DEFAULT"
+                },
+                "compute_units": "10",
+                "enabled": true,
+                "category": {
+                  "deterministic": true,
+                  "local": false,
+                  "subscription": false,
+                  "stateful": 0
+                },
+                "extra_compute_units": "0"
+              },
+              {
+                "name": "platform.getBlockchainStatus",
+                "block_parsing": {
+                  "parser_arg": ["latest"],
+                  "parser_func": "DEFAULT"
+                },
+                "compute_units": "10",
+                "enabled": true,
+                "category": {
+                  "deterministic": true,
+                  "local": false,
+                  "subscription": false,
+                  "stateful": 0
+                },
+                "extra_compute_units": "0"
+              },
+              {
+                "name": "platform.getCurrentSupply",
+                "block_parsing": {
+                  "parser_arg": ["latest"],
+                  "parser_func": "DEFAULT"
+                },
+                "compute_units": "10",
+                "enabled": true,
+                "category": {
+                  "deterministic": true,
+                  "local": false,
+                  "subscription": false,
+                  "stateful": 0
+                },
+                "extra_compute_units": "0"
+              },
+              {
+                "name": "platform.getCurrentValidators",
+                "block_parsing": {
+                  "parser_arg": ["latest"],
+                  "parser_func": "DEFAULT"
+                },
+                "compute_units": "15",
+                "enabled": true,
+                "category": {
+                  "deterministic": true,
+                  "local": false,
+                  "subscription": false,
+                  "stateful": 0
+                },
+                "extra_compute_units": "0"
+              },
+              {
+                "name": "platform.getHeight",
+                "block_parsing": {
+                  "parser_arg": ["latest"],
+                  "parser_func": "DEFAULT"
+                },
+                "compute_units": "10",
+                "enabled": true,
+                "category": {
+                  "deterministic": true,
+                  "local": false,
+                  "subscription": false,
+                  "stateful": 0
+                },
+                "extra_compute_units": "0"
+              },
+              {
+                "name": "platform.getMinStake",
+                "block_parsing": {
+                  "parser_arg": ["latest"],
+                  "parser_func": "DEFAULT"
+                },
+                "compute_units": "10",
+                "enabled": true,
+                "category": {
+                  "deterministic": true,
+                  "local": false,
+                  "subscription": false,
+                  "stateful": 0
+                },
+                "extra_compute_units": "0"
+              },
+              {
+                "name": "platform.getPendingValidators",
+                "block_parsing": {
+                  "parser_arg": ["latest"],
+                  "parser_func": "DEFAULT"
+                },
+                "compute_units": "10",
+                "enabled": true,
+                "category": {
+                  "deterministic": true,
+                  "local": false,
+                  "subscription": false,
+                  "stateful": 0
+                },
+                "extra_compute_units": "0"
+              },
+              {
+                "name": "platform.getStakingAssetID",
+                "block_parsing": {
+                  "parser_arg": ["latest"],
+                  "parser_func": "DEFAULT"
+                },
+                "compute_units": "10",
+                "enabled": true,
+                "category": {
+                  "deterministic": true,
+                  "local": false,
+                  "subscription": false,
+                  "stateful": 0
+                },
+                "extra_compute_units": "0"
+              },
+              {
+                "name": "platform.getTimestamp",
+                "block_parsing": {
+                  "parser_arg": ["latest"],
+                  "parser_func": "DEFAULT"
+                },
+                "compute_units": "10",
+                "enabled": true,
+                "category": {
+                  "deterministic": true,
+                  "local": false,
+                  "subscription": false,
+                  "stateful": 0
+                },
+                "extra_compute_units": "0"
+              },
+              {
+                "name": "platform.getTotalStake",
+                "block_parsing": {
+                  "parser_arg": ["latest"],
+                  "parser_func": "DEFAULT"
+                },
+                "compute_units": "10",
+                "enabled": true,
+                "category": {
+                  "deterministic": true,
+                  "local": false,
+                  "subscription": false,
+                  "stateful": 0
+                },
+                "extra_compute_units": "0"
+              },
+              {
+                "name": "platform.getTx",
+                "block_parsing": {
+                  "parser_arg": ["latest"],
+                  "parser_func": "DEFAULT"
+                },
+                "compute_units": "10",
+                "enabled": true,
+                "category": {
+                  "deterministic": true,
+                  "local": false,
+                  "subscription": false,
+                  "stateful": 0
+                },
+                "extra_compute_units": "0"
+              },
+              {
+                "name": "platform.getTxStatus",
+                "block_parsing": {
+                  "parser_arg": ["latest"],
+                  "parser_func": "DEFAULT"
+                },
+                "compute_units": "10",
+                "enabled": true,
+                "category": {
+                  "deterministic": true,
+                  "local": false,
+                  "subscription": false,
+                  "stateful": 0
+                },
+                "extra_compute_units": "0"
+              },
+              {
+                "name": "platform.getUTXOs",
+                "block_parsing": {
+                  "parser_arg": ["latest"],
+                  "parser_func": "DEFAULT"
+                },
+                "compute_units": "10",
+                "enabled": true,
+                "category": {
+                  "deterministic": true,
+                  "local": false,
+                  "subscription": false,
+                  "stateful": 0
+                },
+                "extra_compute_units": "0"
+              },
+              {
+                "name": "platform.getValidatorsAt",
+                "block_parsing": {
+                  "parser_arg": ["height", ":", "0"],
+                  "parser_func": "PARSE_DICTIONARY_OR_ORDERED"
+                },
+                "compute_units": "10",
+                "enabled": true,
+                "category": {
+                  "deterministic": true,
+                  "local": false,
+                  "subscription": false,
+                  "stateful": 0
+                },
+                "extra_compute_units": "0"
+              },
+              {
+                "name": "platform.issueTx",
+                "block_parsing": {
+                  "parser_arg": ["latest"],
+                  "parser_func": "DEFAULT"
+                },
+                "compute_units": "10",
+                "enabled": true,
+                "category": {
+                  "deterministic": false,
+                  "local": false,
+                  "subscription": false,
+                  "stateful": 0
+                },
+                "extra_compute_units": "0"
+              },
+              {
+                "name": "platform.sampleValidators",
+                "block_parsing": {
+                  "parser_arg": ["latest"],
+                  "parser_func": "DEFAULT"
+                },
+                "compute_units": "10",
+                "enabled": true,
+                "category": {
+                  "deterministic": false,
+                  "local": false,
+                  "subscription": false,
+                  "stateful": 0
+                },
+                "extra_compute_units": "0"
+              },
+              {
+                "name": "platform.validatedBy",
+                "block_parsing": {
+                  "parser_arg": ["latest"],
+                  "parser_func": "DEFAULT"
+                },
+                "compute_units": "10",
+                "enabled": true,
+                "category": {
+                  "deterministic": true,
+                  "local": false,
+                  "subscription": false,
+                  "stateful": 0
+                },
+                "extra_compute_units": "0"
+              },
+              {
+                "name": "platform.validates",
+                "block_parsing": {
+                  "parser_arg": ["latest"],
+                  "parser_func": "DEFAULT"
+                },
+                "compute_units": "10",
+                "enabled": true,
+                "category": {
+                  "deterministic": true,
+                  "local": false,
+                  "subscription": false,
+                  "stateful": 0
+                },
+                "extra_compute_units": "0"
+              }
+            ],
+            "headers": [],
+            "inheritance_apis": [],
+            "parse_directives": []
+          },
+          {
+            "enabled": true,
+            "collection_data": {
+              "api_interface": "jsonrpc",
+              "internal_path": "/X",
+              "type": "POST",
+              "add_on": ""
+            },
+            "apis": [
+              {
+                "name": "avm.getAssetDescription",
+                "block_parsing": {
+                  "parser_arg": ["latest"],
+                  "parser_func": "DEFAULT"
+                },
+                "compute_units": "10",
+                "enabled": true,
+                "category": {
+                  "deterministic": true,
+                  "local": false,
+                  "subscription": false,
+                  "stateful": 0
+                },
+                "extra_compute_units": "0"
+              },
+              {
+                "name": "avm.getBlock",
+                "block_parsing": {
+                  "parser_arg": ["latest"],
+                  "parser_func": "DEFAULT"
+                },
+                "compute_units": "15",
+                "enabled": true,
+                "category": {
+                  "deterministic": true,
+                  "local": false,
+                  "subscription": false,
+                  "stateful": 0
+                },
+                "extra_compute_units": "0"
+              },
+              {
+                "name": "avm.getBlockByHeight",
+                "block_parsing": {
+                  "parser_arg": ["height", ":", "0"],
+                  "parser_func": "PARSE_DICTIONARY_OR_ORDERED"
+                },
+                "compute_units": "15",
+                "enabled": true,
+                "category": {
+                  "deterministic": true,
+                  "local": false,
+                  "subscription": false,
+                  "stateful": 0
+                },
+                "extra_compute_units": "0"
+              },
+              {
+                "name": "avm.getHeight",
+                "block_parsing": {
+                  "parser_arg": ["latest"],
+                  "parser_func": "DEFAULT"
+                },
+                "compute_units": "15",
+                "enabled": true,
+                "category": {
+                  "deterministic": true,
+                  "local": false,
+                  "subscription": false,
+                  "stateful": 0
+                },
+                "extra_compute_units": "0"
+              },
+              {
+                "name": "avm.getTxStatus",
+                "block_parsing": {
+                  "parser_arg": ["latest"],
+                  "parser_func": "DEFAULT"
+                },
+                "compute_units": "10",
+                "enabled": true,
+                "category": {
+                  "deterministic": true,
+                  "local": false,
+                  "subscription": false,
+                  "stateful": 0
+                },
+                "extra_compute_units": "0"
+              },
+              {
+                "name": "avm.getUTXOs",
+                "block_parsing": {
+                  "parser_arg": ["latest"],
+                  "parser_func": "DEFAULT"
+                },
+                "compute_units": "10",
+                "enabled": true,
+                "category": {
+                  "deterministic": true,
+                  "local": false,
+                  "subscription": false,
+                  "stateful": 0
+                },
+                "extra_compute_units": "0"
+              },
+              {
+                "name": "avm.issueTx",
+                "block_parsing": {
+                  "parser_arg": ["latest"],
+                  "parser_func": "DEFAULT"
+                },
+                "compute_units": "10",
+                "enabled": true,
+                "category": {
+                  "deterministic": false,
+                  "local": false,
+                  "subscription": false,
+                  "stateful": 0
+                },
+                "extra_compute_units": "0"
+              }
+            ],
+            "headers": [],
+            "inheritance_apis": [],
+            "parse_directives": [
+              {
+                "function_template": "{\"jsonrpc\":\"2.0\",\"method\":\"eth_chainId\",\"params\":[],\"id\":1}",
+                "function_tag": "getChainId",
+                "result_parsing": {
+                  "parser_arg": ["0"],
+                  "parser_func": "PARSE_BY_ARG",
+                  "encoding": "hex"
+                },
+                "wanted_result": "0xa86a",
+                "api_name": "eth_chainId"
+              }
+            ]
+          }
         ]
-    },
-    "deposit": "10000000ulava"
+      }
+    ]
+  },
+  "deposit": "10000000ulava"
 }