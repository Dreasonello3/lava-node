{
  "title": "Add Specs: Osmosis",
  "description": "Adding new specification support for relaying Osmosis data on Lava",
  "specs": [
    {
      "chainid": "COS3",
      "name": "osmosis mainnet",
      "enabled": true,
      "reliability_threshold": 268435455,
      "compares_hashes": true,
      "finalization_criteria": 0,
      "saved_blocks": 1,
      "average_block_time": "6500",
      "allowed_block_lag_for_qos_sync": "3",
      "apis": [{
          "name": "abci_info",
          "category": {
            "deterministic": true,
            "local": false,
            "subscription": false,
            "stateful": 0
          },
          "block_parsing": {
            "parserArg": [
              ""
            ],
            "parserFunc": "EMPTY"
          },
          "compute_units": "10",
          "enabled": true,
          "apiInterfaces": [
            {
              "interface": "tendermintrpc",
              "type": "get",
              "extra_compute_units": "0"
            }
          ]
        },
        {
          "name": "abci_query",
          "category": {
            "deterministic": true,
            "local": false,
            "subscription": false,
            "stateful": 0
          },
          "block_parsing": {
            "parserArg": [
              "height",
              "=",
              "2"
            ],
            "parserFunc": "PARSE_DICTIONARY_OR_ORDERED"
          },
          "compute_units": "10",
          "enabled": true,
          "apiInterfaces": [
            {
              "interface": "tendermintrpc",
              "type": "get",
              "extra_compute_units": "0"
            }
          ]
        },
        {
          "name": "block",
          "category": {
            "deterministic": true,
            "local": false,
            "subscription": false,
            "stateful": 0
          },
          "block_parsing": {
            "parserArg": [
              "height",
              "=",
              "0"
            ],
            "parserFunc": "PARSE_DICTIONARY_OR_ORDERED"
          },
          "compute_units": "10",
          "enabled": true,
          "apiInterfaces": [
            {
              "interface": "tendermintrpc",
              "type": "get",
              "extra_compute_units": "0"
            }
          ],
          "parsing": {
            "function_template": "{\"jsonrpc\":\"2.0\",\"id\":1,\"method\":\"block\",\"params\":[\"%d\"]}",
            "function_tag": "getBlockByNumber",
            "result_parsing": {
              "parserArg": [
                "0",
                "block_id",
                "hash"
              ],
              "parserFunc": "PARSE_CANONICAL"
            }
          }
        },
        {
          "name": "block_by_hash",
          "category": {
            "deterministic": true,
            "local": false,
            "subscription": false,
            "stateful": 0
          },
          "block_parsing": {
            "parserArg": [
              ""
            ],
            "parserFunc": "EMPTY"
          },
          "compute_units": "10",
          "enabled": true,
          "apiInterfaces": [
            {
              "interface": "tendermintrpc",
              "type": "get",
              "extra_compute_units": "0"
            }
          ]
        },
        {
          "name": "block_results",
          "category": {
            "deterministic": true,
            "local": false,
            "subscription": false,
            "stateful": 0
          },
          "block_parsing": {
            "parserArg": [
              "height",
              "=",
              "0"
            ],
            "parserFunc": "PARSE_DICTIONARY_OR_ORDERED"
          },
          "compute_units": "10",
          "enabled": true,
          "apiInterfaces": [
            {
              "interface": "tendermintrpc",
              "type": "get",
              "extra_compute_units": "0"
            }
          ]
        },
        {
          "name": "block_search",
          "category": {
            "deterministic": true,
            "local": false,
            "subscription": false,
            "stateful": 0
          },
          "block_parsing": {
            "parserArg": [
              ""
            ],
            "parserFunc": "EMPTY"
          },
          "compute_units": "10",
          "enabled": true,
          "apiInterfaces": [
            {
              "interface": "tendermintrpc",
              "type": "get",
              "extra_compute_units": "0"
            }
          ]
        },
        {
          "name": "blockchain",
          "category": {
            "deterministic": true,
            "local": false,
            "subscription": false,
            "stateful": 0
          },
          "block_parsing": {
            "parserArg": [
              "maxHeight",
              "=",
              "1"
            ],
            "parserFunc": "PARSE_DICTIONARY_OR_ORDERED"
          },
          "compute_units": "10",
          "enabled": true,
          "apiInterfaces": [
            {
              "interface": "tendermintrpc",
              "type": "get",
              "extra_compute_units": "0"
            }
          ]
        },
        {
          "name": "broadcast_evidence",
          "category": {
            "deterministic": true,
            "local": false,
            "subscription": false,
            "stateful": 0
          },
          "block_parsing": {
            "parserArg": [
              ""
            ],
            "parserFunc": "EMPTY"
          },
          "compute_units": "10",
          "enabled": true,
          "apiInterfaces": [
            {
              "interface": "tendermintrpc",
              "type": "get",
              "extra_compute_units": "0"
            }
          ]
        },
        {
          "name": "broadcast_tx_async",
          "category": {
            "deterministic": true,
            "local": false,
            "subscription": false,
            "stateful": 0
          },
          "block_parsing": {
            "parserArg": [
              ""
            ],
            "parserFunc": "EMPTY"
          },
          "compute_units": "10",
          "enabled": true,
          "apiInterfaces": [
            {
              "interface": "tendermintrpc",
              "type": "get",
              "extra_compute_units": "0"
            }
          ]
        },
        {
          "name": "broadcast_tx_commit",
          "category": {
            "deterministic": true,
            "local": false,
            "subscription": false,
            "stateful": 0
          },
          "block_parsing": {
            "parserArg": [
              ""
            ],
            "parserFunc": "EMPTY"
          },
          "compute_units": "10",
          "enabled": true,
          "apiInterfaces": [
            {
              "interface": "tendermintrpc",
              "type": "get",
              "extra_compute_units": "0"
            }
          ]
        },
        {
          "name": "broadcast_tx_sync",
          "category": {
            "deterministic": true,
            "local": false,
            "subscription": false,
            "stateful": 0
          },
          "block_parsing": {
            "parserArg": [
              ""
            ],
            "parserFunc": "EMPTY"
          },
          "compute_units": "10",
          "enabled": true,
          "apiInterfaces": [
            {
              "interface": "tendermintrpc",
              "type": "get",
              "extra_compute_units": "0"
            }
          ]
        },
        {
          "name": "check_tx",
          "category": {
            "deterministic": true,
            "local": false,
            "subscription": false,
            "stateful": 0
          },
          "block_parsing": {
            "parserArg": [
              ""
            ],
            "parserFunc": "EMPTY"
          },
          "compute_units": "10",
          "enabled": true,
          "apiInterfaces": [
            {
              "interface": "tendermintrpc",
              "type": "get",
              "extra_compute_units": "0"
            }
          ]
        },
        {
          "name": "commit",
          "category": {
            "deterministic": true,
            "local": false,
            "subscription": false,
            "stateful": 0
          },
          "block_parsing": {
            "parserArg": [
              "height",
              "=",
              "0"
            ],
            "parserFunc": "PARSE_DICTIONARY_OR_ORDERED"
          },
          "compute_units": "10",
          "enabled": true,
          "apiInterfaces": [
            {
              "interface": "tendermintrpc",
              "type": "get",
              "extra_compute_units": "0"
            }
          ]
        },
        {
          "name": "consensus_params",
          "category": {
            "deterministic": true,
            "local": false,
            "subscription": false,
            "stateful": 0
          },
          "block_parsing": {
            "parserArg": [
              "height",
              "=",
              "0"
            ],
            "parserFunc": "PARSE_DICTIONARY_OR_ORDERED"
          },
          "compute_units": "10",
          "enabled": true,
          "apiInterfaces": [
            {
              "interface": "tendermintrpc",
              "type": "get",
              "extra_compute_units": "0"
            }
          ]
        },
        {
          "name": "consensus_state",
          "category": {
            "deterministic": true,
            "local": false,
            "subscription": false,
            "stateful": 0
          },
          "block_parsing": {
            "parserArg": [
              ""
            ],
            "parserFunc": "EMPTY"
          },
          "compute_units": "10",
          "enabled": true,
          "apiInterfaces": [
            {
              "interface": "tendermintrpc",
              "type": "get",
              "extra_compute_units": "0"
            }
          ]
        },
        {
          "name": "dump_consensus_state",
          "category": {
            "deterministic": true,
            "local": false,
            "subscription": false,
            "stateful": 0
          },
          "block_parsing": {
            "parserArg": [
              ""
            ],
            "parserFunc": "EMPTY"
          },
          "compute_units": "10",
          "enabled": true,
          "apiInterfaces": [
            {
              "interface": "tendermintrpc",
              "type": "get",
              "extra_compute_units": "0"
            }
          ]
        },
        {
          "name": "genesis",
          "category": {
            "deterministic": true,
            "local": false,
            "subscription": false,
            "stateful": 0
          },
          "block_parsing": {
            "parserArg": [
              ""
            ],
            "parserFunc": "EMPTY"
          },
          "compute_units": "10",
          "enabled": true,
          "apiInterfaces": [
            {
              "interface": "tendermintrpc",
              "type": "get",
              "extra_compute_units": "0"
            }
          ]
        },
        {
          "name": "genesis_chunked",
          "category": {
            "deterministic": true,
            "local": false,
            "subscription": false,
            "stateful": 0
          },
          "block_parsing": {
            "parserArg": [
              ""
            ],
            "parserFunc": "EMPTY"
          },
          "compute_units": "10",
          "enabled": true,
          "apiInterfaces": [
            {
              "interface": "tendermintrpc",
              "type": "get",
              "extra_compute_units": "0"
            }
          ]
        },
        {
          "name": "health",
          "category": {
            "deterministic": true,
            "local": false,
            "subscription": false,
            "stateful": 0
          },
          "block_parsing": {
            "parserArg": [
              ""
            ],
            "parserFunc": "EMPTY"
          },
          "compute_units": "10",
          "enabled": true,
          "apiInterfaces": [
            {
              "interface": "tendermintrpc",
              "type": "get",
              "extra_compute_units": "0"
            }
          ]
        },
        {
          "name": "net_info",
          "category": {
            "deterministic": true,
            "local": false,
            "subscription": false,
            "stateful": 0
          },
          "block_parsing": {
            "parserArg": [
              ""
            ],
            "parserFunc": "EMPTY"
          },
          "compute_units": "10",
          "enabled": true,
          "apiInterfaces": [
            {
              "interface": "tendermintrpc",
              "type": "get",
              "extra_compute_units": "0"
            }
          ]
        },
        {
          "name": "num_unconfirmed_txs",
          "category": {
            "deterministic": true,
            "local": false,
            "subscription": false,
            "stateful": 0
          },
          "block_parsing": {
            "parserArg": [
              ""
            ],
            "parserFunc": "EMPTY"
          },
          "compute_units": "10",
          "enabled": true,
          "apiInterfaces": [
            {
              "interface": "tendermintrpc",
              "type": "get",
              "extra_compute_units": "0"
            }
          ]
        },
        {
          "name": "status",
          "category": {
            "deterministic": false,
            "local": false,
            "subscription": false,
            "stateful": 0
          },
          "block_parsing": {
            "parserArg": [
              ""
            ],
            "parserFunc": "EMPTY"
          },
          "compute_units": "10",
          "enabled": true,
          "apiInterfaces": [
            {
              "interface": "tendermintrpc",
              "type": "get",
              "extra_compute_units": "0"
            }
          ],
          "parsing": {
            "function_tag": "getBlockNumber",
            "function_template": "{\"jsonrpc\":\"2.0\",\"method\":\"status\",\"params\":[],\"id\":1}",
            "result_parsing": {
              "parserArg": [
                "0",
                "sync_info",
                "latest_block_height"
              ],
              "parserFunc": "PARSE_CANONICAL"
            }
          }
        },
        {
          "name": "subscribe",
          "category": {
            "deterministic": true,
            "local": false,
            "subscription": false,
            "stateful": 0
          },
          "block_parsing": {
            "parserArg": [
              ""
            ],
            "parserFunc": "EMPTY"
          },
          "compute_units": "10",
          "enabled": true,
          "apiInterfaces": [
            {
              "interface": "tendermintrpc",
              "type": "get",
              "extra_compute_units": "0"
            }
          ]
        },
        {
          "name": "tx",
          "category": {
            "deterministic": true,
            "local": false,
            "subscription": false,
            "stateful": 0
          },
          "block_parsing": {
            "parserArg": [
              ""
            ],
            "parserFunc": "EMPTY"
          },
          "compute_units": "10",
          "enabled": true,
          "apiInterfaces": [
            {
              "interface": "tendermintrpc",
              "type": "get",
              "extra_compute_units": "0"
            }
          ]
        },
        {
          "name": "tx_search",
          "category": {
            "deterministic": true,
            "local": false,
            "subscription": false,
            "stateful": 0
          },
          "block_parsing": {
            "parserArg": [
              ""
            ],
            "parserFunc": "EMPTY"
          },
          "compute_units": "10",
          "enabled": true,
          "apiInterfaces": [
            {
              "interface": "tendermintrpc",
              "type": "get",
              "extra_compute_units": "0"
            }
          ]
        },
        {
          "name": "unconfirmed_txs",
          "category": {
            "deterministic": true,
            "local": false,
            "subscription": false,
            "stateful": 0
          },
          "block_parsing": {
            "parserArg": [
              ""
            ],
            "parserFunc": "EMPTY"
          },
          "compute_units": "10",
          "enabled": true,
          "apiInterfaces": [
            {
              "interface": "tendermintrpc",
              "type": "get",
              "extra_compute_units": "0"
            }
          ]
        },
        {
          "name": "unsubscribe",
          "category": {
            "deterministic": true,
            "local": false,
            "subscription": false,
            "stateful": 0
          },
          "block_parsing": {
            "parserArg": [
              ""
            ],
            "parserFunc": "EMPTY"
          },
          "compute_units": "10",
          "enabled": true,
          "apiInterfaces": [
            {
              "interface": "tendermintrpc",
              "type": "get",
              "extra_compute_units": "0"
            }
          ]
        },
        {
          "name": "unsubscribe_all",
          "category": {
            "deterministic": true,
            "local": false,
            "subscription": false,
            "stateful": 0
          },
          "block_parsing": {
            "parserArg": [
              ""
            ],
            "parserFunc": "EMPTY"
          },
          "compute_units": "10",
          "enabled": true,
          "apiInterfaces": [
            {
              "interface": "tendermintrpc",
              "type": "get",
              "extra_compute_units": "0"
            }
          ]
        },
        {
          "name": "validators",
          "category": {
            "deterministic": true,
            "local": false,
            "subscription": false,
            "stateful": 0
          },
          "block_parsing": {
            "parserArg": [
              "height",
              "=",
              "0"
            ],
            "parserFunc": "PARSE_DICTIONARY_OR_ORDERED"
          },
          "compute_units": "10",
          "enabled": true,
          "apiInterfaces": [
            {
              "interface": "tendermintrpc",
              "type": "get",
              "extra_compute_units": "0"
            }
          ]
        },
        {
          "name": "/node_info",
          "category": {
            "deterministic": false,
            "local": false,
            "subscription": false,
            "stateful": 0
          },
          "block_parsing": {
            "parserArg": [
              ""
            ],
            "parserFunc": "EMPTY"
          },
          "compute_units": "10",
          "enabled": true,
          "apiInterfaces": [
            {
              "interface": "rest",
              "type": "get",
              "extra_compute_units": "0"
            }
          ]
        },
        {
          "name": "/syncing",
          "category": {
            "deterministic": false,
            "local": false,
            "subscription": false,
            "stateful": 0
          },
          "block_parsing": {
            "parserArg": [
              ""
            ],
            "parserFunc": "EMPTY"
          },
          "compute_units": "10",
          "enabled": true,
          "apiInterfaces": [
            {
              "interface": "rest",
              "type": "get",
              "extra_compute_units": "0"
            }
          ]
        },
        {
          "name": "/blocks/latest",
          "category": {
            "deterministic": true,
            "local": false,
            "subscription": false,
            "stateful": 0
          },
          "block_parsing": {
            "parserArg": [
              "latest"
            ],
            "parserFunc": "DEFAULT"
          },
          "compute_units": "10",
          "enabled": true,
          "apiInterfaces": [
            {
              "interface": "rest",
              "type": "get",
              "extra_compute_units": "0"
            }
          ],
          "parsing": {
            "function_template": "/blocks/latest",
            "function_tag": "getBlockNumber",
            "result_parsing": {
              "parserArg": [
                "0",
                "block",
                "header",
                "height"
              ],
              "parserFunc": "PARSE_CANONICAL"
            }
          }
        },
        {
          "name": "/blocks/{height}",
          "category": {
            "deterministic": true,
            "local": false,
            "subscription": false,
            "stateful": 0
          },
          "block_parsing": {
            "parserArg": [
              "0"
            ],
            "parserFunc": "PARSE_BY_ARG"
          },
          "compute_units": "10",
          "enabled": true,
          "apiInterfaces": [
            {
              "interface": "rest",
              "type": "get",
              "extra_compute_units": "0"
            }
          ],
          "parsing": {
            "function_template": "/blocks/%d",
            "function_tag": "getBlockByNumber",
            "result_parsing": {
              "parserArg": [
                "0",
                "block_id",
                "hash"
              ],
              "parserFunc": "PARSE_CANONICAL"
            }
          }
        },
        {
          "name": "/validatorsets/latest",
          "category": {
            "deterministic": true,
            "local": false,
            "subscription": false,
            "stateful": 0
          },
          "block_parsing": {
            "parserArg": [
              "latest"
            ],
            "parserFunc": "DEFAULT"
          },
          "compute_units": "10",
          "enabled": true,
          "apiInterfaces": [
            {
              "interface": "rest",
              "type": "get",
              "extra_compute_units": "0"
            }
          ]
        },
        {
          "name": "/validatorsets/{height}",
          "category": {
            "deterministic": true,
            "local": false,
            "subscription": false,
            "stateful": 0
          },
          "block_parsing": {
            "parserArg": [
              "0"
            ],
            "parserFunc": "PARSE_BY_ARG"
          },
          "compute_units": "10",
          "enabled": true,
          "apiInterfaces": [
            {
              "interface": "rest",
              "type": "get",
              "extra_compute_units": "0"
            }
          ]
        },
        {
          "name": "/txs",
          "category": {
            "deterministic": false,
            "local": false,
            "subscription": false,
            "stateful": 0
          },
          "block_parsing": {
            "parserArg": [
              ""
            ],
            "parserFunc": "EMPTY"
          },
          "compute_units": "10",
          "enabled": true,
          "apiInterfaces": [
            {
              "interface": "rest",
              "type": "post",
              "extra_compute_units": "0"
            }
          ]
        },
        {
          "name": "/staking/delegators/{delegatorAddr}/delegations",
          "category": {
            "deterministic": false,
            "local": false,
            "subscription": false,
            "stateful": 0
          },
          "block_parsing": {
            "parserArg": [
              ""
            ],
            "parserFunc": "EMPTY"
          },
          "compute_units": "10",
          "enabled": true,
          "apiInterfaces": [
            {
              "interface": "rest",
              "type": "post",
              "extra_compute_units": "0"
            }
          ]
        },
        {
          "name": "/staking/delegators/{delegatorAddr}/unbonding_delegations",
          "category": {
            "deterministic": false,
            "local": false,
            "subscription": false,
            "stateful": 0
          },
          "block_parsing": {
            "parserArg": [
              ""
            ],
            "parserFunc": "EMPTY"
          },
          "compute_units": "10",
          "enabled": true,
          "apiInterfaces": [
            {
              "interface": "rest",
              "type": "post",
              "extra_compute_units": "0"
            }
          ]
        },
        {
          "name": "/cosmos/auth/v1beta1/accounts",
          "category": {
            "deterministic": true,
            "local": false,
            "subscription": false,
            "stateful": 0
          },
          "block_parsing": {
            "parserArg": [
            "latest"
            ],
            "parserFunc": "DEFAULT"
          },
          "compute_units": "10",
          "enabled": true,
          "apiInterfaces": [
            {
              "interface": "rest",
              "type": "get",
              "extra_compute_units": "0"
            }
          ]
        },
        {
          "name": "/cosmos/auth/v1beta1/accounts/{address}",
          "category": {
            "deterministic": true,
            "local": false,
            "subscription": false,
            "stateful": 0
          },
          "block_parsing": {
            "parserArg": [
            "latest"
            ],
            "parserFunc": "DEFAULT"
          },
          "compute_units": "10",
          "enabled": true,
          "apiInterfaces": [
            {
              "interface": "rest",
              "type": "get",
              "extra_compute_units": "0"
            }
          ]
        },
        {
          "name": "/cosmos/auth/v1beta1/params",
          "category": {
            "deterministic": true,
            "local": false,
            "subscription": false,
            "stateful": 0
          },
          "block_parsing": {
            "parserArg": [
            "latest"
            ],
            "parserFunc": "DEFAULT"
          },
          "compute_units": "10",
          "enabled": true,
          "apiInterfaces": [
            {
              "interface": "rest",
              "type": "get",
              "extra_compute_units": "0"
            }
          ]
        },
        {
          "name": "/cosmos/bank/v1beta1/balances/{address}",
          "category": {
            "deterministic": true,
            "local": false,
            "subscription": false,
            "stateful": 0
          },
          "block_parsing": {
            "parserArg": [
            "latest"
            ],
            "parserFunc": "DEFAULT"
          },
          "compute_units": "10",
          "enabled": true,
          "apiInterfaces": [
            {
              "interface": "rest",
              "type": "get",
              "extra_compute_units": "0"
            }
          ]
        },
        {
          "name": "/cosmos/bank/v1beta1/balances/{address}/{denom}",
          "category": {
            "deterministic": true,
            "local": false,
            "subscription": false,
            "stateful": 0
          },
          "block_parsing": {
            "parserArg": [
            "latest"
            ],
            "parserFunc": "DEFAULT"
          },
          "compute_units": "10",
          "enabled": true,
          "apiInterfaces": [
            {
              "interface": "rest",
              "type": "get",
              "extra_compute_units": "0"
            }
          ]
        },
        {
          "name": "/cosmos/bank/v1beta1/denom_owners/{denom}",
          "category": {
            "deterministic": true,
            "local": false,
            "subscription": false,
            "stateful": 0
          },
          "block_parsing": {
            "parserArg": [
            "latest"
            ],
            "parserFunc": "DEFAULT"
          },
          "compute_units": "10",
          "enabled": true,
          "apiInterfaces": [
            {
              "interface": "rest",
              "type": "get",
              "extra_compute_units": "0"
            }
          ]
        },
        {
          "name": "/cosmos/bank/v1beta1/denoms_metadata",
          "category": {
            "deterministic": true,
            "local": false,
            "subscription": false,
            "stateful": 0
          },
          "block_parsing": {
            "parserArg": [
            "latest"
            ],
            "parserFunc": "DEFAULT"
          },
          "compute_units": "10",
          "enabled": true,
          "apiInterfaces": [
            {
              "interface": "rest",
              "type": "get",
              "extra_compute_units": "0"
            }
          ]
        },
        {
          "name": "/cosmos/bank/v1beta1/denoms_metadata/{denom}",
          "category": {
            "deterministic": true,
            "local": false,
            "subscription": false,
            "stateful": 0
          },
          "block_parsing": {
            "parserArg": [
            "latest"
            ],
            "parserFunc": "DEFAULT"
          },
          "compute_units": "10",
          "enabled": true,
          "apiInterfaces": [
            {
              "interface": "rest",
              "type": "get",
              "extra_compute_units": "0"
            }
          ]
        },
        {
          "name": "/cosmos/bank/v1beta1/params",
          "category": {
            "deterministic": true,
            "local": false,
            "subscription": false,
            "stateful": 0
          },
          "block_parsing": {
            "parserArg": [
            "latest"
            ],
            "parserFunc": "DEFAULT"
          },
          "compute_units": "10",
          "enabled": true,
          "apiInterfaces": [
            {
              "interface": "rest",
              "type": "get",
              "extra_compute_units": "0"
            }
          ]
        },
        {
          "name": "/cosmos/bank/v1beta1/supply",
          "category": {
            "deterministic": true,
            "local": false,
            "subscription": false,
            "stateful": 0
          },
          "block_parsing": {
            "parserArg": [
            "latest"
            ],
            "parserFunc": "DEFAULT"
          },
          "compute_units": "10",
          "enabled": true,
          "apiInterfaces": [
            {
              "interface": "rest",
              "type": "get",
              "extra_compute_units": "0"
            }
          ]
        },
        {
          "name": "/cosmos/bank/v1beta1/supply/{denom}",
          "category": {
            "deterministic": true,
            "local": false,
            "subscription": false,
            "stateful": 0
          },
          "block_parsing": {
            "parserArg": [
            "latest"
            ],
            "parserFunc": "DEFAULT"
          },
          "compute_units": "10",
          "enabled": true,
          "apiInterfaces": [
            {
              "interface": "rest",
              "type": "get",
              "extra_compute_units": "0"
            }
          ]
        },
        {
          "name": "/cosmos/distribution/v1beta1/community_pool",
          "category": {
            "deterministic": true,
            "local": false,
            "subscription": false,
            "stateful": 0
          },
          "block_parsing": {
            "parserArg": [
            "latest"
            ],
            "parserFunc": "DEFAULT"
          },
          "compute_units": "10",
          "enabled": true,
          "apiInterfaces": [
            {
              "interface": "rest",
              "type": "get",
              "extra_compute_units": "0"
            }
          ]
        },
        {
          "name": "/cosmos/distribution/v1beta1/delegators/{delegator_address}/rewards",
          "category": {
            "deterministic": true,
            "local": false,
            "subscription": false,
            "stateful": 0
          },
          "block_parsing": {
            "parserArg": [
            "latest"
            ],
            "parserFunc": "DEFAULT"
          },
          "compute_units": "10",
          "enabled": true,
          "apiInterfaces": [
            {
              "interface": "rest",
              "type": "get",
              "extra_compute_units": "0"
            }
          ]
        },
        {
          "name": "/cosmos/distribution/v1beta1/delegators/{delegator_address}/rewards/{validator_address}",
          "category": {
            "deterministic": true,
            "local": false,
            "subscription": false,
            "stateful": 0
          },
          "block_parsing": {
            "parserArg": [
            "latest"
            ],
            "parserFunc": "DEFAULT"
          },
          "compute_units": "10",
          "enabled": true,
          "apiInterfaces": [
            {
              "interface": "rest",
              "type": "get",
              "extra_compute_units": "0"
            }
          ]
        },
        {
          "name": "/cosmos/distribution/v1beta1/delegators/{delegator_address}/validators",
          "category": {
            "deterministic": true,
            "local": false,
            "subscription": false,
            "stateful": 0
          },
          "block_parsing": {
            "parserArg": [
            "latest"
            ],
            "parserFunc": "DEFAULT"
          },
          "compute_units": "10",
          "enabled": true,
          "apiInterfaces": [
            {
              "interface": "rest",
              "type": "get",
              "extra_compute_units": "0"
            }
          ]
        },
        {
          "name": "/cosmos/distribution/v1beta1/delegators/{delegator_address}/withdraw_address",
          "category": {
            "deterministic": true,
            "local": false,
            "subscription": false,
            "stateful": 0
          },
          "block_parsing": {
            "parserArg": [
            "latest"
            ],
            "parserFunc": "DEFAULT"
          },
          "compute_units": "10",
          "enabled": true,
          "apiInterfaces": [
            {
              "interface": "rest",
              "type": "get",
              "extra_compute_units": "0"
            }
          ]
        },
        {
          "name": "/cosmos/distribution/v1beta1/params",
          "category": {
            "deterministic": true,
            "local": false,
            "subscription": false,
            "stateful": 0
          },
          "block_parsing": {
            "parserArg": [
            "latest"
            ],
            "parserFunc": "DEFAULT"
          },
          "compute_units": "10",
          "enabled": true,
          "apiInterfaces": [
            {
              "interface": "rest",
              "type": "get",
              "extra_compute_units": "0"
            }
          ]
        },
        {
          "name": "/cosmos/distribution/v1beta1/validators/{validator_address}/commission",
          "category": {
            "deterministic": true,
            "local": false,
            "subscription": false,
            "stateful": 0
          },
          "block_parsing": {
            "parserArg": [
            "latest"
            ],
            "parserFunc": "DEFAULT"
          },
          "compute_units": "10",
          "enabled": true,
          "apiInterfaces": [
            {
              "interface": "rest",
              "type": "get",
              "extra_compute_units": "0"
            }
          ]
        },
        {
          "name": "/cosmos/distribution/v1beta1/validators/{validator_address}/outstanding_rewards",
          "category": {
            "deterministic": true,
            "local": false,
            "subscription": false,
            "stateful": 0
          },
          "block_parsing": {
            "parserArg": [
            "latest"
            ],
            "parserFunc": "DEFAULT"
          },
          "compute_units": "10",
          "enabled": true,
          "apiInterfaces": [
            {
              "interface": "rest",
              "type": "get",
              "extra_compute_units": "0"
            }
          ]
        },
        {
          "name": "/cosmos/distribution/v1beta1/validators/{validator_address}/slashes",
          "category": {
            "deterministic": true,
            "local": false,
            "subscription": false,
            "stateful": 0
          },
          "block_parsing": {
            "parserArg": [
            "latest"
            ],
            "parserFunc": "DEFAULT"
          },
          "compute_units": "10",
          "enabled": true,
          "apiInterfaces": [
            {
              "interface": "rest",
              "type": "get",
              "extra_compute_units": "0"
            }
          ]
        },
        {
          "name": "/cosmos/evidence/v1beta1/evidence",
          "category": {
            "deterministic": true,
            "local": false,
            "subscription": false,
            "stateful": 0
          },
          "block_parsing": {
            "parserArg": [
            "latest"
            ],
            "parserFunc": "DEFAULT"
          },
          "compute_units": "10",
          "enabled": true,
          "apiInterfaces": [
            {
              "interface": "rest",
              "type": "get",
              "extra_compute_units": "0"
            }
          ]
        },
        {
          "name": "/cosmos/evidence/v1beta1/evidence/{evidence_hash}",
          "category": {
            "deterministic": true,
            "local": false,
            "subscription": false,
            "stateful": 0
          },
          "block_parsing": {
            "parserArg": [
            "latest"
            ],
            "parserFunc": "DEFAULT"
          },
          "compute_units": "10",
          "enabled": true,
          "apiInterfaces": [
            {
              "interface": "rest",
              "type": "get",
              "extra_compute_units": "0"
            }
          ]
        },
        {
          "name": "/cosmos/gov/v1beta1/params/{params_type}",
          "category": {
            "deterministic": true,
            "local": false,
            "subscription": false,
            "stateful": 0
          },
          "block_parsing": {
            "parserArg": [
            "latest"
            ],
            "parserFunc": "DEFAULT"
          },
          "compute_units": "10",
          "enabled": true,
          "apiInterfaces": [
            {
              "interface": "rest",
              "type": "get",
              "extra_compute_units": "0"
            }
          ]
        },
        {
          "name": "/cosmos/gov/v1beta1/proposals",
          "category": {
            "deterministic": true,
            "local": false,
            "subscription": false,
            "stateful": 0
          },
          "block_parsing": {
            "parserArg": [
            "latest"
            ],
            "parserFunc": "DEFAULT"
          },
          "compute_units": "10",
          "enabled": true,
          "apiInterfaces": [
            {
              "interface": "rest",
              "type": "get",
              "extra_compute_units": "0"
            }
          ]
        },
        {
          "name": "/cosmos/gov/v1beta1/proposals/{proposal_id}",
          "category": {
            "deterministic": true,
            "local": false,
            "subscription": false,
            "stateful": 0
          },
          "block_parsing": {
            "parserArg": [
            "latest"
            ],
            "parserFunc": "DEFAULT"
          },
          "compute_units": "10",
          "enabled": true,
          "apiInterfaces": [
            {
              "interface": "rest",
              "type": "get",
              "extra_compute_units": "0"
            }
          ]
        },
        {
          "name": "/cosmos/gov/v1beta1/proposals/{proposal_id}/deposits",
          "category": {
            "deterministic": true,
            "local": false,
            "subscription": false,
            "stateful": 0
          },
          "block_parsing": {
            "parserArg": [
            "latest"
            ],
            "parserFunc": "DEFAULT"
          },
          "compute_units": "10",
          "enabled": true,
          "apiInterfaces": [
            {
              "interface": "rest",
              "type": "get",
              "extra_compute_units": "0"
            }
          ]
        },
        {
          "name": "/cosmos/gov/v1beta1/proposals/{proposal_id}/deposits/{depositor}",
          "category": {
            "deterministic": true,
            "local": false,
            "subscription": false,
            "stateful": 0
          },
          "block_parsing": {
            "parserArg": [
            "latest"
            ],
            "parserFunc": "DEFAULT"
          },
          "compute_units": "10",
          "enabled": true,
          "apiInterfaces": [
            {
              "interface": "rest",
              "type": "get",
              "extra_compute_units": "0"
            }
          ]
        },
        {
          "name": "/cosmos/gov/v1beta1/proposals/{proposal_id}/tally",
          "category": {
            "deterministic": true,
            "local": false,
            "subscription": false,
            "stateful": 0
          },
          "block_parsing": {
            "parserArg": [
            "latest"
            ],
            "parserFunc": "DEFAULT"
          },
          "compute_units": "10",
          "enabled": true,
          "apiInterfaces": [
            {
              "interface": "rest",
              "type": "get",
              "extra_compute_units": "0"
            }
          ]
        },
        {
          "name": "/cosmos/gov/v1beta1/proposals/{proposal_id}/votes",
          "category": {
            "deterministic": true,
            "local": false,
            "subscription": false,
            "stateful": 0
          },
          "block_parsing": {
            "parserArg": [
            "latest"
            ],
            "parserFunc": "DEFAULT"
          },
          "compute_units": "10",
          "enabled": true,
          "apiInterfaces": [
            {
              "interface": "rest",
              "type": "get",
              "extra_compute_units": "0"
            }
          ]
        },
        {
          "name": "/cosmos/gov/v1beta1/proposals/{proposal_id}/votes/{voter}",
          "category": {
            "deterministic": true,
            "local": false,
            "subscription": false,
            "stateful": 0
          },
          "block_parsing": {
            "parserArg": [
            "latest"
            ],
            "parserFunc": "DEFAULT"
          },
          "compute_units": "10",
          "enabled": true,
          "apiInterfaces": [
            {
              "interface": "rest",
              "type": "get",
              "extra_compute_units": "0"
            }
          ]
        },
        {
          "name": "/cosmos/mint/v1beta1/annual_provisions",
          "category": {
            "deterministic": true,
            "local": false,
            "subscription": false,
            "stateful": 0
          },
          "block_parsing": {
            "parserArg": [
            "latest"
            ],
            "parserFunc": "DEFAULT"
          },
          "compute_units": "10",
          "enabled": true,
          "apiInterfaces": [
            {
              "interface": "rest",
              "type": "get",
              "extra_compute_units": "0"
            }
          ]
        },
        {
          "name": "/cosmos/mint/v1beta1/inflation",
          "category": {
            "deterministic": true,
            "local": false,
            "subscription": false,
            "stateful": 0
          },
          "block_parsing": {
            "parserArg": [
            "latest"
            ],
            "parserFunc": "DEFAULT"
          },
          "compute_units": "10",
          "enabled": true,
          "apiInterfaces": [
            {
              "interface": "rest",
              "type": "get",
              "extra_compute_units": "0"
            }
          ]
        },
        {
          "name": "/cosmos/mint/v1beta1/params",
          "category": {
            "deterministic": true,
            "local": false,
            "subscription": false,
            "stateful": 0
          },
          "block_parsing": {
            "parserArg": [
            "latest"
            ],
            "parserFunc": "DEFAULT"
          },
          "compute_units": "10",
          "enabled": true,
          "apiInterfaces": [
            {
              "interface": "rest",
              "type": "get",
              "extra_compute_units": "0"
            }
          ]
        },
        {
          "name": "/cosmos/params/v1beta1/params",
          "category": {
            "deterministic": true,
            "local": false,
            "subscription": false,
            "stateful": 0
          },
          "block_parsing": {
            "parserArg": [
            "latest"
            ],
            "parserFunc": "DEFAULT"
          },
          "compute_units": "10",
          "enabled": true,
          "apiInterfaces": [
            {
              "interface": "rest",
              "type": "get",
              "extra_compute_units": "0"
            }
          ]
        },
        {
          "name": "/cosmos/slashing/v1beta1/params",
          "category": {
            "deterministic": true,
            "local": false,
            "subscription": false,
            "stateful": 0
          },
          "block_parsing": {
            "parserArg": [
            "latest"
            ],
            "parserFunc": "DEFAULT"
          },
          "compute_units": "10",
          "enabled": true,
          "apiInterfaces": [
            {
              "interface": "rest",
              "type": "get",
              "extra_compute_units": "0"
            }
          ]
        },
        {
          "name": "/cosmos/slashing/v1beta1/signing_infos",
          "category": {
            "deterministic": true,
            "local": false,
            "subscription": false,
            "stateful": 0
          },
          "block_parsing": {
            "parserArg": [
            "latest"
            ],
            "parserFunc": "DEFAULT"
          },
          "compute_units": "10",
          "enabled": true,
          "apiInterfaces": [
            {
              "interface": "rest",
              "type": "get",
              "extra_compute_units": "0"
            }
          ]
        },
        {
          "name": "/cosmos/slashing/v1beta1/signing_infos/{cons_address}",
          "category": {
            "deterministic": true,
            "local": false,
            "subscription": false,
            "stateful": 0
          },
          "block_parsing": {
            "parserArg": [
            "latest"
            ],
            "parserFunc": "DEFAULT"
          },
          "compute_units": "10",
          "enabled": true,
          "apiInterfaces": [
            {
              "interface": "rest",
              "type": "get",
              "extra_compute_units": "0"
            }
          ]
        },
        {
          "name": "/cosmos/staking/v1beta1/delegations/{delegator_addr}",
          "category": {
            "deterministic": true,
            "local": false,
            "subscription": false,
            "stateful": 0
          },
          "block_parsing": {
            "parserArg": [
            "latest"
            ],
            "parserFunc": "DEFAULT"
          },
          "compute_units": "10",
          "enabled": true,
          "apiInterfaces": [
            {
              "interface": "rest",
              "type": "get",
              "extra_compute_units": "0"
            }
          ]
        },
        {
          "name": "/cosmos/staking/v1beta1/delegators/{delegator_addr}/redelegations",
          "category": {
            "deterministic": true,
            "local": false,
            "subscription": false,
            "stateful": 0
          },
          "block_parsing": {
            "parserArg": [
            "latest"
            ],
            "parserFunc": "DEFAULT"
          },
          "compute_units": "10",
          "enabled": true,
          "apiInterfaces": [
            {
              "interface": "rest",
              "type": "get",
              "extra_compute_units": "0"
            }
          ]
        },
        {
          "name": "/cosmos/staking/v1beta1/delegators/{delegator_addr}/unbonding_delegations",
          "category": {
            "deterministic": true,
            "local": false,
            "subscription": false,
            "stateful": 0
          },
          "block_parsing": {
            "parserArg": [
            "latest"
            ],
            "parserFunc": "DEFAULT"
          },
          "compute_units": "10",
          "enabled": true,
          "apiInterfaces": [
            {
              "interface": "rest",
              "type": "get",
              "extra_compute_units": "0"
            }
          ]
        },
        {
          "name": "/cosmos/staking/v1beta1/delegators/{delegator_addr}/validators",
          "category": {
            "deterministic": true,
            "local": false,
            "subscription": false,
            "stateful": 0
          },
          "block_parsing": {
            "parserArg": [
            "latest"
            ],
            "parserFunc": "DEFAULT"
          },
          "compute_units": "10",
          "enabled": true,
          "apiInterfaces": [
            {
              "interface": "rest",
              "type": "get",
              "extra_compute_units": "0"
            }
          ]
        },
        {
          "name": "/cosmos/staking/v1beta1/delegators/{delegator_addr}/validators/{validator_addr}",
          "category": {
            "deterministic": true,
            "local": false,
            "subscription": false,
            "stateful": 0
          },
          "block_parsing": {
            "parserArg": [
            "latest"
            ],
            "parserFunc": "DEFAULT"
          },
          "compute_units": "10",
          "enabled": true,
          "apiInterfaces": [
            {
              "interface": "rest",
              "type": "get",
              "extra_compute_units": "0"
            }
          ]
        },
        {
          "name": "/cosmos/staking/v1beta1/historical_info/{height}",
          "category": {
            "deterministic": true,
            "local": false,
            "subscription": false,
            "stateful": 0
          },
          "block_parsing": {
            "parserArg": [
              "0"
            ],
            "parserFunc": "PARSE_BY_ARG"
          },
          "compute_units": "10",
          "enabled": true,
          "apiInterfaces": [
            {
              "interface": "rest",
              "type": "get",
              "extra_compute_units": "0"
            }
          ]
        },
        {
          "name": "/cosmos/staking/v1beta1/params",
          "category": {
            "deterministic": true,
            "local": false,
            "subscription": false,
            "stateful": 0
          },
          "block_parsing": {
            "parserArg": [
            "latest"
            ],
            "parserFunc": "DEFAULT"
          },
          "compute_units": "10",
          "enabled": true,
          "apiInterfaces": [
            {
              "interface": "rest",
              "type": "get",
              "extra_compute_units": "0"
            }
          ]
        },
        {
          "name": "/cosmos/staking/v1beta1/pool",
          "category": {
            "deterministic": true,
            "local": false,
            "subscription": false,
            "stateful": 0
          },
          "block_parsing": {
            "parserArg": [
            "latest"
            ],
            "parserFunc": "DEFAULT"
          },
          "compute_units": "10",
          "enabled": true,
          "apiInterfaces": [
            {
              "interface": "rest",
              "type": "get",
              "extra_compute_units": "0"
            }
          ]
        },
        {
          "name": "/cosmos/staking/v1beta1/validators",
          "category": {
            "deterministic": true,
            "local": false,
            "subscription": false,
            "stateful": 0
          },
          "block_parsing": {
            "parserArg": [
            "latest"
            ],
            "parserFunc": "DEFAULT"
          },
          "compute_units": "10",
          "enabled": true,
          "apiInterfaces": [
            {
              "interface": "rest",
              "type": "get",
              "extra_compute_units": "0"
            }
          ]
        },
        {
          "name": "/cosmos/staking/v1beta1/validators/{validator_addr}",
          "category": {
            "deterministic": true,
            "local": false,
            "subscription": false,
            "stateful": 0
          },
          "block_parsing": {
            "parserArg": [
            "latest"
            ],
            "parserFunc": "DEFAULT"
          },
          "compute_units": "10",
          "enabled": true,
          "apiInterfaces": [
            {
              "interface": "rest",
              "type": "get",
              "extra_compute_units": "0"
            }
          ]
        },
        {
          "name": "/cosmos/staking/v1beta1/validators/{validator_addr}/delegations",
          "category": {
            "deterministic": true,
            "local": false,
            "subscription": false,
            "stateful": 0
          },
          "block_parsing": {
            "parserArg": [
            "latest"
            ],
            "parserFunc": "DEFAULT"
          },
          "compute_units": "10",
          "enabled": true,
          "apiInterfaces": [
            {
              "interface": "rest",
              "type": "get",
              "extra_compute_units": "0"
            }
          ]
        },
        {
          "name": "/cosmos/staking/v1beta1/validators/{validator_addr}/delegations/{delegator_addr}",
          "category": {
            "deterministic": true,
            "local": false,
            "subscription": false,
            "stateful": 0
          },
          "block_parsing": {
            "parserArg": [
            "latest"
            ],
            "parserFunc": "DEFAULT"
          },
          "compute_units": "10",
          "enabled": true,
          "apiInterfaces": [
            {
              "interface": "rest",
              "type": "get",
              "extra_compute_units": "0"
            }
          ]
        },
        {
          "name": "/cosmos/staking/v1beta1/validators/{validator_addr}/delegations/{delegator_addr}/unbonding_delegation",
          "category": {
            "deterministic": true,
            "local": false,
            "subscription": false,
            "stateful": 0
          },
          "block_parsing": {
            "parserArg": [
            "latest"
            ],
            "parserFunc": "DEFAULT"
          },
          "compute_units": "10",
          "enabled": true,
          "apiInterfaces": [
            {
              "interface": "rest",
              "type": "get",
              "extra_compute_units": "0"
            }
          ]
        },
        {
          "name": "/cosmos/staking/v1beta1/validators/{validator_addr}/unbonding_delegations",
          "category": {
            "deterministic": true,
            "local": false,
            "subscription": false,
            "stateful": 0
          },
          "block_parsing": {
            "parserArg": [
            "latest"
            ],
            "parserFunc": "DEFAULT"
          },
          "compute_units": "10",
          "enabled": true,
          "apiInterfaces": [
            {
              "interface": "rest",
              "type": "get",
              "extra_compute_units": "0"
            }
          ]
        },
        {
          "name": "/cosmos/upgrade/v1beta1/applied_plan/{name}",
          "category": {
            "deterministic": true,
            "local": false,
            "subscription": false,
            "stateful": 0
          },
          "block_parsing": {
            "parserArg": [
            "latest"
            ],
            "parserFunc": "DEFAULT"
          },
          "compute_units": "10",
          "enabled": true,
          "apiInterfaces": [
            {
              "interface": "rest",
              "type": "get",
              "extra_compute_units": "0"
            }
          ]
        },
        {
          "name": "/cosmos/upgrade/v1beta1/current_plan",
          "category": {
            "deterministic": true,
            "local": false,
            "subscription": false,
            "stateful": 0
          },
          "block_parsing": {
            "parserArg": [
            "latest"
            ],
            "parserFunc": "DEFAULT"
          },
          "compute_units": "10",
          "enabled": true,
          "apiInterfaces": [
            {
              "interface": "rest",
              "type": "get",
              "extra_compute_units": "0"
            }
          ]
        },
        {
          "name": "/cosmos/upgrade/v1beta1/module_versions",
          "category": {
            "deterministic": true,
            "local": false,
            "subscription": false,
            "stateful": 0
          },
          "block_parsing": {
            "parserArg": [
            "latest"
            ],
            "parserFunc": "DEFAULT"
          },
          "compute_units": "10",
          "enabled": true,
          "apiInterfaces": [
            {
              "interface": "rest",
              "type": "get",
              "extra_compute_units": "0"
            }
          ]
        },
        {
          "name": "/cosmos/upgrade/v1beta1/upgraded_consensus_state/{last_height}",
          "category": {
            "deterministic": true,
            "local": false,
            "subscription": false,
            "stateful": 0
          },
          "block_parsing": {
            "parserArg": [
              "0"
            ],
            "parserFunc": "PARSE_BY_ARG"
          },
          "compute_units": "10",
          "enabled": true,
          "apiInterfaces": [
            {
              "interface": "rest",
              "type": "get",
              "extra_compute_units": "0"
            }
          ]
        },
        {
          "name": "/cosmos/authz/v1beta1/grants",
          "category": {
            "deterministic": true,
            "local": false,
            "subscription": false,
            "stateful": 0
          },
          "block_parsing": {
            "parserArg": [
            "latest"
            ],
            "parserFunc": "DEFAULT"
          },
          "compute_units": "10",
          "enabled": true,
          "apiInterfaces": [
            {
              "interface": "rest",
              "type": "get",
              "extra_compute_units": "0"
            }
          ]
        },
        {
          "name": "/cosmos/feegrant/v1beta1/allowance/{granter}/{grantee}",
          "category": {
            "deterministic": true,
            "local": false,
            "subscription": false,
            "stateful": 0
          },
          "block_parsing": {
            "parserArg": [
            "latest"
            ],
            "parserFunc": "DEFAULT"
          },
          "compute_units": "10",
          "enabled": true,
          "apiInterfaces": [
            {
              "interface": "rest",
              "type": "get",
              "extra_compute_units": "0"
            }
          ]
        },
        {
          "name": "/cosmos/feegrant/v1beta1/allowances/{grantee}",
          "category": {
            "deterministic": true,
            "local": false,
            "subscription": false,
            "stateful": 0
          },
          "block_parsing": {
            "parserArg": [
            "latest"
            ],
            "parserFunc": "DEFAULT"
          },
          "compute_units": "10",
          "enabled": true,
          "apiInterfaces": [
            {
              "interface": "rest",
              "type": "get",
              "extra_compute_units": "0"
            }
          ]
        },
        {
          "name": "/cosmos/base/tendermint/v1beta1/blocks/latest",
          "category": {
            "deterministic": true,
            "local": false,
            "subscription": false,
            "stateful": 0
          },
          "block_parsing": {
            "parserArg": [
              "latest"
            ],
            "parserFunc": "DEFAULT"
          },
          "compute_units": "10",
          "enabled": true,
          "apiInterfaces": [
            {
              "interface": "rest",
              "type": "get",
              "extra_compute_units": "0"
            }
          ]
        },
        {
          "name": "/cosmos/base/tendermint/v1beta1/blocks/{height}",
          "category": {
            "deterministic": true,
            "local": false,
            "subscription": false,
            "stateful": 0
          },
          "block_parsing": {
            "parserArg": [
              "0"
            ],
            "parserFunc": "PARSE_BY_ARG"
          },
          "compute_units": "10",
          "enabled": true,
          "apiInterfaces": [
            {
              "interface": "rest",
              "type": "get",
              "extra_compute_units": "0"
            }
          ]
        },
        {
          "name": "/cosmos/base/tendermint/v1beta1/node_info",
          "category": {
            "deterministic": false,
            "local": false,
            "subscription": false,
            "stateful": 0
          },
          "block_parsing": {
            "parserArg": [
              ""
            ],
            "parserFunc": "EMPTY"
          },
          "compute_units": "10",
          "enabled": true,
          "apiInterfaces": [
            {
              "interface": "rest",
              "type": "get",
              "extra_compute_units": "0"
            }
          ]
        },
        {
          "name": "/cosmos/base/tendermint/v1beta1/syncing",
          "category": {
            "deterministic": false,
            "local": false,
            "subscription": false,
            "stateful": 0
          },
          "block_parsing": {
            "parserArg": [
<<<<<<< HEAD
            ""
=======
              ""
>>>>>>> 18efef5c
            ],
            "parserFunc": "EMPTY"
          },
          "compute_units": "10",
          "enabled": true,
          "apiInterfaces": [
            {
              "interface": "rest",
              "type": "get",
              "extra_compute_units": "0"
            }
          ]
        },
        {
          "name": "/cosmos/base/tendermint/v1beta1/validatorsets/latest",
          "category": {
            "deterministic": true,
            "local": false,
            "subscription": false,
            "stateful": 0
          },
          "block_parsing": {
            "parserArg": [
            "latest"
            ],
            "parserFunc": "DEFAULT"
          },
          "compute_units": "10",
          "enabled": true,
          "apiInterfaces": [
            {
              "interface": "rest",
              "type": "get",
              "extra_compute_units": "0"
            }
          ]
        },
        {
          "name": "/cosmos/base/tendermint/v1beta1/validatorsets/{height}",
          "category": {
            "deterministic": true,
            "local": false,
            "subscription": false,
            "stateful": 0
          },
          "block_parsing": {
            "parserArg": [
              "0"
            ],
            "parserFunc": "PARSE_BY_ARG"
          },
          "compute_units": "10",
          "enabled": true,
          "apiInterfaces": [
            {
              "interface": "rest",
              "type": "get",
              "extra_compute_units": "0"
            }
          ]
        },
        {
          "name": "/cosmos/tx/v1beta1/simulate",
          "category": {
            "deterministic": false,
            "local": false,
            "subscription": false,
            "stateful": 0
          },
          "block_parsing": {
            "parserArg": [
              ""
            ],
            "parserFunc": "EMPTY"
          },
          "compute_units": "10",
          "enabled": true,
          "apiInterfaces": [
            {
              "interface": "rest",
              "type": "post",
              "extra_compute_units": "0"
            }
          ]
        },
        {
          "name": "/cosmos/tx/v1beta1/txs",
          "category": {
            "deterministic": false,
            "local": false,
            "subscription": false,
            "stateful": 0
          },
          "block_parsing": {
            "parserArg": [
              ""
            ],
            "parserFunc": "EMPTY"
          },
          "compute_units": "10",
          "enabled": true,
          "apiInterfaces": [
            {
              "interface": "rest",
              "type": "post",
              "extra_compute_units": "0"
            },
            {
              "interface": "rest",
              "type": "get",
              "extra_compute_units": "0"
            }
          ]
        },
        {
          "name": "/cosmos/tx/v1beta1/txs/{hash}",
          "category": {
            "deterministic": true,
            "local": false,
            "subscription": false,
            "stateful": 0
          },
          "block_parsing": {
            "parserArg": [
            "latest"
            ],
            "parserFunc": "DEFAULT"
          },
          "compute_units": "10",
          "enabled": true,
          "apiInterfaces": [
            {
              "interface": "rest",
              "type": "get",
              "extra_compute_units": "0"
            }
          ]
        },
        {
          "name": "/osmosis/gamm/v1beta1/num_pools",
          "category": {
            "deterministic": true,
            "local": false,
            "subscription": false,
            "stateful": 0
          },
          "block_parsing": {
            "parserArg": [
            "latest"
            ],
            "parserFunc": "DEFAULT"
          },
          "compute_units": "10",
          "enabled": true,
          "apiInterfaces": [
            {
              "interface": "rest",
              "type": "get",
              "extra_compute_units": "0"
            }
          ]
        },
        {
          "name": "/osmosis/gamm/v1beta1/pools",
          "category": {
            "deterministic": true,
            "local": false,
            "subscription": false,
            "stateful": 0
          },
          "block_parsing": {
            "parserArg": [
            "latest"
            ],
            "parserFunc": "DEFAULT"
          },
          "compute_units": "10",
          "enabled": true,
          "apiInterfaces": [
            {
              "interface": "rest",
              "type": "get",
              "extra_compute_units": "0"
            }
          ]
        },
        {
          "name": "/osmosis/gamm/v1beta1/pools/{poolId}",
          "category": {
            "deterministic": true,
            "local": false,
            "subscription": false,
            "stateful": 0
          },
          "block_parsing": {
            "parserArg": [
            "latest"
            ],
            "parserFunc": "DEFAULT"
          },
          "compute_units": "10",
          "enabled": true,
          "apiInterfaces": [
            {
              "interface": "rest",
              "type": "get",
              "extra_compute_units": "0"
            }
          ]
        },
        {
          "name": "/osmosis/gamm/v1beta1/pools/{poolId}/params",
          "category": {
            "deterministic": true,
            "local": false,
            "subscription": false,
            "stateful": 0
          },
          "block_parsing": {
            "parserArg": [
            "latest"
            ],
            "parserFunc": "DEFAULT"
          },
          "compute_units": "10",
          "enabled": true,
          "apiInterfaces": [
            {
              "interface": "rest",
              "type": "get",
              "extra_compute_units": "0"
            }
          ]
        },
        {
          "name": "/osmosis/gamm/v1beta1/pools/{poolId}/prices",
          "category": {
            "deterministic": true,
            "local": false,
            "subscription": false,
            "stateful": 0
          },
          "block_parsing": {
            "parserArg": [
            "latest"
            ],
            "parserFunc": "DEFAULT"
          },
          "compute_units": "10",
          "enabled": true,
          "apiInterfaces": [
            {
              "interface": "rest",
              "type": "get",
              "extra_compute_units": "0"
            }
          ]
        },
        {
          "name": "/osmosis/gamm/v1beta1/pools/{poolId}/tokens",
          "category": {
            "deterministic": true,
            "local": false,
            "subscription": false,
            "stateful": 0
          },
          "block_parsing": {
            "parserArg": [
            "latest"
            ],
            "parserFunc": "DEFAULT"
          },
          "compute_units": "10",
          "enabled": true,
          "apiInterfaces": [
            {
              "interface": "rest",
              "type": "get",
              "extra_compute_units": "0"
            }
          ]
        },
        {
          "name": "/osmosis/gamm/v1beta1/pools/{poolId}/total_share",
          "category": {
            "deterministic": true,
            "local": false,
            "subscription": false,
            "stateful": 0
          },
          "block_parsing": {
            "parserArg": [
            "latest"
            ],
            "parserFunc": "DEFAULT"
          },
          "compute_units": "10",
          "enabled": true,
          "apiInterfaces": [
            {
              "interface": "rest",
              "type": "get",
              "extra_compute_units": "0"
            }
          ]
        },
        {
          "name": "/osmosis/gamm/v1beta1/total_liquidity",
          "category": {
            "deterministic": true,
            "local": false,
            "subscription": false,
            "stateful": 0
          },
          "block_parsing": {
            "parserArg": [
            "latest"
            ],
            "parserFunc": "DEFAULT"
          },
          "compute_units": "10",
          "enabled": true,
          "apiInterfaces": [
            {
              "interface": "rest",
              "type": "get",
              "extra_compute_units": "0"
            }
          ]
        },
        {
          "name": "/osmosis/gamm/v1beta1/{poolId}/estimate/swap_exact_amount_in",
          "category": {
            "deterministic": true,
            "local": false,
            "subscription": false,
            "stateful": 0
          },
          "block_parsing": {
            "parserArg": [
            "latest"
            ],
            "parserFunc": "DEFAULT"
          },
          "compute_units": "10",
          "enabled": true,
          "apiInterfaces": [
            {
              "interface": "rest",
              "type": "get",
              "extra_compute_units": "0"
            }
          ]
        },
        {
          "name": "/osmosis/gamm/v1beta1/{poolId}/estimate/swap_exact_amount_out",
          "category": {
            "deterministic": true,
            "local": false,
            "subscription": false,
            "stateful": 0
          },
          "block_parsing": {
            "parserArg": [
            "latest"
            ],
            "parserFunc": "DEFAULT"
          },
          "compute_units": "10",
          "enabled": true,
          "apiInterfaces": [
            {
              "interface": "rest",
              "type": "get",
              "extra_compute_units": "0"
            }
          ]
        },
        {
          "name": "/osmosis/epochs/v1beta1/current_epoch",
          "category": {
            "deterministic": true,
            "local": false,
            "subscription": false,
            "stateful": 0
          },
          "block_parsing": {
            "parserArg": [
            "latest"
            ],
            "parserFunc": "DEFAULT"
          },
          "compute_units": "10",
          "enabled": true,
          "apiInterfaces": [
            {
              "interface": "rest",
              "type": "get",
              "extra_compute_units": "0"
            }
          ]
        },
        {
          "name": "/osmosis/epochs/v1beta1/epochs",
          "category": {
            "deterministic": true,
            "local": false,
            "subscription": false,
            "stateful": 0
          },
          "block_parsing": {
            "parserArg": [
            "latest"
            ],
            "parserFunc": "DEFAULT"
          },
          "compute_units": "10",
          "enabled": true,
          "apiInterfaces": [
            {
              "interface": "rest",
              "type": "get",
              "extra_compute_units": "0"
            }
          ]
        },
        {
          "name": "/osmosis/pool-incentives/v1beta1/distr_info",
          "category": {
            "deterministic": true,
            "local": false,
            "subscription": false,
            "stateful": 0
          },
          "block_parsing": {
            "parserArg": [
            "latest"
            ],
            "parserFunc": "DEFAULT"
          },
          "compute_units": "10",
          "enabled": true,
          "apiInterfaces": [
            {
              "interface": "rest",
              "type": "get",
              "extra_compute_units": "0"
            }
          ]
        },
        {
          "name": "/osmosis/pool-incentives/v1beta1/gauge-ids/{pool_id}",
          "category": {
            "deterministic": true,
            "local": false,
            "subscription": false,
            "stateful": 0
          },
          "block_parsing": {
            "parserArg": [
            "latest"
            ],
            "parserFunc": "DEFAULT"
          },
          "compute_units": "10",
          "enabled": true,
          "apiInterfaces": [
            {
              "interface": "rest",
              "type": "get",
              "extra_compute_units": "0"
            }
          ]
        },
        {
          "name": "/osmosis/pool-incentives/v1beta1/incentivized_pools",
          "category": {
            "deterministic": true,
            "local": false,
            "subscription": false,
            "stateful": 0
          },
          "block_parsing": {
            "parserArg": [
            "latest"
            ],
            "parserFunc": "DEFAULT"
          },
          "compute_units": "10",
          "enabled": true,
          "apiInterfaces": [
            {
              "interface": "rest",
              "type": "get",
              "extra_compute_units": "0"
            }
          ]
        },
        {
          "name": "/osmosis/pool-incentives/v1beta1/lockable_durations",
          "category": {
            "deterministic": true,
            "local": false,
            "subscription": false,
            "stateful": 0
          },
          "block_parsing": {
            "parserArg": [
            "latest"
            ],
            "parserFunc": "DEFAULT"
          },
          "compute_units": "10",
          "enabled": true,
          "apiInterfaces": [
            {
              "interface": "rest",
              "type": "get",
              "extra_compute_units": "0"
            }
          ]
        },
        {
          "name": "/osmosis/pool-incentives/v1beta1/params",
          "category": {
            "deterministic": true,
            "local": false,
            "subscription": false,
            "stateful": 0
          },
          "block_parsing": {
            "parserArg": [
            "latest"
            ],
            "parserFunc": "DEFAULT"
          },
          "compute_units": "10",
          "enabled": true,
          "apiInterfaces": [
            {
              "interface": "rest",
              "type": "get",
              "extra_compute_units": "0"
            }
          ]
        },
        {
          "name": "/osmosis/lockup/v1beta1/account_locked_coins/{owner}",
          "category": {
            "deterministic": true,
            "local": false,
            "subscription": false,
            "stateful": 0
          },
          "block_parsing": {
            "parserArg": [
            "latest"
            ],
            "parserFunc": "DEFAULT"
          },
          "compute_units": "10",
          "enabled": true,
          "apiInterfaces": [
            {
              "interface": "rest",
              "type": "get",
              "extra_compute_units": "0"
            }
          ]
        },
        {
          "name": "/osmosis/lockup/v1beta1/account_locked_longer_duration/{owner}",
          "category": {
            "deterministic": true,
            "local": false,
            "subscription": false,
            "stateful": 0
          },
          "block_parsing": {
            "parserArg": [
            "latest"
            ],
            "parserFunc": "DEFAULT"
          },
          "compute_units": "10",
          "enabled": true,
          "apiInterfaces": [
            {
              "interface": "rest",
              "type": "get",
              "extra_compute_units": "0"
            }
          ]
        },
        {
          "name": "/osmosis/lockup/v1beta1/account_locked_longer_duration_denom/{owner}",
          "category": {
            "deterministic": true,
            "local": false,
            "subscription": false,
            "stateful": 0
          },
          "block_parsing": {
            "parserArg": [
            "latest"
            ],
            "parserFunc": "DEFAULT"
          },
          "compute_units": "10",
          "enabled": true,
          "apiInterfaces": [
            {
              "interface": "rest",
              "type": "get",
              "extra_compute_units": "0"
            }
          ]
        },
        {
          "name": "/osmosis/lockup/v1beta1/account_locked_longer_duration_not_unlocking_only/{owner}",
          "category": {
            "deterministic": true,
            "local": false,
            "subscription": false,
            "stateful": 0
          },
          "block_parsing": {
            "parserArg": [
            "latest"
            ],
            "parserFunc": "DEFAULT"
          },
          "compute_units": "10",
          "enabled": true,
          "apiInterfaces": [
            {
              "interface": "rest",
              "type": "get",
              "extra_compute_units": "0"
            }
          ]
        },
        {
          "name": "/osmosis/lockup/v1beta1/account_locked_pasttime/{owner}",
          "category": {
            "deterministic": true,
            "local": false,
            "subscription": false,
            "stateful": 0
          },
          "block_parsing": {
            "parserArg": [
            "latest"
            ],
            "parserFunc": "DEFAULT"
          },
          "compute_units": "10",
          "enabled": true,
          "apiInterfaces": [
            {
              "interface": "rest",
              "type": "get",
              "extra_compute_units": "0"
            }
          ]
        },
        {
          "name": "/osmosis/lockup/v1beta1/account_locked_pasttime_denom/{owner}",
          "category": {
            "deterministic": true,
            "local": false,
            "subscription": false,
            "stateful": 0
          },
          "block_parsing": {
            "parserArg": [
            "latest"
            ],
            "parserFunc": "DEFAULT"
          },
          "compute_units": "10",
          "enabled": true,
          "apiInterfaces": [
            {
              "interface": "rest",
              "type": "get",
              "extra_compute_units": "0"
            }
          ]
        },
        {
          "name": "/osmosis/lockup/v1beta1/account_locked_pasttime_not_unlocking_only/{owner}",
          "category": {
            "deterministic": true,
            "local": false,
            "subscription": false,
            "stateful": 0
          },
          "block_parsing": {
            "parserArg": [
            "latest"
            ],
            "parserFunc": "DEFAULT"
          },
          "compute_units": "10",
          "enabled": true,
          "apiInterfaces": [
            {
              "interface": "rest",
              "type": "get",
              "extra_compute_units": "0"
            }
          ]
        },
        {
          "name": "/osmosis/lockup/v1beta1/account_unlockable_coins/{owner}",
          "category": {
            "deterministic": true,
            "local": false,
            "subscription": false,
            "stateful": 0
          },
          "block_parsing": {
            "parserArg": [
            "latest"
            ],
            "parserFunc": "DEFAULT"
          },
          "compute_units": "10",
          "enabled": true,
          "apiInterfaces": [
            {
              "interface": "rest",
              "type": "get",
              "extra_compute_units": "0"
            }
          ]
        },
        {
          "name": "/osmosis/lockup/v1beta1/account_unlocked_before_time/{owner}",
          "category": {
            "deterministic": true,
            "local": false,
            "subscription": false,
            "stateful": 0
          },
          "block_parsing": {
            "parserArg": [
            "latest"
            ],
            "parserFunc": "DEFAULT"
          },
          "compute_units": "10",
          "enabled": true,
          "apiInterfaces": [
            {
              "interface": "rest",
              "type": "get",
              "extra_compute_units": "0"
            }
          ]
        },
        {
          "name": "/osmosis/lockup/v1beta1/account_unlocking_coins/{owner}",
          "category": {
            "deterministic": true,
            "local": false,
            "subscription": false,
            "stateful": 0
          },
          "block_parsing": {
            "parserArg": [
            "latest"
            ],
            "parserFunc": "DEFAULT"
          },
          "compute_units": "10",
          "enabled": true,
          "apiInterfaces": [
            {
              "interface": "rest",
              "type": "get",
              "extra_compute_units": "0"
            }
          ]
        },
        {
          "name": "/osmosis/lockup/v1beta1/locked_by_id/{lock_id}",
          "category": {
            "deterministic": true,
            "local": false,
            "subscription": false,
            "stateful": 0
          },
          "block_parsing": {
            "parserArg": [
            "latest"
            ],
            "parserFunc": "DEFAULT"
          },
          "compute_units": "10",
          "enabled": true,
          "apiInterfaces": [
            {
              "interface": "rest",
              "type": "get",
              "extra_compute_units": "0"
            }
          ]
        },
        {
          "name": "/osmosis/lockup/v1beta1/module_balance",
          "category": {
            "deterministic": true,
            "local": false,
            "subscription": false,
            "stateful": 0
          },
          "block_parsing": {
            "parserArg": [
            "latest"
            ],
            "parserFunc": "DEFAULT"
          },
          "compute_units": "10",
          "enabled": true,
          "apiInterfaces": [
            {
              "interface": "rest",
              "type": "get",
              "extra_compute_units": "0"
            }
          ]
        },
        {
          "name": "/osmosis/lockup/v1beta1/module_locked_amount",
          "category": {
            "deterministic": true,
            "local": false,
            "subscription": false,
            "stateful": 0
          },
          "block_parsing": {
            "parserArg": [
            "latest"
            ],
            "parserFunc": "DEFAULT"
          },
          "compute_units": "10",
          "enabled": true,
          "apiInterfaces": [
            {
              "interface": "rest",
              "type": "get",
              "extra_compute_units": "0"
            }
          ]
        },
        {
          "name": "/osmosis/incentives/v1beta1/active_gauges",
          "category": {
            "deterministic": true,
            "local": false,
            "subscription": false,
            "stateful": 0
          },
          "block_parsing": {
            "parserArg": [
            "latest"
            ],
            "parserFunc": "DEFAULT"
          },
          "compute_units": "10",
          "enabled": true,
          "apiInterfaces": [
            {
              "interface": "rest",
              "type": "get",
              "extra_compute_units": "0"
            }
          ]
        },
        {
          "name": "/osmosis/incentives/v1beta1/gauge_by_id/{id}",
          "category": {
            "deterministic": true,
            "local": false,
            "subscription": false,
            "stateful": 0
          },
          "block_parsing": {
            "parserArg": [
            "latest"
            ],
            "parserFunc": "DEFAULT"
          },
          "compute_units": "10",
          "enabled": true,
          "apiInterfaces": [
            {
              "interface": "rest",
              "type": "get",
              "extra_compute_units": "0"
            }
          ]
        },
        {
          "name": "/osmosis/incentives/v1beta1/gauges",
          "category": {
            "deterministic": true,
            "local": false,
            "subscription": false,
            "stateful": 0
          },
          "block_parsing": {
            "parserArg": [
            "latest"
            ],
            "parserFunc": "DEFAULT"
          },
          "compute_units": "10",
          "enabled": true,
          "apiInterfaces": [
            {
              "interface": "rest",
              "type": "get",
              "extra_compute_units": "0"
            }
          ]
        },
        {
          "name": "/osmosis/incentives/v1beta1/module_distributed_coins",
          "category": {
            "deterministic": true,
            "local": false,
            "subscription": false,
            "stateful": 0
          },
          "block_parsing": {
            "parserArg": [
            "latest"
            ],
            "parserFunc": "DEFAULT"
          },
          "compute_units": "10",
          "enabled": true,
          "apiInterfaces": [
            {
              "interface": "rest",
              "type": "get",
              "extra_compute_units": "0"
            }
          ]
        },
        {
          "name": "/osmosis/incentives/v1beta1/module_to_distribute_coins",
          "category": {
            "deterministic": true,
            "local": false,
            "subscription": false,
            "stateful": 0
          },
          "block_parsing": {
            "parserArg": [
            "latest"
            ],
            "parserFunc": "DEFAULT"
          },
          "compute_units": "10",
          "enabled": true,
          "apiInterfaces": [
            {
              "interface": "rest",
              "type": "get",
              "extra_compute_units": "0"
            }
          ]
        },
        {
          "name": "/osmosis/incentives/v1beta1/rewards_est/{owner}",
          "category": {
            "deterministic": true,
            "local": false,
            "subscription": false,
            "stateful": 0
          },
          "block_parsing": {
            "parserArg": [
            "latest"
            ],
            "parserFunc": "DEFAULT"
          },
          "compute_units": "10",
          "enabled": true,
          "apiInterfaces": [
            {
              "interface": "rest",
              "type": "get",
              "extra_compute_units": "0"
            }
          ]
        },
        {
          "name": "/osmosis/incentives/v1beta1/upcoming_gauges",
          "category": {
            "deterministic": true,
            "local": false,
            "subscription": false,
            "stateful": 0
          },
          "block_parsing": {
            "parserArg": [
            "latest"
            ],
            "parserFunc": "DEFAULT"
          },
          "compute_units": "10",
          "enabled": true,
          "apiInterfaces": [
            {
              "interface": "rest",
              "type": "get",
              "extra_compute_units": "0"
            }
          ]
        },
        {
          "name": "/osmosis/claim/v1beta1/claim_record/{address}",
          "category": {
            "deterministic": true,
            "local": false,
            "subscription": false,
            "stateful": 0
          },
          "block_parsing": {
            "parserArg": [
            "latest"
            ],
            "parserFunc": "DEFAULT"
          },
          "compute_units": "10",
          "enabled": true,
          "apiInterfaces": [
            {
              "interface": "rest",
              "type": "get",
              "extra_compute_units": "0"
            }
          ]
        },
        {
          "name": "/osmosis/claim/v1beta1/claimable_for_action/{address}/{action}",
          "category": {
            "deterministic": true,
            "local": false,
            "subscription": false,
            "stateful": 0
          },
          "block_parsing": {
            "parserArg": [
            "latest"
            ],
            "parserFunc": "DEFAULT"
          },
          "compute_units": "10",
          "enabled": true,
          "apiInterfaces": [
            {
              "interface": "rest",
              "type": "get",
              "extra_compute_units": "0"
            }
          ]
        },
        {
          "name": "/osmosis/claim/v1beta1/module_account_balance",
          "category": {
            "deterministic": true,
            "local": false,
            "subscription": false,
            "stateful": 0
          },
          "block_parsing": {
            "parserArg": [
            "latest"
            ],
            "parserFunc": "DEFAULT"
          },
          "compute_units": "10",
          "enabled": true,
          "apiInterfaces": [
            {
              "interface": "rest",
              "type": "get",
              "extra_compute_units": "0"
            }
          ]
        },
        {
          "name": "/osmosis/claim/v1beta1/params",
          "category": {
            "deterministic": true,
            "local": false,
            "subscription": false,
            "stateful": 0
          },
          "block_parsing": {
            "parserArg": [
            "latest"
            ],
            "parserFunc": "DEFAULT"
          },
          "compute_units": "10",
          "enabled": true,
          "apiInterfaces": [
            {
              "interface": "rest",
              "type": "get",
              "extra_compute_units": "0"
            }
          ]
        },
        {
          "name": "/osmosis/claim/v1beta1/total_claimable/{address}",
          "category": {
            "deterministic": true,
            "local": false,
            "subscription": false,
            "stateful": 0
          },
          "block_parsing": {
            "parserArg": [
            "latest"
            ],
            "parserFunc": "DEFAULT"
          },
          "compute_units": "10",
          "enabled": true,
          "apiInterfaces": [
            {
              "interface": "rest",
              "type": "get",
              "extra_compute_units": "0"
            }
          ]
        },
        {
          "name": "/osmosis/mint/v1beta1/epoch_provisions",
          "category": {
            "deterministic": true,
            "local": false,
            "subscription": false,
            "stateful": 0
          },
          "block_parsing": {
            "parserArg": [
            "latest"
            ],
            "parserFunc": "DEFAULT"
          },
          "compute_units": "10",
          "enabled": true,
          "apiInterfaces": [
            {
              "interface": "rest",
              "type": "get",
              "extra_compute_units": "0"
            }
          ]
        },
        {
          "name": "/osmosis/mint/v1beta1/params",
          "category": {
            "deterministic": true,
            "local": false,
            "subscription": false,
            "stateful": 0
          },
          "block_parsing": {
            "parserArg": [
            "latest"
            ],
            "parserFunc": "DEFAULT"
          },
          "compute_units": "10",
          "enabled": true,
          "apiInterfaces": [
            {
              "interface": "rest",
              "type": "get",
              "extra_compute_units": "0"
            }
          ]
        },
        {
          "name": "/ibc/core/channel/v1beta1/channels",
          "category": {
            "deterministic": true,
            "local": false,
            "subscription": false,
            "stateful": 0
          },
          "block_parsing": {
            "parserArg": [
              ""
            ],
            "parserFunc": "EMPTY"
          },
          "compute_units": "10",
          "enabled": true,
          "apiInterfaces": [
            {
              "interface": "rest",
              "type": "get",
              "extra_compute_units": "0"
            }
          ]
        },
        {
          "name": "/ibc/core/channel/v1beta1/channels/{channel_id}/ports/{port_id}",
          "category": {
            "deterministic": true,
            "local": false,
            "subscription": false,
            "stateful": 0
          },
          "block_parsing": {
            "parserArg": [
              ""
            ],
            "parserFunc": "EMPTY"
          },
          "compute_units": "10",
          "enabled": true,
          "apiInterfaces": [
            {
              "interface": "rest",
              "type": "get",
              "extra_compute_units": "0"
            }
          ]
        },
        {
          "name": "/ibc/core/channel/v1beta1/channels/{channel_id}/ports/{port_id}/client_state",
          "category": {
            "deterministic": true,
            "local": false,
            "subscription": false,
            "stateful": 0
          },
          "block_parsing": {
            "parserArg": [
              ""
            ],
            "parserFunc": "EMPTY"
          },
          "compute_units": "10",
          "enabled": true,
          "apiInterfaces": [
            {
              "interface": "rest",
              "type": "get",
              "extra_compute_units": "0"
            }
          ]
        },
        {
          "name": "/ibc/core/channel/v1beta1/channels/{channel_id}/ports/{port_id}/consensus_state/revision/{revision_number}/height/{revision_height}",
          "category": {
            "deterministic": true,
            "local": false,
            "subscription": false,
            "stateful": 0
          },
          "block_parsing": {
            "parserArg": [
              ""
            ],
            "parserFunc": "EMPTY"
          },
          "compute_units": "10",
          "enabled": true,
          "apiInterfaces": [
            {
              "interface": "rest",
              "type": "get",
              "extra_compute_units": "0"
            }
          ]
        },
        {
          "name": "/ibc/core/channel/v1beta1/channels/{channel_id}/ports/{port_id}/next_sequence",
          "category": {
            "deterministic": true,
            "local": false,
            "subscription": false,
            "stateful": 0
          },
          "block_parsing": {
            "parserArg": [
              ""
            ],
            "parserFunc": "EMPTY"
          },
          "compute_units": "10",
          "enabled": true,
          "apiInterfaces": [
            {
              "interface": "rest",
              "type": "get",
              "extra_compute_units": "0"
            }
          ]
        },
        {
          "name": "/ibc/core/channel/v1beta1/channels/{channel_id}/ports/{port_id}/packet_acknowledgements",
          "category": {
            "deterministic": true,
            "local": false,
            "subscription": false,
            "stateful": 0
          },
          "block_parsing": {
            "parserArg": [
              ""
            ],
            "parserFunc": "EMPTY"
          },
          "compute_units": "10",
          "enabled": true,
          "apiInterfaces": [
            {
              "interface": "rest",
              "type": "get",
              "extra_compute_units": "0"
            }
          ]
        },
        {
          "name": "/ibc/core/channel/v1beta1/channels/{channel_id}/ports/{port_id}/packet_acks/{sequence}",
          "category": {
            "deterministic": true,
            "local": false,
            "subscription": false,
            "stateful": 0
          },
          "block_parsing": {
            "parserArg": [
              ""
            ],
            "parserFunc": "EMPTY"
          },
          "compute_units": "10",
          "enabled": true,
          "apiInterfaces": [
            {
              "interface": "rest",
              "type": "get",
              "extra_compute_units": "0"
            }
          ]
        },
        {
          "name": "/ibc/core/channel/v1beta1/channels/{channel_id}/ports/{port_id}/packet_commitments",
          "category": {
            "deterministic": true,
            "local": false,
            "subscription": false,
            "stateful": 0
          },
          "block_parsing": {
            "parserArg": [
              ""
            ],
            "parserFunc": "EMPTY"
          },
          "compute_units": "10",
          "enabled": true,
          "apiInterfaces": [
            {
              "interface": "rest",
              "type": "get",
              "extra_compute_units": "0"
            }
          ]
        },
        {
          "name": "/ibc/core/channel/v1beta1/channels/{channel_id}/ports/{port_id}/packet_commitments/{packet_ack_sequences}/unreceived_acks",
          "category": {
            "deterministic": true,
            "local": false,
            "subscription": false,
            "stateful": 0
          },
          "block_parsing": {
            "parserArg": [
              ""
            ],
            "parserFunc": "EMPTY"
          },
          "compute_units": "10",
          "enabled": true,
          "apiInterfaces": [
            {
              "interface": "rest",
              "type": "get",
              "extra_compute_units": "0"
            }
          ]
        },
        {
          "name": "/ibc/core/channel/v1beta1/channels/{channel_id}/ports/{port_id}/packet_commitments/{packet_commitment_sequences}/unreceived_packets",
          "category": {
            "deterministic": true,
            "local": false,
            "subscription": false,
            "stateful": 0
          },
          "block_parsing": {
            "parserArg": [
              ""
            ],
            "parserFunc": "EMPTY"
          },
          "compute_units": "10",
          "enabled": true,
          "apiInterfaces": [
            {
              "interface": "rest",
              "type": "get",
              "extra_compute_units": "0"
            }
          ]
        },
        {
          "name": "/ibc/core/channel/v1beta1/channels/{channel_id}/ports/{port_id}/packet_commitments/{sequence}",
          "category": {
            "deterministic": true,
            "local": false,
            "subscription": false,
            "stateful": 0
          },
          "block_parsing": {
            "parserArg": [
              ""
            ],
            "parserFunc": "EMPTY"
          },
          "compute_units": "10",
          "enabled": true,
          "apiInterfaces": [
            {
              "interface": "rest",
              "type": "get",
              "extra_compute_units": "0"
            }
          ]
        },
        {
          "name": "/ibc/core/channel/v1beta1/channels/{channel_id}/ports/{port_id}/packet_receipts/{sequence}",
          "category": {
            "deterministic": true,
            "local": false,
            "subscription": false,
            "stateful": 0
          },
          "block_parsing": {
            "parserArg": [
              ""
            ],
            "parserFunc": "EMPTY"
          },
          "compute_units": "10",
          "enabled": true,
          "apiInterfaces": [
            {
              "interface": "rest",
              "type": "get",
              "extra_compute_units": "0"
            }
          ]
        },
        {
          "name": "/ibc/core/channel/v1beta1/connections/{connection}/channels",
          "category": {
            "deterministic": true,
            "local": false,
            "subscription": false,
            "stateful": 0
          },
          "block_parsing": {
            "parserArg": [
              ""
            ],
            "parserFunc": "EMPTY"
          },
          "compute_units": "10",
          "enabled": true,
          "apiInterfaces": [
            {
              "interface": "rest",
              "type": "get",
              "extra_compute_units": "0"
            }
          ]
        },
        {
          "name": "/ibc/client/v1beta1/params",
          "category": {
            "deterministic": true,
            "local": false,
            "subscription": false,
            "stateful": 0
          },
          "block_parsing": {
            "parserArg": [
              ""
            ],
            "parserFunc": "EMPTY"
          },
          "compute_units": "10",
          "enabled": true,
          "apiInterfaces": [
            {
              "interface": "rest",
              "type": "get",
              "extra_compute_units": "0"
            }
          ]
        },
        {
          "name": "/ibc/core/client/v1beta1/client_states",
          "category": {
            "deterministic": true,
            "local": false,
            "subscription": false,
            "stateful": 0
          },
          "block_parsing": {
            "parserArg": [
              ""
            ],
            "parserFunc": "EMPTY"
          },
          "compute_units": "10",
          "enabled": true,
          "apiInterfaces": [
            {
              "interface": "rest",
              "type": "get",
              "extra_compute_units": "0"
            }
          ]
        },
        {
          "name": "/ibc/core/client/v1beta1/client_states/{client_id}",
          "category": {
            "deterministic": true,
            "local": false,
            "subscription": false,
            "stateful": 0
          },
          "block_parsing": {
            "parserArg": [
              ""
            ],
            "parserFunc": "EMPTY"
          },
          "compute_units": "10",
          "enabled": true,
          "apiInterfaces": [
            {
              "interface": "rest",
              "type": "get",
              "extra_compute_units": "0"
            }
          ]
        },
        {
          "name": "/ibc/core/client/v1beta1/consensus_states/{client_id}",
          "category": {
            "deterministic": true,
            "local": false,
            "subscription": false,
            "stateful": 0
          },
          "block_parsing": {
            "parserArg": [
              ""
            ],
            "parserFunc": "EMPTY"
          },
          "compute_units": "10",
          "enabled": true,
          "apiInterfaces": [
            {
              "interface": "rest",
              "type": "get",
              "extra_compute_units": "0"
            }
          ]
        },
        {
          "name": "/ibc/core/client/v1beta1/consensus_states/{client_id}/revision/{revision_number}/height/{revision_height}",
          "category": {
            "deterministic": true,
            "local": false,
            "subscription": false,
            "stateful": 0
          },
          "block_parsing": {
            "parserArg": [
              ""
            ],
            "parserFunc": "EMPTY"
          },
          "compute_units": "10",
          "enabled": true,
          "apiInterfaces": [
            {
              "interface": "rest",
              "type": "get",
              "extra_compute_units": "0"
            }
          ]
        },
        {
          "name": "/ibc/core/connection/v1beta1/client_connections/{client_id}s",
          "category": {
            "deterministic": true,
            "local": false,
            "subscription": false,
            "stateful": 0
          },
          "block_parsing": {
            "parserArg": [
              ""
            ],
            "parserFunc": "EMPTY"
          },
          "compute_units": "10",
          "enabled": true,
          "apiInterfaces": [
            {
              "interface": "rest",
              "type": "get",
              "extra_compute_units": "0"
            }
          ]
        },
        {
          "name": "/ibc/core/connection/v1beta1/connections",
          "category": {
            "deterministic": true,
            "local": false,
            "subscription": false,
            "stateful": 0
          },
          "block_parsing": {
            "parserArg": [
              ""
            ],
            "parserFunc": "EMPTY"
          },
          "compute_units": "10",
          "enabled": true,
          "apiInterfaces": [
            {
              "interface": "rest",
              "type": "get",
              "extra_compute_units": "0"
            }
          ]
        },
        {
          "name": "/ibc/core/connection/v1beta1/connections/{connection_id}",
          "category": {
            "deterministic": true,
            "local": false,
            "subscription": false,
            "stateful": 0
          },
          "block_parsing": {
            "parserArg": [
              ""
            ],
            "parserFunc": "EMPTY"
          },
          "compute_units": "10",
          "enabled": true,
          "apiInterfaces": [
            {
              "interface": "rest",
              "type": "get",
              "extra_compute_units": "0"
            }
          ]
        },
        {
          "name": "/ibc/core/connection/v1beta1/connections/{connection_id}/client_state",
          "category": {
            "deterministic": true,
            "local": false,
            "subscription": false,
            "stateful": 0
          },
          "block_parsing": {
            "parserArg": [
              ""
            ],
            "parserFunc": "EMPTY"
          },
          "compute_units": "10",
          "enabled": true,
          "apiInterfaces": [
            {
              "interface": "rest",
              "type": "get",
              "extra_compute_units": "0"
            }
          ]
        },
        {
          "name": "/ibc/core/connection/v1beta1/connections/{connection_id}/consensus_state/revision/{revision_number}/height/{revision_height}",
          "category": {
            "deterministic": true,
            "local": false,
            "subscription": false,
            "stateful": 0
          },
          "block_parsing": {
            "parserArg": [
              ""
            ],
            "parserFunc": "EMPTY"
          },
          "compute_units": "10",
          "enabled": true,
          "apiInterfaces": [
            {
              "interface": "rest",
              "type": "get",
              "extra_compute_units": "0"
            }
          ]
        },
        {
          "name": "/ibc/applications/transfer/v1beta1/denom_traces",
          "category": {
            "deterministic": true,
            "local": false,
            "subscription": false,
            "stateful": 0
          },
          "block_parsing": {
            "parserArg": [
              ""
            ],
            "parserFunc": "EMPTY"
          },
          "compute_units": "10",
          "enabled": true,
          "apiInterfaces": [
            {
              "interface": "rest",
              "type": "get",
              "extra_compute_units": "0"
            }
          ]
        },
        {
          "name": "/ibc/applications/transfer/v1beta1/denom_traces/{hash}",
          "category": {
            "deterministic": true,
            "local": false,
            "subscription": false,
            "stateful": 0
          },
          "block_parsing": {
            "parserArg": [
              ""
            ],
            "parserFunc": "EMPTY"
          },
          "compute_units": "10",
          "enabled": true,
          "apiInterfaces": [
            {
              "interface": "rest",
              "type": "get",
              "extra_compute_units": "0"
            }
          ]
        },
        {
          "name": "/ibc/applications/transfer/v1beta1/params",
          "category": {
            "deterministic": true,
            "local": false,
            "subscription": false,
            "stateful": 0
          },
          "block_parsing": {
            "parserArg": [
              ""
            ],
            "parserFunc": "EMPTY"
          },
          "compute_units": "10",
          "enabled": true,
          "apiInterfaces": [
            {
              "interface": "rest",
              "type": "get",
              "extra_compute_units": "0"
            }
          ]
        }
      ]
    },
    {
      "chainid": "COS4",
      "name": "osmosis testnet",
      "enabled": true,
      "reliability_threshold": 268435455,
      "compares_hashes": true,
      "finalization_criteria": 0,
      "saved_blocks": 1,
      "average_block_time": "6500",
      "allowed_block_lag_for_qos_sync": "3",
      "apis": [{
        "name": "abci_info",
        "category": {
          "deterministic": true,
          "local": false,
          "subscription": false,
          "stateful": 0
        },
        "block_parsing": {
          "parserArg": [
            ""
          ],
          "parserFunc": "EMPTY"
        },
        "compute_units": "10",
        "enabled": true,
        "apiInterfaces": [
          {
            "interface": "tendermintrpc",
            "type": "get",
            "extra_compute_units": "0"
          }
        ]
      },
      {
        "name": "abci_query",
        "category": {
          "deterministic": true,
          "local": false,
          "subscription": false,
          "stateful": 0
        },
        "block_parsing": {
          "parserArg": [
            "height",
            "=",
            "2"
          ],
          "parserFunc": "PARSE_DICTIONARY_OR_ORDERED"
        },
        "compute_units": "10",
        "enabled": true,
        "apiInterfaces": [
          {
            "interface": "tendermintrpc",
            "type": "get",
            "extra_compute_units": "0"
          }
        ]
      },
      {
        "name": "block",
        "category": {
          "deterministic": true,
          "local": false,
          "subscription": false,
          "stateful": 0
        },
        "block_parsing": {
          "parserArg": [
            "height",
            "=",
            "0"
          ],
          "parserFunc": "PARSE_DICTIONARY_OR_ORDERED"
        },
        "compute_units": "10",
        "enabled": true,
        "apiInterfaces": [
          {
            "interface": "tendermintrpc",
            "type": "get",
            "extra_compute_units": "0"
          }
        ],
        "parsing": {
          "function_template": "{\"jsonrpc\":\"2.0\",\"id\":1,\"method\":\"block\",\"params\":[\"%d\"]}",
          "function_tag": "getBlockByNumber",
          "result_parsing": {
            "parserArg": [
              "0",
              "block_id",
              "hash"
            ],
            "parserFunc": "PARSE_CANONICAL"
          }
        }
      },
      {
        "name": "block_by_hash",
        "category": {
          "deterministic": true,
          "local": false,
          "subscription": false,
          "stateful": 0
        },
        "block_parsing": {
          "parserArg": [
            ""
          ],
          "parserFunc": "EMPTY"
        },
        "compute_units": "10",
        "enabled": true,
        "apiInterfaces": [
          {
            "interface": "tendermintrpc",
            "type": "get",
            "extra_compute_units": "0"
          }
        ]
      },
      {
        "name": "block_results",
        "category": {
          "deterministic": true,
          "local": false,
          "subscription": false,
          "stateful": 0
        },
        "block_parsing": {
          "parserArg": [
            "height",
            "=",
            "0"
          ],
          "parserFunc": "PARSE_DICTIONARY_OR_ORDERED"
        },
        "compute_units": "10",
        "enabled": true,
        "apiInterfaces": [
          {
            "interface": "tendermintrpc",
            "type": "get",
            "extra_compute_units": "0"
          }
        ]
      },
      {
        "name": "block_search",
        "category": {
          "deterministic": true,
          "local": false,
          "subscription": false,
          "stateful": 0
        },
        "block_parsing": {
          "parserArg": [
            ""
          ],
          "parserFunc": "EMPTY"
        },
        "compute_units": "10",
        "enabled": true,
        "apiInterfaces": [
          {
            "interface": "tendermintrpc",
            "type": "get",
            "extra_compute_units": "0"
          }
        ]
      },
      {
        "name": "blockchain",
        "category": {
          "deterministic": true,
          "local": false,
          "subscription": false,
          "stateful": 0
        },
        "block_parsing": {
          "parserArg": [
            "maxHeight",
            "=",
            "1"
          ],
          "parserFunc": "PARSE_DICTIONARY_OR_ORDERED"
        },
        "compute_units": "10",
        "enabled": true,
        "apiInterfaces": [
          {
            "interface": "tendermintrpc",
            "type": "get",
            "extra_compute_units": "0"
          }
        ]
      },
      {
        "name": "broadcast_evidence",
        "category": {
          "deterministic": true,
          "local": false,
          "subscription": false,
          "stateful": 0
        },
        "block_parsing": {
          "parserArg": [
            ""
          ],
          "parserFunc": "EMPTY"
        },
        "compute_units": "10",
        "enabled": true,
        "apiInterfaces": [
          {
            "interface": "tendermintrpc",
            "type": "get",
            "extra_compute_units": "0"
          }
        ]
      },
      {
        "name": "broadcast_tx_async",
        "category": {
          "deterministic": true,
          "local": false,
          "subscription": false,
          "stateful": 0
        },
        "block_parsing": {
          "parserArg": [
            ""
          ],
          "parserFunc": "EMPTY"
        },
        "compute_units": "10",
        "enabled": true,
        "apiInterfaces": [
          {
            "interface": "tendermintrpc",
            "type": "get",
            "extra_compute_units": "0"
          }
        ]
      },
      {
        "name": "broadcast_tx_commit",
        "category": {
          "deterministic": true,
          "local": false,
          "subscription": false,
          "stateful": 0
        },
        "block_parsing": {
          "parserArg": [
            ""
          ],
          "parserFunc": "EMPTY"
        },
        "compute_units": "10",
        "enabled": true,
        "apiInterfaces": [
          {
            "interface": "tendermintrpc",
            "type": "get",
            "extra_compute_units": "0"
          }
        ]
      },
      {
        "name": "broadcast_tx_sync",
        "category": {
          "deterministic": true,
          "local": false,
          "subscription": false,
          "stateful": 0
        },
        "block_parsing": {
          "parserArg": [
            ""
          ],
          "parserFunc": "EMPTY"
        },
        "compute_units": "10",
        "enabled": true,
        "apiInterfaces": [
          {
            "interface": "tendermintrpc",
            "type": "get",
            "extra_compute_units": "0"
          }
        ]
      },
      {
        "name": "check_tx",
        "category": {
          "deterministic": true,
          "local": false,
          "subscription": false,
          "stateful": 0
        },
        "block_parsing": {
          "parserArg": [
            ""
          ],
          "parserFunc": "EMPTY"
        },
        "compute_units": "10",
        "enabled": true,
        "apiInterfaces": [
          {
            "interface": "tendermintrpc",
            "type": "get",
            "extra_compute_units": "0"
          }
        ]
      },
      {
        "name": "commit",
        "category": {
          "deterministic": true,
          "local": false,
          "subscription": false,
          "stateful": 0
        },
        "block_parsing": {
          "parserArg": [
            "height",
            "=",
            "0"
          ],
          "parserFunc": "PARSE_DICTIONARY_OR_ORDERED"
        },
        "compute_units": "10",
        "enabled": true,
        "apiInterfaces": [
          {
            "interface": "tendermintrpc",
            "type": "get",
            "extra_compute_units": "0"
          }
        ]
      },
      {
        "name": "consensus_params",
        "category": {
          "deterministic": true,
          "local": false,
          "subscription": false,
          "stateful": 0
        },
        "block_parsing": {
          "parserArg": [
            "height",
            "=",
            "0"
          ],
          "parserFunc": "PARSE_DICTIONARY_OR_ORDERED"
        },
        "compute_units": "10",
        "enabled": true,
        "apiInterfaces": [
          {
            "interface": "tendermintrpc",
            "type": "get",
            "extra_compute_units": "0"
          }
        ]
      },
      {
        "name": "consensus_state",
        "category": {
          "deterministic": true,
          "local": false,
          "subscription": false,
          "stateful": 0
        },
        "block_parsing": {
          "parserArg": [
            ""
          ],
          "parserFunc": "EMPTY"
        },
        "compute_units": "10",
        "enabled": true,
        "apiInterfaces": [
          {
            "interface": "tendermintrpc",
            "type": "get",
            "extra_compute_units": "0"
          }
        ]
      },
      {
        "name": "dump_consensus_state",
        "category": {
          "deterministic": true,
          "local": false,
          "subscription": false,
          "stateful": 0
        },
        "block_parsing": {
          "parserArg": [
            ""
          ],
          "parserFunc": "EMPTY"
        },
        "compute_units": "10",
        "enabled": true,
        "apiInterfaces": [
          {
            "interface": "tendermintrpc",
            "type": "get",
            "extra_compute_units": "0"
          }
        ]
      },
      {
        "name": "genesis",
        "category": {
          "deterministic": true,
          "local": false,
          "subscription": false,
          "stateful": 0
        },
        "block_parsing": {
          "parserArg": [
            ""
          ],
          "parserFunc": "EMPTY"
        },
        "compute_units": "10",
        "enabled": true,
        "apiInterfaces": [
          {
            "interface": "tendermintrpc",
            "type": "get",
            "extra_compute_units": "0"
          }
        ]
      },
      {
        "name": "genesis_chunked",
        "category": {
          "deterministic": true,
          "local": false,
          "subscription": false,
          "stateful": 0
        },
        "block_parsing": {
          "parserArg": [
            ""
          ],
          "parserFunc": "EMPTY"
        },
        "compute_units": "10",
        "enabled": true,
        "apiInterfaces": [
          {
            "interface": "tendermintrpc",
            "type": "get",
            "extra_compute_units": "0"
          }
        ]
      },
      {
        "name": "health",
        "category": {
          "deterministic": true,
          "local": false,
          "subscription": false,
          "stateful": 0
        },
        "block_parsing": {
          "parserArg": [
            ""
          ],
          "parserFunc": "EMPTY"
        },
        "compute_units": "10",
        "enabled": true,
        "apiInterfaces": [
          {
            "interface": "tendermintrpc",
            "type": "get",
            "extra_compute_units": "0"
          }
        ]
      },
      {
        "name": "net_info",
        "category": {
          "deterministic": true,
          "local": false,
          "subscription": false,
          "stateful": 0
        },
        "block_parsing": {
          "parserArg": [
            ""
          ],
          "parserFunc": "EMPTY"
        },
        "compute_units": "10",
        "enabled": true,
        "apiInterfaces": [
          {
            "interface": "tendermintrpc",
            "type": "get",
            "extra_compute_units": "0"
          }
        ]
      },
      {
        "name": "num_unconfirmed_txs",
        "category": {
          "deterministic": true,
          "local": false,
          "subscription": false,
          "stateful": 0
        },
        "block_parsing": {
          "parserArg": [
            ""
          ],
          "parserFunc": "EMPTY"
        },
        "compute_units": "10",
        "enabled": true,
        "apiInterfaces": [
          {
            "interface": "tendermintrpc",
            "type": "get",
            "extra_compute_units": "0"
          }
        ]
      },
      {
        "name": "status",
        "category": {
          "deterministic": false,
          "local": false,
          "subscription": false,
          "stateful": 0
        },
        "block_parsing": {
          "parserArg": [
            ""
          ],
          "parserFunc": "EMPTY"
        },
        "compute_units": "10",
        "enabled": true,
        "apiInterfaces": [
          {
            "interface": "tendermintrpc",
            "type": "get",
            "extra_compute_units": "0"
          }
        ],
        "parsing": {
          "function_tag": "getBlockNumber",
          "function_template": "{\"jsonrpc\":\"2.0\",\"method\":\"status\",\"params\":[],\"id\":1}",
          "result_parsing": {
            "parserArg": [
              "0",
              "sync_info",
              "latest_block_height"
            ],
            "parserFunc": "PARSE_CANONICAL"
          }
        }
      },
      {
        "name": "subscribe",
        "category": {
          "deterministic": true,
          "local": false,
          "subscription": false,
          "stateful": 0
        },
        "block_parsing": {
          "parserArg": [
            ""
          ],
          "parserFunc": "EMPTY"
        },
        "compute_units": "10",
        "enabled": true,
        "apiInterfaces": [
          {
            "interface": "tendermintrpc",
            "type": "get",
            "extra_compute_units": "0"
          }
        ]
      },
      {
        "name": "tx",
        "category": {
          "deterministic": true,
          "local": false,
          "subscription": false,
          "stateful": 0
        },
        "block_parsing": {
          "parserArg": [
            ""
          ],
          "parserFunc": "EMPTY"
        },
        "compute_units": "10",
        "enabled": true,
        "apiInterfaces": [
          {
            "interface": "tendermintrpc",
            "type": "get",
            "extra_compute_units": "0"
          }
        ]
      },
      {
        "name": "tx_search",
        "category": {
          "deterministic": true,
          "local": false,
          "subscription": false,
          "stateful": 0
        },
        "block_parsing": {
          "parserArg": [
            ""
          ],
          "parserFunc": "EMPTY"
        },
        "compute_units": "10",
        "enabled": true,
        "apiInterfaces": [
          {
            "interface": "tendermintrpc",
            "type": "get",
            "extra_compute_units": "0"
          }
        ]
      },
      {
        "name": "unconfirmed_txs",
        "category": {
          "deterministic": true,
          "local": false,
          "subscription": false,
          "stateful": 0
        },
        "block_parsing": {
          "parserArg": [
            ""
          ],
          "parserFunc": "EMPTY"
        },
        "compute_units": "10",
        "enabled": true,
        "apiInterfaces": [
          {
            "interface": "tendermintrpc",
            "type": "get",
            "extra_compute_units": "0"
          }
        ]
      },
      {
        "name": "unsubscribe",
        "category": {
          "deterministic": true,
          "local": false,
          "subscription": false,
          "stateful": 0
        },
        "block_parsing": {
          "parserArg": [
            ""
          ],
          "parserFunc": "EMPTY"
        },
        "compute_units": "10",
        "enabled": true,
        "apiInterfaces": [
          {
            "interface": "tendermintrpc",
            "type": "get",
            "extra_compute_units": "0"
          }
        ]
      },
      {
        "name": "unsubscribe_all",
        "category": {
          "deterministic": true,
          "local": false,
          "subscription": false,
          "stateful": 0
        },
        "block_parsing": {
          "parserArg": [
            ""
          ],
          "parserFunc": "EMPTY"
        },
        "compute_units": "10",
        "enabled": true,
        "apiInterfaces": [
          {
            "interface": "tendermintrpc",
            "type": "get",
            "extra_compute_units": "0"
          }
        ]
      },
      {
        "name": "validators",
        "category": {
          "deterministic": true,
          "local": false,
          "subscription": false,
          "stateful": 0
        },
        "block_parsing": {
          "parserArg": [
            "height",
            "=",
            "0"
          ],
          "parserFunc": "PARSE_DICTIONARY_OR_ORDERED"
        },
        "compute_units": "10",
        "enabled": true,
        "apiInterfaces": [
          {
            "interface": "tendermintrpc",
            "type": "get",
            "extra_compute_units": "0"
          }
        ]
      },
      {
        "name": "/node_info",
        "category": {
          "deterministic": false,
          "local": false,
          "subscription": false,
          "stateful": 0
        },
        "block_parsing": {
          "parserArg": [
            ""
          ],
          "parserFunc": "EMPTY"
        },
        "compute_units": "10",
        "enabled": true,
        "apiInterfaces": [
          {
            "interface": "rest",
            "type": "get",
            "extra_compute_units": "0"
          }
        ]
      },
      {
        "name": "/syncing",
        "category": {
          "deterministic": false,
          "local": false,
          "subscription": false,
          "stateful": 0
        },
        "block_parsing": {
          "parserArg": [
            ""
          ],
          "parserFunc": "EMPTY"
        },
        "compute_units": "10",
        "enabled": true,
        "apiInterfaces": [
          {
            "interface": "rest",
            "type": "get",
            "extra_compute_units": "0"
          }
        ]
      },
      {
        "name": "/blocks/latest",
        "category": {
          "deterministic": true,
          "local": false,
          "subscription": false,
          "stateful": 0
        },
        "block_parsing": {
          "parserArg": [
            "latest"
          ],
          "parserFunc": "DEFAULT"
        },
        "compute_units": "10",
        "enabled": true,
        "apiInterfaces": [
          {
            "interface": "rest",
            "type": "get",
            "extra_compute_units": "0"
          }
        ],
        "parsing": {
          "function_template": "/blocks/latest",
          "function_tag": "getBlockNumber",
          "result_parsing": {
            "parserArg": [
              "0",
              "block",
              "header",
              "height"
            ],
            "parserFunc": "PARSE_CANONICAL"
          }
        }
      },
      {
        "name": "/blocks/{height}",
        "category": {
          "deterministic": true,
          "local": false,
          "subscription": false,
          "stateful": 0
        },
        "block_parsing": {
          "parserArg": [
            "0"
          ],
          "parserFunc": "PARSE_BY_ARG"
        },
        "compute_units": "10",
        "enabled": true,
        "apiInterfaces": [
          {
            "interface": "rest",
            "type": "get",
            "extra_compute_units": "0"
          }
        ],
        "parsing": {
          "function_template": "/blocks/%d",
          "function_tag": "getBlockByNumber",
          "result_parsing": {
            "parserArg": [
              "0",
              "block_id",
              "hash"
            ],
            "parserFunc": "PARSE_CANONICAL"
          }
        }
      },
      {
        "name": "/validatorsets/latest",
        "category": {
          "deterministic": true,
          "local": false,
          "subscription": false,
          "stateful": 0
        },
        "block_parsing": {
          "parserArg": [
            "latest"
          ],
          "parserFunc": "DEFAULT"
        },
        "compute_units": "10",
        "enabled": true,
        "apiInterfaces": [
          {
            "interface": "rest",
            "type": "get",
            "extra_compute_units": "0"
          }
        ]
      },
      {
        "name": "/validatorsets/{height}",
        "category": {
          "deterministic": true,
          "local": false,
          "subscription": false,
          "stateful": 0
        },
        "block_parsing": {
          "parserArg": [
            "0"
          ],
          "parserFunc": "PARSE_BY_ARG"
        },
        "compute_units": "10",
        "enabled": true,
        "apiInterfaces": [
          {
            "interface": "rest",
            "type": "get",
            "extra_compute_units": "0"
          }
        ]
      },
      {
        "name": "/txs",
        "category": {
          "deterministic": false,
          "local": false,
          "subscription": false,
          "stateful": 0
        },
        "block_parsing": {
          "parserArg": [
            ""
          ],
          "parserFunc": "EMPTY"
        },
        "compute_units": "10",
        "enabled": true,
        "apiInterfaces": [
          {
            "interface": "rest",
            "type": "post",
            "extra_compute_units": "0"
          }
        ]
      },
      {
        "name": "/staking/delegators/{delegatorAddr}/delegations",
        "category": {
          "deterministic": false,
          "local": false,
          "subscription": false,
          "stateful": 0
        },
        "block_parsing": {
          "parserArg": [
            ""
          ],
          "parserFunc": "EMPTY"
        },
        "compute_units": "10",
        "enabled": true,
        "apiInterfaces": [
          {
            "interface": "rest",
            "type": "post",
            "extra_compute_units": "0"
          }
        ]
      },
      {
        "name": "/staking/delegators/{delegatorAddr}/unbonding_delegations",
        "category": {
          "deterministic": false,
          "local": false,
          "subscription": false,
          "stateful": 0
        },
        "block_parsing": {
          "parserArg": [
            ""
          ],
          "parserFunc": "EMPTY"
        },
        "compute_units": "10",
        "enabled": true,
        "apiInterfaces": [
          {
            "interface": "rest",
            "type": "post",
            "extra_compute_units": "0"
          }
        ]
      },
      {
        "name": "/cosmos/auth/v1beta1/accounts",
        "category": {
          "deterministic": true,
          "local": false,
          "subscription": false,
          "stateful": 0
        },
        "block_parsing": {
          "parserArg": [
          "latest"
          ],
          "parserFunc": "DEFAULT"
        },
        "compute_units": "10",
        "enabled": true,
        "apiInterfaces": [
          {
            "interface": "rest",
            "type": "get",
            "extra_compute_units": "0"
          }
        ]
      },
      {
        "name": "/cosmos/auth/v1beta1/accounts/{address}",
        "category": {
          "deterministic": true,
          "local": false,
          "subscription": false,
          "stateful": 0
        },
        "block_parsing": {
          "parserArg": [
          "latest"
          ],
          "parserFunc": "DEFAULT"
        },
        "compute_units": "10",
        "enabled": true,
        "apiInterfaces": [
          {
            "interface": "rest",
            "type": "get",
            "extra_compute_units": "0"
          }
        ]
      },
      {
        "name": "/cosmos/auth/v1beta1/params",
        "category": {
          "deterministic": true,
          "local": false,
          "subscription": false,
          "stateful": 0
        },
        "block_parsing": {
          "parserArg": [
          "latest"
          ],
          "parserFunc": "DEFAULT"
        },
        "compute_units": "10",
        "enabled": true,
        "apiInterfaces": [
          {
            "interface": "rest",
            "type": "get",
            "extra_compute_units": "0"
          }
        ]
      },
      {
        "name": "/cosmos/bank/v1beta1/balances/{address}",
        "category": {
          "deterministic": true,
          "local": false,
          "subscription": false,
          "stateful": 0
        },
        "block_parsing": {
          "parserArg": [
          "latest"
          ],
          "parserFunc": "DEFAULT"
        },
        "compute_units": "10",
        "enabled": true,
        "apiInterfaces": [
          {
            "interface": "rest",
            "type": "get",
            "extra_compute_units": "0"
          }
        ]
      },
      {
        "name": "/cosmos/bank/v1beta1/balances/{address}/{denom}",
        "category": {
          "deterministic": true,
          "local": false,
          "subscription": false,
          "stateful": 0
        },
        "block_parsing": {
          "parserArg": [
          "latest"
          ],
          "parserFunc": "DEFAULT"
        },
        "compute_units": "10",
        "enabled": true,
        "apiInterfaces": [
          {
            "interface": "rest",
            "type": "get",
            "extra_compute_units": "0"
          }
        ]
      },
      {
        "name": "/cosmos/bank/v1beta1/denom_owners/{denom}",
        "category": {
          "deterministic": true,
          "local": false,
          "subscription": false,
          "stateful": 0
        },
        "block_parsing": {
          "parserArg": [
          "latest"
          ],
          "parserFunc": "DEFAULT"
        },
        "compute_units": "10",
        "enabled": true,
        "apiInterfaces": [
          {
            "interface": "rest",
            "type": "get",
            "extra_compute_units": "0"
          }
        ]
      },
      {
        "name": "/cosmos/bank/v1beta1/denoms_metadata",
        "category": {
          "deterministic": true,
          "local": false,
          "subscription": false,
          "stateful": 0
        },
        "block_parsing": {
          "parserArg": [
          "latest"
          ],
          "parserFunc": "DEFAULT"
        },
        "compute_units": "10",
        "enabled": true,
        "apiInterfaces": [
          {
            "interface": "rest",
            "type": "get",
            "extra_compute_units": "0"
          }
        ]
      },
      {
        "name": "/cosmos/bank/v1beta1/denoms_metadata/{denom}",
        "category": {
          "deterministic": true,
          "local": false,
          "subscription": false,
          "stateful": 0
        },
        "block_parsing": {
          "parserArg": [
          "latest"
          ],
          "parserFunc": "DEFAULT"
        },
        "compute_units": "10",
        "enabled": true,
        "apiInterfaces": [
          {
            "interface": "rest",
            "type": "get",
            "extra_compute_units": "0"
          }
        ]
      },
      {
        "name": "/cosmos/bank/v1beta1/params",
        "category": {
          "deterministic": true,
          "local": false,
          "subscription": false,
          "stateful": 0
        },
        "block_parsing": {
          "parserArg": [
          "latest"
          ],
          "parserFunc": "DEFAULT"
        },
        "compute_units": "10",
        "enabled": true,
        "apiInterfaces": [
          {
            "interface": "rest",
            "type": "get",
            "extra_compute_units": "0"
          }
        ]
      },
      {
        "name": "/cosmos/bank/v1beta1/supply",
        "category": {
          "deterministic": true,
          "local": false,
          "subscription": false,
          "stateful": 0
        },
        "block_parsing": {
          "parserArg": [
          "latest"
          ],
          "parserFunc": "DEFAULT"
        },
        "compute_units": "10",
        "enabled": true,
        "apiInterfaces": [
          {
            "interface": "rest",
            "type": "get",
            "extra_compute_units": "0"
          }
        ]
      },
      {
        "name": "/cosmos/bank/v1beta1/supply/{denom}",
        "category": {
          "deterministic": true,
          "local": false,
          "subscription": false,
          "stateful": 0
        },
        "block_parsing": {
          "parserArg": [
          "latest"
          ],
          "parserFunc": "DEFAULT"
        },
        "compute_units": "10",
        "enabled": true,
        "apiInterfaces": [
          {
            "interface": "rest",
            "type": "get",
            "extra_compute_units": "0"
          }
        ]
      },
      {
        "name": "/cosmos/distribution/v1beta1/community_pool",
        "category": {
          "deterministic": true,
          "local": false,
          "subscription": false,
          "stateful": 0
        },
        "block_parsing": {
          "parserArg": [
          "latest"
          ],
          "parserFunc": "DEFAULT"
        },
        "compute_units": "10",
        "enabled": true,
        "apiInterfaces": [
          {
            "interface": "rest",
            "type": "get",
            "extra_compute_units": "0"
          }
        ]
      },
      {
        "name": "/cosmos/distribution/v1beta1/delegators/{delegator_address}/rewards",
        "category": {
          "deterministic": true,
          "local": false,
          "subscription": false,
          "stateful": 0
        },
        "block_parsing": {
          "parserArg": [
          "latest"
          ],
          "parserFunc": "DEFAULT"
        },
        "compute_units": "10",
        "enabled": true,
        "apiInterfaces": [
          {
            "interface": "rest",
            "type": "get",
            "extra_compute_units": "0"
          }
        ]
      },
      {
        "name": "/cosmos/distribution/v1beta1/delegators/{delegator_address}/rewards/{validator_address}",
        "category": {
          "deterministic": true,
          "local": false,
          "subscription": false,
          "stateful": 0
        },
        "block_parsing": {
          "parserArg": [
          "latest"
          ],
          "parserFunc": "DEFAULT"
        },
        "compute_units": "10",
        "enabled": true,
        "apiInterfaces": [
          {
            "interface": "rest",
            "type": "get",
            "extra_compute_units": "0"
          }
        ]
      },
      {
        "name": "/cosmos/distribution/v1beta1/delegators/{delegator_address}/validators",
        "category": {
          "deterministic": true,
          "local": false,
          "subscription": false,
          "stateful": 0
        },
        "block_parsing": {
          "parserArg": [
          "latest"
          ],
          "parserFunc": "DEFAULT"
        },
        "compute_units": "10",
        "enabled": true,
        "apiInterfaces": [
          {
            "interface": "rest",
            "type": "get",
            "extra_compute_units": "0"
          }
        ]
      },
      {
        "name": "/cosmos/distribution/v1beta1/delegators/{delegator_address}/withdraw_address",
        "category": {
          "deterministic": true,
          "local": false,
          "subscription": false,
          "stateful": 0
        },
        "block_parsing": {
          "parserArg": [
          "latest"
          ],
          "parserFunc": "DEFAULT"
        },
        "compute_units": "10",
        "enabled": true,
        "apiInterfaces": [
          {
            "interface": "rest",
            "type": "get",
            "extra_compute_units": "0"
          }
        ]
      },
      {
        "name": "/cosmos/distribution/v1beta1/params",
        "category": {
          "deterministic": true,
          "local": false,
          "subscription": false,
          "stateful": 0
        },
        "block_parsing": {
          "parserArg": [
          "latest"
          ],
          "parserFunc": "DEFAULT"
        },
        "compute_units": "10",
        "enabled": true,
        "apiInterfaces": [
          {
            "interface": "rest",
            "type": "get",
            "extra_compute_units": "0"
          }
        ]
      },
      {
        "name": "/cosmos/distribution/v1beta1/validators/{validator_address}/commission",
        "category": {
          "deterministic": true,
          "local": false,
          "subscription": false,
          "stateful": 0
        },
        "block_parsing": {
          "parserArg": [
          "latest"
          ],
          "parserFunc": "DEFAULT"
        },
        "compute_units": "10",
        "enabled": true,
        "apiInterfaces": [
          {
            "interface": "rest",
            "type": "get",
            "extra_compute_units": "0"
          }
        ]
      },
      {
        "name": "/cosmos/distribution/v1beta1/validators/{validator_address}/outstanding_rewards",
        "category": {
          "deterministic": true,
          "local": false,
          "subscription": false,
          "stateful": 0
        },
        "block_parsing": {
          "parserArg": [
          "latest"
          ],
          "parserFunc": "DEFAULT"
        },
        "compute_units": "10",
        "enabled": true,
        "apiInterfaces": [
          {
            "interface": "rest",
            "type": "get",
            "extra_compute_units": "0"
          }
        ]
      },
      {
        "name": "/cosmos/distribution/v1beta1/validators/{validator_address}/slashes",
        "category": {
          "deterministic": true,
          "local": false,
          "subscription": false,
          "stateful": 0
        },
        "block_parsing": {
          "parserArg": [
          "latest"
          ],
          "parserFunc": "DEFAULT"
        },
        "compute_units": "10",
        "enabled": true,
        "apiInterfaces": [
          {
            "interface": "rest",
            "type": "get",
            "extra_compute_units": "0"
          }
        ]
      },
      {
        "name": "/cosmos/evidence/v1beta1/evidence",
        "category": {
          "deterministic": true,
          "local": false,
          "subscription": false,
          "stateful": 0
        },
        "block_parsing": {
          "parserArg": [
          "latest"
          ],
          "parserFunc": "DEFAULT"
        },
        "compute_units": "10",
        "enabled": true,
        "apiInterfaces": [
          {
            "interface": "rest",
            "type": "get",
            "extra_compute_units": "0"
          }
        ]
      },
      {
        "name": "/cosmos/evidence/v1beta1/evidence/{evidence_hash}",
        "category": {
          "deterministic": true,
          "local": false,
          "subscription": false,
          "stateful": 0
        },
        "block_parsing": {
          "parserArg": [
          "latest"
          ],
          "parserFunc": "DEFAULT"
        },
        "compute_units": "10",
        "enabled": true,
        "apiInterfaces": [
          {
            "interface": "rest",
            "type": "get",
            "extra_compute_units": "0"
          }
        ]
      },
      {
        "name": "/cosmos/gov/v1beta1/params/{params_type}",
        "category": {
          "deterministic": true,
          "local": false,
          "subscription": false,
          "stateful": 0
        },
        "block_parsing": {
          "parserArg": [
          "latest"
          ],
          "parserFunc": "DEFAULT"
        },
        "compute_units": "10",
        "enabled": true,
        "apiInterfaces": [
          {
            "interface": "rest",
            "type": "get",
            "extra_compute_units": "0"
          }
        ]
      },
      {
        "name": "/cosmos/gov/v1beta1/proposals",
        "category": {
          "deterministic": true,
          "local": false,
          "subscription": false,
          "stateful": 0
        },
        "block_parsing": {
          "parserArg": [
          "latest"
          ],
          "parserFunc": "DEFAULT"
        },
        "compute_units": "10",
        "enabled": true,
        "apiInterfaces": [
          {
            "interface": "rest",
            "type": "get",
            "extra_compute_units": "0"
          }
        ]
      },
      {
        "name": "/cosmos/gov/v1beta1/proposals/{proposal_id}",
        "category": {
          "deterministic": true,
          "local": false,
          "subscription": false,
          "stateful": 0
        },
        "block_parsing": {
          "parserArg": [
          "latest"
          ],
          "parserFunc": "DEFAULT"
        },
        "compute_units": "10",
        "enabled": true,
        "apiInterfaces": [
          {
            "interface": "rest",
            "type": "get",
            "extra_compute_units": "0"
          }
        ]
      },
      {
        "name": "/cosmos/gov/v1beta1/proposals/{proposal_id}/deposits",
        "category": {
          "deterministic": true,
          "local": false,
          "subscription": false,
          "stateful": 0
        },
        "block_parsing": {
          "parserArg": [
          "latest"
          ],
          "parserFunc": "DEFAULT"
        },
        "compute_units": "10",
        "enabled": true,
        "apiInterfaces": [
          {
            "interface": "rest",
            "type": "get",
            "extra_compute_units": "0"
          }
        ]
      },
      {
        "name": "/cosmos/gov/v1beta1/proposals/{proposal_id}/deposits/{depositor}",
        "category": {
          "deterministic": true,
          "local": false,
          "subscription": false,
          "stateful": 0
        },
        "block_parsing": {
          "parserArg": [
          "latest"
          ],
          "parserFunc": "DEFAULT"
        },
        "compute_units": "10",
        "enabled": true,
        "apiInterfaces": [
          {
            "interface": "rest",
            "type": "get",
            "extra_compute_units": "0"
          }
        ]
      },
      {
        "name": "/cosmos/gov/v1beta1/proposals/{proposal_id}/tally",
        "category": {
          "deterministic": true,
          "local": false,
          "subscription": false,
          "stateful": 0
        },
        "block_parsing": {
          "parserArg": [
          "latest"
          ],
          "parserFunc": "DEFAULT"
        },
        "compute_units": "10",
        "enabled": true,
        "apiInterfaces": [
          {
            "interface": "rest",
            "type": "get",
            "extra_compute_units": "0"
          }
        ]
      },
      {
        "name": "/cosmos/gov/v1beta1/proposals/{proposal_id}/votes",
        "category": {
          "deterministic": true,
          "local": false,
          "subscription": false,
          "stateful": 0
        },
        "block_parsing": {
          "parserArg": [
          "latest"
          ],
          "parserFunc": "DEFAULT"
        },
        "compute_units": "10",
        "enabled": true,
        "apiInterfaces": [
          {
            "interface": "rest",
            "type": "get",
            "extra_compute_units": "0"
          }
        ]
      },
      {
        "name": "/cosmos/gov/v1beta1/proposals/{proposal_id}/votes/{voter}",
        "category": {
          "deterministic": true,
          "local": false,
          "subscription": false,
          "stateful": 0
        },
        "block_parsing": {
          "parserArg": [
          "latest"
          ],
          "parserFunc": "DEFAULT"
        },
        "compute_units": "10",
        "enabled": true,
        "apiInterfaces": [
          {
            "interface": "rest",
            "type": "get",
            "extra_compute_units": "0"
          }
        ]
      },
      {
        "name": "/cosmos/mint/v1beta1/annual_provisions",
        "category": {
          "deterministic": true,
          "local": false,
          "subscription": false,
          "stateful": 0
        },
        "block_parsing": {
          "parserArg": [
          "latest"
          ],
          "parserFunc": "DEFAULT"
        },
        "compute_units": "10",
        "enabled": true,
        "apiInterfaces": [
          {
            "interface": "rest",
            "type": "get",
            "extra_compute_units": "0"
          }
        ]
      },
      {
        "name": "/cosmos/mint/v1beta1/inflation",
        "category": {
          "deterministic": true,
          "local": false,
          "subscription": false,
          "stateful": 0
        },
        "block_parsing": {
          "parserArg": [
          "latest"
          ],
          "parserFunc": "DEFAULT"
        },
        "compute_units": "10",
        "enabled": true,
        "apiInterfaces": [
          {
            "interface": "rest",
            "type": "get",
            "extra_compute_units": "0"
          }
        ]
      },
      {
        "name": "/cosmos/mint/v1beta1/params",
        "category": {
          "deterministic": true,
          "local": false,
          "subscription": false,
          "stateful": 0
        },
        "block_parsing": {
          "parserArg": [
          "latest"
          ],
          "parserFunc": "DEFAULT"
        },
        "compute_units": "10",
        "enabled": true,
        "apiInterfaces": [
          {
            "interface": "rest",
            "type": "get",
            "extra_compute_units": "0"
          }
        ]
      },
      {
        "name": "/cosmos/params/v1beta1/params",
        "category": {
          "deterministic": true,
          "local": false,
          "subscription": false,
          "stateful": 0
        },
        "block_parsing": {
          "parserArg": [
          "latest"
          ],
          "parserFunc": "DEFAULT"
        },
        "compute_units": "10",
        "enabled": true,
        "apiInterfaces": [
          {
            "interface": "rest",
            "type": "get",
            "extra_compute_units": "0"
          }
        ]
      },
      {
        "name": "/cosmos/slashing/v1beta1/params",
        "category": {
          "deterministic": true,
          "local": false,
          "subscription": false,
          "stateful": 0
        },
        "block_parsing": {
          "parserArg": [
          "latest"
          ],
          "parserFunc": "DEFAULT"
        },
        "compute_units": "10",
        "enabled": true,
        "apiInterfaces": [
          {
            "interface": "rest",
            "type": "get",
            "extra_compute_units": "0"
          }
        ]
      },
      {
        "name": "/cosmos/slashing/v1beta1/signing_infos",
        "category": {
          "deterministic": true,
          "local": false,
          "subscription": false,
          "stateful": 0
        },
        "block_parsing": {
          "parserArg": [
          "latest"
          ],
          "parserFunc": "DEFAULT"
        },
        "compute_units": "10",
        "enabled": true,
        "apiInterfaces": [
          {
            "interface": "rest",
            "type": "get",
            "extra_compute_units": "0"
          }
        ]
      },
      {
        "name": "/cosmos/slashing/v1beta1/signing_infos/{cons_address}",
        "category": {
          "deterministic": true,
          "local": false,
          "subscription": false,
          "stateful": 0
        },
        "block_parsing": {
          "parserArg": [
          "latest"
          ],
          "parserFunc": "DEFAULT"
        },
        "compute_units": "10",
        "enabled": true,
        "apiInterfaces": [
          {
            "interface": "rest",
            "type": "get",
            "extra_compute_units": "0"
          }
        ]
      },
      {
        "name": "/cosmos/staking/v1beta1/delegations/{delegator_addr}",
        "category": {
          "deterministic": true,
          "local": false,
          "subscription": false,
          "stateful": 0
        },
        "block_parsing": {
          "parserArg": [
          "latest"
          ],
          "parserFunc": "DEFAULT"
        },
        "compute_units": "10",
        "enabled": true,
        "apiInterfaces": [
          {
            "interface": "rest",
            "type": "get",
            "extra_compute_units": "0"
          }
        ]
      },
      {
        "name": "/cosmos/staking/v1beta1/delegators/{delegator_addr}/redelegations",
        "category": {
          "deterministic": true,
          "local": false,
          "subscription": false,
          "stateful": 0
        },
        "block_parsing": {
          "parserArg": [
          "latest"
          ],
          "parserFunc": "DEFAULT"
        },
        "compute_units": "10",
        "enabled": true,
        "apiInterfaces": [
          {
            "interface": "rest",
            "type": "get",
            "extra_compute_units": "0"
          }
        ]
      },
      {
        "name": "/cosmos/staking/v1beta1/delegators/{delegator_addr}/unbonding_delegations",
        "category": {
          "deterministic": true,
          "local": false,
          "subscription": false,
          "stateful": 0
        },
        "block_parsing": {
          "parserArg": [
          "latest"
          ],
          "parserFunc": "DEFAULT"
        },
        "compute_units": "10",
        "enabled": true,
        "apiInterfaces": [
          {
            "interface": "rest",
            "type": "get",
            "extra_compute_units": "0"
          }
        ]
      },
      {
        "name": "/cosmos/staking/v1beta1/delegators/{delegator_addr}/validators",
        "category": {
          "deterministic": true,
          "local": false,
          "subscription": false,
          "stateful": 0
        },
        "block_parsing": {
          "parserArg": [
          "latest"
          ],
          "parserFunc": "DEFAULT"
        },
        "compute_units": "10",
        "enabled": true,
        "apiInterfaces": [
          {
            "interface": "rest",
            "type": "get",
            "extra_compute_units": "0"
          }
        ]
      },
      {
        "name": "/cosmos/staking/v1beta1/delegators/{delegator_addr}/validators/{validator_addr}",
        "category": {
          "deterministic": true,
          "local": false,
          "subscription": false,
          "stateful": 0
        },
        "block_parsing": {
          "parserArg": [
          "latest"
          ],
          "parserFunc": "DEFAULT"
        },
        "compute_units": "10",
        "enabled": true,
        "apiInterfaces": [
          {
            "interface": "rest",
            "type": "get",
            "extra_compute_units": "0"
          }
        ]
      },
      {
        "name": "/cosmos/staking/v1beta1/historical_info/{height}",
        "category": {
          "deterministic": true,
          "local": false,
          "subscription": false,
          "stateful": 0
        },
        "block_parsing": {
          "parserArg": [
            "0"
          ],
          "parserFunc": "PARSE_BY_ARG"
        },
        "compute_units": "10",
        "enabled": true,
        "apiInterfaces": [
          {
            "interface": "rest",
            "type": "get",
            "extra_compute_units": "0"
          }
        ]
      },
      {
        "name": "/cosmos/staking/v1beta1/params",
        "category": {
          "deterministic": true,
          "local": false,
          "subscription": false,
          "stateful": 0
        },
        "block_parsing": {
          "parserArg": [
          "latest"
          ],
          "parserFunc": "DEFAULT"
        },
        "compute_units": "10",
        "enabled": true,
        "apiInterfaces": [
          {
            "interface": "rest",
            "type": "get",
            "extra_compute_units": "0"
          }
        ]
      },
      {
        "name": "/cosmos/staking/v1beta1/pool",
        "category": {
          "deterministic": true,
          "local": false,
          "subscription": false,
          "stateful": 0
        },
        "block_parsing": {
          "parserArg": [
          "latest"
          ],
          "parserFunc": "DEFAULT"
        },
        "compute_units": "10",
        "enabled": true,
        "apiInterfaces": [
          {
            "interface": "rest",
            "type": "get",
            "extra_compute_units": "0"
          }
        ]
      },
      {
        "name": "/cosmos/staking/v1beta1/validators",
        "category": {
          "deterministic": true,
          "local": false,
          "subscription": false,
          "stateful": 0
        },
        "block_parsing": {
          "parserArg": [
          "latest"
          ],
          "parserFunc": "DEFAULT"
        },
        "compute_units": "10",
        "enabled": true,
        "apiInterfaces": [
          {
            "interface": "rest",
            "type": "get",
            "extra_compute_units": "0"
          }
        ]
      },
      {
        "name": "/cosmos/staking/v1beta1/validators/{validator_addr}",
        "category": {
          "deterministic": true,
          "local": false,
          "subscription": false,
          "stateful": 0
        },
        "block_parsing": {
          "parserArg": [
          "latest"
          ],
          "parserFunc": "DEFAULT"
        },
        "compute_units": "10",
        "enabled": true,
        "apiInterfaces": [
          {
            "interface": "rest",
            "type": "get",
            "extra_compute_units": "0"
          }
        ]
      },
      {
        "name": "/cosmos/staking/v1beta1/validators/{validator_addr}/delegations",
        "category": {
          "deterministic": true,
          "local": false,
          "subscription": false,
          "stateful": 0
        },
        "block_parsing": {
          "parserArg": [
          "latest"
          ],
          "parserFunc": "DEFAULT"
        },
        "compute_units": "10",
        "enabled": true,
        "apiInterfaces": [
          {
            "interface": "rest",
            "type": "get",
            "extra_compute_units": "0"
          }
        ]
      },
      {
        "name": "/cosmos/staking/v1beta1/validators/{validator_addr}/delegations/{delegator_addr}",
        "category": {
          "deterministic": true,
          "local": false,
          "subscription": false,
          "stateful": 0
        },
        "block_parsing": {
          "parserArg": [
          "latest"
          ],
          "parserFunc": "DEFAULT"
        },
        "compute_units": "10",
        "enabled": true,
        "apiInterfaces": [
          {
            "interface": "rest",
            "type": "get",
            "extra_compute_units": "0"
          }
        ]
      },
      {
        "name": "/cosmos/staking/v1beta1/validators/{validator_addr}/delegations/{delegator_addr}/unbonding_delegation",
        "category": {
          "deterministic": true,
          "local": false,
          "subscription": false,
          "stateful": 0
        },
        "block_parsing": {
          "parserArg": [
          "latest"
          ],
          "parserFunc": "DEFAULT"
        },
        "compute_units": "10",
        "enabled": true,
        "apiInterfaces": [
          {
            "interface": "rest",
            "type": "get",
            "extra_compute_units": "0"
          }
        ]
      },
      {
        "name": "/cosmos/staking/v1beta1/validators/{validator_addr}/unbonding_delegations",
        "category": {
          "deterministic": true,
          "local": false,
          "subscription": false,
          "stateful": 0
        },
        "block_parsing": {
          "parserArg": [
          "latest"
          ],
          "parserFunc": "DEFAULT"
        },
        "compute_units": "10",
        "enabled": true,
        "apiInterfaces": [
          {
            "interface": "rest",
            "type": "get",
            "extra_compute_units": "0"
          }
        ]
      },
      {
        "name": "/cosmos/upgrade/v1beta1/applied_plan/{name}",
        "category": {
          "deterministic": true,
          "local": false,
          "subscription": false,
          "stateful": 0
        },
        "block_parsing": {
          "parserArg": [
          "latest"
          ],
          "parserFunc": "DEFAULT"
        },
        "compute_units": "10",
        "enabled": true,
        "apiInterfaces": [
          {
            "interface": "rest",
            "type": "get",
            "extra_compute_units": "0"
          }
        ]
      },
      {
        "name": "/cosmos/upgrade/v1beta1/current_plan",
        "category": {
          "deterministic": true,
          "local": false,
          "subscription": false,
          "stateful": 0
        },
        "block_parsing": {
          "parserArg": [
          "latest"
          ],
          "parserFunc": "DEFAULT"
        },
        "compute_units": "10",
        "enabled": true,
        "apiInterfaces": [
          {
            "interface": "rest",
            "type": "get",
            "extra_compute_units": "0"
          }
        ]
      },
      {
        "name": "/cosmos/upgrade/v1beta1/module_versions",
        "category": {
          "deterministic": true,
          "local": false,
          "subscription": false,
          "stateful": 0
        },
        "block_parsing": {
          "parserArg": [
          "latest"
          ],
          "parserFunc": "DEFAULT"
        },
        "compute_units": "10",
        "enabled": true,
        "apiInterfaces": [
          {
            "interface": "rest",
            "type": "get",
            "extra_compute_units": "0"
          }
        ]
      },
      {
        "name": "/cosmos/upgrade/v1beta1/upgraded_consensus_state/{last_height}",
        "category": {
          "deterministic": true,
          "local": false,
          "subscription": false,
          "stateful": 0
        },
        "block_parsing": {
          "parserArg": [
            "0"
          ],
          "parserFunc": "PARSE_BY_ARG"
        },
        "compute_units": "10",
        "enabled": true,
        "apiInterfaces": [
          {
            "interface": "rest",
            "type": "get",
            "extra_compute_units": "0"
          }
        ]
      },
      {
        "name": "/cosmos/authz/v1beta1/grants",
        "category": {
          "deterministic": true,
          "local": false,
          "subscription": false,
          "stateful": 0
        },
        "block_parsing": {
          "parserArg": [
          "latest"
          ],
          "parserFunc": "DEFAULT"
        },
        "compute_units": "10",
        "enabled": true,
        "apiInterfaces": [
          {
            "interface": "rest",
            "type": "get",
            "extra_compute_units": "0"
          }
        ]
      },
      {
        "name": "/cosmos/feegrant/v1beta1/allowance/{granter}/{grantee}",
        "category": {
          "deterministic": true,
          "local": false,
          "subscription": false,
          "stateful": 0
        },
        "block_parsing": {
          "parserArg": [
          "latest"
          ],
          "parserFunc": "DEFAULT"
        },
        "compute_units": "10",
        "enabled": true,
        "apiInterfaces": [
          {
            "interface": "rest",
            "type": "get",
            "extra_compute_units": "0"
          }
        ]
      },
      {
        "name": "/cosmos/feegrant/v1beta1/allowances/{grantee}",
        "category": {
          "deterministic": true,
          "local": false,
          "subscription": false,
          "stateful": 0
        },
        "block_parsing": {
          "parserArg": [
          "latest"
          ],
          "parserFunc": "DEFAULT"
        },
        "compute_units": "10",
        "enabled": true,
        "apiInterfaces": [
          {
            "interface": "rest",
            "type": "get",
            "extra_compute_units": "0"
          }
        ]
      },
      {
        "name": "/cosmos/base/tendermint/v1beta1/blocks/latest",
        "category": {
          "deterministic": true,
          "local": false,
          "subscription": false,
          "stateful": 0
        },
        "block_parsing": {
          "parserArg": [
            "latest"
          ],
          "parserFunc": "DEFAULT"
        },
        "compute_units": "10",
        "enabled": true,
        "apiInterfaces": [
          {
            "interface": "rest",
            "type": "get",
            "extra_compute_units": "0"
          }
        ]
      },
      {
        "name": "/cosmos/base/tendermint/v1beta1/blocks/{height}",
        "category": {
          "deterministic": true,
          "local": false,
          "subscription": false,
          "stateful": 0
        },
        "block_parsing": {
          "parserArg": [
            "0"
          ],
          "parserFunc": "PARSE_BY_ARG"
        },
        "compute_units": "10",
        "enabled": true,
        "apiInterfaces": [
          {
            "interface": "rest",
            "type": "get",
            "extra_compute_units": "0"
          }
        ]
      },
      {
        "name": "/cosmos/base/tendermint/v1beta1/node_info",
        "category": {
          "deterministic": false,
          "local": false,
          "subscription": false,
          "stateful": 0
        },
        "block_parsing": {
          "parserArg": [
            ""
          ],
          "parserFunc": "EMPTY"
        },
        "compute_units": "10",
        "enabled": true,
        "apiInterfaces": [
          {
            "interface": "rest",
            "type": "get",
            "extra_compute_units": "0"
          }
        ]
      },
      {
        "name": "/cosmos/base/tendermint/v1beta1/syncing",
        "category": {
          "deterministic": false,
          "local": false,
          "subscription": false,
          "stateful": 0
        },
        "block_parsing": {
          "parserArg": [
          ""
          ],
          "parserFunc": "EMPTY"
        },
        "compute_units": "10",
        "enabled": true,
        "apiInterfaces": [
          {
            "interface": "rest",
            "type": "get",
            "extra_compute_units": "0"
          }
        ]
      },
      {
        "name": "/cosmos/base/tendermint/v1beta1/validatorsets/latest",
        "category": {
          "deterministic": true,
          "local": false,
          "subscription": false,
          "stateful": 0
        },
        "block_parsing": {
          "parserArg": [
          "latest"
          ],
          "parserFunc": "DEFAULT"
        },
        "compute_units": "10",
        "enabled": true,
        "apiInterfaces": [
          {
            "interface": "rest",
            "type": "get",
            "extra_compute_units": "0"
          }
        ]
      },
      {
        "name": "/cosmos/base/tendermint/v1beta1/validatorsets/{height}",
        "category": {
          "deterministic": true,
          "local": false,
          "subscription": false,
          "stateful": 0
        },
        "block_parsing": {
          "parserArg": [
            "0"
          ],
          "parserFunc": "PARSE_BY_ARG"
        },
        "compute_units": "10",
        "enabled": true,
        "apiInterfaces": [
          {
            "interface": "rest",
            "type": "get",
            "extra_compute_units": "0"
          }
        ]
      },
      {
        "name": "/cosmos/tx/v1beta1/simulate",
        "category": {
          "deterministic": false,
          "local": false,
          "subscription": false,
          "stateful": 0
        },
        "block_parsing": {
          "parserArg": [
            ""
          ],
          "parserFunc": "EMPTY"
        },
        "compute_units": "10",
        "enabled": true,
        "apiInterfaces": [
          {
            "interface": "rest",
            "type": "post",
            "extra_compute_units": "0"
          }
        ]
      },
      {
        "name": "/cosmos/tx/v1beta1/txs",
        "category": {
          "deterministic": false,
          "local": false,
          "subscription": false,
          "stateful": 0
        },
        "block_parsing": {
          "parserArg": [
            ""
          ],
          "parserFunc": "EMPTY"
        },
        "compute_units": "10",
        "enabled": true,
        "apiInterfaces": [
          {
            "interface": "rest",
            "type": "post",
            "extra_compute_units": "0"
          },
          {
            "interface": "rest",
            "type": "get",
            "extra_compute_units": "0"
          }
        ]
      },
      {
        "name": "/cosmos/tx/v1beta1/txs/{hash}",
        "category": {
          "deterministic": true,
          "local": false,
          "subscription": false,
          "stateful": 0
        },
        "block_parsing": {
          "parserArg": [
          "latest"
          ],
          "parserFunc": "DEFAULT"
        },
        "compute_units": "10",
        "enabled": true,
        "apiInterfaces": [
          {
            "interface": "rest",
            "type": "get",
            "extra_compute_units": "0"
          }
        ]
      },
      {
        "name": "/osmosis/gamm/v1beta1/num_pools",
        "category": {
          "deterministic": true,
          "local": false,
          "subscription": false,
          "stateful": 0
        },
        "block_parsing": {
          "parserArg": [
          "latest"
          ],
          "parserFunc": "DEFAULT"
        },
        "compute_units": "10",
        "enabled": true,
        "apiInterfaces": [
          {
            "interface": "rest",
            "type": "get",
            "extra_compute_units": "0"
          }
        ]
      },
      {
        "name": "/osmosis/gamm/v1beta1/pools",
        "category": {
          "deterministic": true,
          "local": false,
          "subscription": false,
          "stateful": 0
        },
        "block_parsing": {
          "parserArg": [
          "latest"
          ],
          "parserFunc": "DEFAULT"
        },
        "compute_units": "10",
        "enabled": true,
        "apiInterfaces": [
          {
            "interface": "rest",
            "type": "get",
            "extra_compute_units": "0"
          }
        ]
      },
      {
        "name": "/osmosis/gamm/v1beta1/pools/{poolId}",
        "category": {
          "deterministic": true,
          "local": false,
          "subscription": false,
          "stateful": 0
        },
        "block_parsing": {
          "parserArg": [
          "latest"
          ],
          "parserFunc": "DEFAULT"
        },
        "compute_units": "10",
        "enabled": true,
        "apiInterfaces": [
          {
            "interface": "rest",
            "type": "get",
            "extra_compute_units": "0"
          }
        ]
      },
      {
        "name": "/osmosis/gamm/v1beta1/pools/{poolId}/params",
        "category": {
          "deterministic": true,
          "local": false,
          "subscription": false,
          "stateful": 0
        },
        "block_parsing": {
          "parserArg": [
          "latest"
          ],
          "parserFunc": "DEFAULT"
        },
        "compute_units": "10",
        "enabled": true,
        "apiInterfaces": [
          {
            "interface": "rest",
            "type": "get",
            "extra_compute_units": "0"
          }
        ]
      },
      {
        "name": "/osmosis/gamm/v1beta1/pools/{poolId}/prices",
        "category": {
          "deterministic": true,
          "local": false,
          "subscription": false,
          "stateful": 0
        },
        "block_parsing": {
          "parserArg": [
          "latest"
          ],
          "parserFunc": "DEFAULT"
        },
        "compute_units": "10",
        "enabled": true,
        "apiInterfaces": [
          {
            "interface": "rest",
            "type": "get",
            "extra_compute_units": "0"
          }
        ]
      },
      {
        "name": "/osmosis/gamm/v1beta1/pools/{poolId}/tokens",
        "category": {
          "deterministic": true,
          "local": false,
          "subscription": false,
          "stateful": 0
        },
        "block_parsing": {
          "parserArg": [
          "latest"
          ],
          "parserFunc": "DEFAULT"
        },
        "compute_units": "10",
        "enabled": true,
        "apiInterfaces": [
          {
            "interface": "rest",
            "type": "get",
            "extra_compute_units": "0"
          }
        ]
      },
      {
        "name": "/osmosis/gamm/v1beta1/pools/{poolId}/total_share",
        "category": {
          "deterministic": true,
          "local": false,
          "subscription": false,
          "stateful": 0
        },
        "block_parsing": {
          "parserArg": [
          "latest"
          ],
          "parserFunc": "DEFAULT"
        },
        "compute_units": "10",
        "enabled": true,
        "apiInterfaces": [
          {
            "interface": "rest",
            "type": "get",
            "extra_compute_units": "0"
          }
        ]
      },
      {
        "name": "/osmosis/gamm/v1beta1/total_liquidity",
        "category": {
          "deterministic": true,
          "local": false,
          "subscription": false,
          "stateful": 0
        },
        "block_parsing": {
          "parserArg": [
          "latest"
          ],
          "parserFunc": "DEFAULT"
        },
        "compute_units": "10",
        "enabled": true,
        "apiInterfaces": [
          {
            "interface": "rest",
            "type": "get",
            "extra_compute_units": "0"
          }
        ]
      },
      {
        "name": "/osmosis/gamm/v1beta1/{poolId}/estimate/swap_exact_amount_in",
        "category": {
          "deterministic": true,
          "local": false,
          "subscription": false,
          "stateful": 0
        },
        "block_parsing": {
          "parserArg": [
          "latest"
          ],
          "parserFunc": "DEFAULT"
        },
        "compute_units": "10",
        "enabled": true,
        "apiInterfaces": [
          {
            "interface": "rest",
            "type": "get",
            "extra_compute_units": "0"
          }
        ]
      },
      {
        "name": "/osmosis/gamm/v1beta1/{poolId}/estimate/swap_exact_amount_out",
        "category": {
          "deterministic": true,
          "local": false,
          "subscription": false,
          "stateful": 0
        },
        "block_parsing": {
          "parserArg": [
          "latest"
          ],
          "parserFunc": "DEFAULT"
        },
        "compute_units": "10",
        "enabled": true,
        "apiInterfaces": [
          {
            "interface": "rest",
            "type": "get",
            "extra_compute_units": "0"
          }
        ]
      },
      {
        "name": "/osmosis/epochs/v1beta1/current_epoch",
        "category": {
          "deterministic": true,
          "local": false,
          "subscription": false,
          "stateful": 0
        },
        "block_parsing": {
          "parserArg": [
          "latest"
          ],
          "parserFunc": "DEFAULT"
        },
        "compute_units": "10",
        "enabled": true,
        "apiInterfaces": [
          {
            "interface": "rest",
            "type": "get",
            "extra_compute_units": "0"
          }
        ]
      },
      {
        "name": "/osmosis/epochs/v1beta1/epochs",
        "category": {
          "deterministic": true,
          "local": false,
          "subscription": false,
          "stateful": 0
        },
        "block_parsing": {
          "parserArg": [
          "latest"
          ],
          "parserFunc": "DEFAULT"
        },
        "compute_units": "10",
        "enabled": true,
        "apiInterfaces": [
          {
            "interface": "rest",
            "type": "get",
            "extra_compute_units": "0"
          }
        ]
      },
      {
        "name": "/osmosis/pool-incentives/v1beta1/distr_info",
        "category": {
          "deterministic": true,
          "local": false,
          "subscription": false,
          "stateful": 0
        },
        "block_parsing": {
          "parserArg": [
          "latest"
          ],
          "parserFunc": "DEFAULT"
        },
        "compute_units": "10",
        "enabled": true,
        "apiInterfaces": [
          {
            "interface": "rest",
            "type": "get",
            "extra_compute_units": "0"
          }
        ]
      },
      {
        "name": "/osmosis/pool-incentives/v1beta1/gauge-ids/{pool_id}",
        "category": {
          "deterministic": true,
          "local": false,
          "subscription": false,
          "stateful": 0
        },
        "block_parsing": {
          "parserArg": [
          "latest"
          ],
          "parserFunc": "DEFAULT"
        },
        "compute_units": "10",
        "enabled": true,
        "apiInterfaces": [
          {
            "interface": "rest",
            "type": "get",
            "extra_compute_units": "0"
          }
        ]
      },
      {
        "name": "/osmosis/pool-incentives/v1beta1/incentivized_pools",
        "category": {
          "deterministic": true,
          "local": false,
          "subscription": false,
          "stateful": 0
        },
        "block_parsing": {
          "parserArg": [
          "latest"
          ],
          "parserFunc": "DEFAULT"
        },
        "compute_units": "10",
        "enabled": true,
        "apiInterfaces": [
          {
            "interface": "rest",
            "type": "get",
            "extra_compute_units": "0"
          }
        ]
      },
      {
        "name": "/osmosis/pool-incentives/v1beta1/lockable_durations",
        "category": {
          "deterministic": true,
          "local": false,
          "subscription": false,
          "stateful": 0
        },
        "block_parsing": {
          "parserArg": [
          "latest"
          ],
          "parserFunc": "DEFAULT"
        },
        "compute_units": "10",
        "enabled": true,
        "apiInterfaces": [
          {
            "interface": "rest",
            "type": "get",
            "extra_compute_units": "0"
          }
        ]
      },
      {
        "name": "/osmosis/pool-incentives/v1beta1/params",
        "category": {
          "deterministic": true,
          "local": false,
          "subscription": false,
          "stateful": 0
        },
        "block_parsing": {
          "parserArg": [
          "latest"
          ],
          "parserFunc": "DEFAULT"
        },
        "compute_units": "10",
        "enabled": true,
        "apiInterfaces": [
          {
            "interface": "rest",
            "type": "get",
            "extra_compute_units": "0"
          }
        ]
      },
      {
        "name": "/osmosis/lockup/v1beta1/account_locked_coins/{owner}",
        "category": {
          "deterministic": true,
          "local": false,
          "subscription": false,
          "stateful": 0
        },
        "block_parsing": {
          "parserArg": [
          "latest"
          ],
          "parserFunc": "DEFAULT"
        },
        "compute_units": "10",
        "enabled": true,
        "apiInterfaces": [
          {
            "interface": "rest",
            "type": "get",
            "extra_compute_units": "0"
          }
        ]
      },
      {
        "name": "/osmosis/lockup/v1beta1/account_locked_longer_duration/{owner}",
        "category": {
          "deterministic": true,
          "local": false,
          "subscription": false,
          "stateful": 0
        },
        "block_parsing": {
          "parserArg": [
          "latest"
          ],
          "parserFunc": "DEFAULT"
        },
        "compute_units": "10",
        "enabled": true,
        "apiInterfaces": [
          {
            "interface": "rest",
            "type": "get",
            "extra_compute_units": "0"
          }
        ]
      },
      {
        "name": "/osmosis/lockup/v1beta1/account_locked_longer_duration_denom/{owner}",
        "category": {
          "deterministic": true,
          "local": false,
          "subscription": false,
          "stateful": 0
        },
        "block_parsing": {
          "parserArg": [
          "latest"
          ],
          "parserFunc": "DEFAULT"
        },
        "compute_units": "10",
        "enabled": true,
        "apiInterfaces": [
          {
            "interface": "rest",
            "type": "get",
            "extra_compute_units": "0"
          }
        ]
      },
      {
        "name": "/osmosis/lockup/v1beta1/account_locked_longer_duration_not_unlocking_only/{owner}",
        "category": {
          "deterministic": true,
          "local": false,
          "subscription": false,
          "stateful": 0
        },
        "block_parsing": {
          "parserArg": [
          "latest"
          ],
          "parserFunc": "DEFAULT"
        },
        "compute_units": "10",
        "enabled": true,
        "apiInterfaces": [
          {
            "interface": "rest",
            "type": "get",
            "extra_compute_units": "0"
          }
        ]
      },
      {
        "name": "/osmosis/lockup/v1beta1/account_locked_pasttime/{owner}",
        "category": {
          "deterministic": true,
          "local": false,
          "subscription": false,
          "stateful": 0
        },
        "block_parsing": {
          "parserArg": [
          "latest"
          ],
          "parserFunc": "DEFAULT"
        },
        "compute_units": "10",
        "enabled": true,
        "apiInterfaces": [
          {
            "interface": "rest",
            "type": "get",
            "extra_compute_units": "0"
          }
        ]
      },
      {
        "name": "/osmosis/lockup/v1beta1/account_locked_pasttime_denom/{owner}",
        "category": {
          "deterministic": true,
          "local": false,
          "subscription": false,
          "stateful": 0
        },
        "block_parsing": {
          "parserArg": [
          "latest"
          ],
          "parserFunc": "DEFAULT"
        },
        "compute_units": "10",
        "enabled": true,
        "apiInterfaces": [
          {
            "interface": "rest",
            "type": "get",
            "extra_compute_units": "0"
          }
        ]
      },
      {
        "name": "/osmosis/lockup/v1beta1/account_locked_pasttime_not_unlocking_only/{owner}",
        "category": {
          "deterministic": true,
          "local": false,
          "subscription": false,
          "stateful": 0
        },
        "block_parsing": {
          "parserArg": [
          "latest"
          ],
          "parserFunc": "DEFAULT"
        },
        "compute_units": "10",
        "enabled": true,
        "apiInterfaces": [
          {
            "interface": "rest",
            "type": "get",
            "extra_compute_units": "0"
          }
        ]
      },
      {
        "name": "/osmosis/lockup/v1beta1/account_unlockable_coins/{owner}",
        "category": {
          "deterministic": true,
          "local": false,
          "subscription": false,
          "stateful": 0
        },
        "block_parsing": {
          "parserArg": [
          "latest"
          ],
          "parserFunc": "DEFAULT"
        },
        "compute_units": "10",
        "enabled": true,
        "apiInterfaces": [
          {
            "interface": "rest",
            "type": "get",
            "extra_compute_units": "0"
          }
        ]
      },
      {
        "name": "/osmosis/lockup/v1beta1/account_unlocked_before_time/{owner}",
        "category": {
          "deterministic": true,
          "local": false,
          "subscription": false,
          "stateful": 0
        },
        "block_parsing": {
          "parserArg": [
          "latest"
          ],
          "parserFunc": "DEFAULT"
        },
        "compute_units": "10",
        "enabled": true,
        "apiInterfaces": [
          {
            "interface": "rest",
            "type": "get",
            "extra_compute_units": "0"
          }
        ]
      },
      {
        "name": "/osmosis/lockup/v1beta1/account_unlocking_coins/{owner}",
        "category": {
          "deterministic": true,
          "local": false,
          "subscription": false,
          "stateful": 0
        },
        "block_parsing": {
          "parserArg": [
          "latest"
          ],
          "parserFunc": "DEFAULT"
        },
        "compute_units": "10",
        "enabled": true,
        "apiInterfaces": [
          {
            "interface": "rest",
            "type": "get",
            "extra_compute_units": "0"
          }
        ]
      },
      {
        "name": "/osmosis/lockup/v1beta1/locked_by_id/{lock_id}",
        "category": {
          "deterministic": true,
          "local": false,
          "subscription": false,
          "stateful": 0
        },
        "block_parsing": {
          "parserArg": [
          "latest"
          ],
          "parserFunc": "DEFAULT"
        },
        "compute_units": "10",
        "enabled": true,
        "apiInterfaces": [
          {
            "interface": "rest",
            "type": "get",
            "extra_compute_units": "0"
          }
        ]
      },
      {
        "name": "/osmosis/lockup/v1beta1/module_balance",
        "category": {
          "deterministic": true,
          "local": false,
          "subscription": false,
          "stateful": 0
        },
        "block_parsing": {
          "parserArg": [
          "latest"
          ],
          "parserFunc": "DEFAULT"
        },
        "compute_units": "10",
        "enabled": true,
        "apiInterfaces": [
          {
            "interface": "rest",
            "type": "get",
            "extra_compute_units": "0"
          }
        ]
      },
      {
        "name": "/osmosis/lockup/v1beta1/module_locked_amount",
        "category": {
          "deterministic": true,
          "local": false,
          "subscription": false,
          "stateful": 0
        },
        "block_parsing": {
          "parserArg": [
          "latest"
          ],
          "parserFunc": "DEFAULT"
        },
        "compute_units": "10",
        "enabled": true,
        "apiInterfaces": [
          {
            "interface": "rest",
            "type": "get",
            "extra_compute_units": "0"
          }
        ]
      },
      {
        "name": "/osmosis/incentives/v1beta1/active_gauges",
        "category": {
          "deterministic": true,
          "local": false,
          "subscription": false,
          "stateful": 0
        },
        "block_parsing": {
          "parserArg": [
          "latest"
          ],
          "parserFunc": "DEFAULT"
        },
        "compute_units": "10",
        "enabled": true,
        "apiInterfaces": [
          {
            "interface": "rest",
            "type": "get",
            "extra_compute_units": "0"
          }
        ]
      },
      {
        "name": "/osmosis/incentives/v1beta1/gauge_by_id/{id}",
        "category": {
          "deterministic": true,
          "local": false,
          "subscription": false,
          "stateful": 0
        },
        "block_parsing": {
          "parserArg": [
          "latest"
          ],
          "parserFunc": "DEFAULT"
        },
        "compute_units": "10",
        "enabled": true,
        "apiInterfaces": [
          {
            "interface": "rest",
            "type": "get",
            "extra_compute_units": "0"
          }
        ]
      },
      {
        "name": "/osmosis/incentives/v1beta1/gauges",
        "category": {
          "deterministic": true,
          "local": false,
          "subscription": false,
          "stateful": 0
        },
        "block_parsing": {
          "parserArg": [
          "latest"
          ],
          "parserFunc": "DEFAULT"
        },
        "compute_units": "10",
        "enabled": true,
        "apiInterfaces": [
          {
            "interface": "rest",
            "type": "get",
            "extra_compute_units": "0"
          }
        ]
      },
      {
        "name": "/osmosis/incentives/v1beta1/module_distributed_coins",
        "category": {
          "deterministic": true,
          "local": false,
          "subscription": false,
          "stateful": 0
        },
        "block_parsing": {
          "parserArg": [
          "latest"
          ],
          "parserFunc": "DEFAULT"
        },
        "compute_units": "10",
        "enabled": true,
        "apiInterfaces": [
          {
            "interface": "rest",
            "type": "get",
            "extra_compute_units": "0"
          }
        ]
      },
      {
        "name": "/osmosis/incentives/v1beta1/module_to_distribute_coins",
        "category": {
          "deterministic": true,
          "local": false,
          "subscription": false,
          "stateful": 0
        },
        "block_parsing": {
          "parserArg": [
          "latest"
          ],
          "parserFunc": "DEFAULT"
        },
        "compute_units": "10",
        "enabled": true,
        "apiInterfaces": [
          {
            "interface": "rest",
            "type": "get",
            "extra_compute_units": "0"
          }
        ]
      },
      {
        "name": "/osmosis/incentives/v1beta1/rewards_est/{owner}",
        "category": {
          "deterministic": true,
          "local": false,
          "subscription": false,
          "stateful": 0
        },
        "block_parsing": {
          "parserArg": [
          "latest"
          ],
          "parserFunc": "DEFAULT"
        },
        "compute_units": "10",
        "enabled": true,
        "apiInterfaces": [
          {
            "interface": "rest",
            "type": "get",
            "extra_compute_units": "0"
          }
        ]
      },
      {
        "name": "/osmosis/incentives/v1beta1/upcoming_gauges",
        "category": {
          "deterministic": true,
          "local": false,
          "subscription": false,
          "stateful": 0
        },
        "block_parsing": {
          "parserArg": [
          "latest"
          ],
          "parserFunc": "DEFAULT"
        },
        "compute_units": "10",
        "enabled": true,
        "apiInterfaces": [
          {
            "interface": "rest",
            "type": "get",
            "extra_compute_units": "0"
          }
        ]
      },
      {
        "name": "/osmosis/claim/v1beta1/claim_record/{address}",
        "category": {
          "deterministic": true,
          "local": false,
          "subscription": false,
          "stateful": 0
        },
        "block_parsing": {
          "parserArg": [
          "latest"
          ],
          "parserFunc": "DEFAULT"
        },
        "compute_units": "10",
        "enabled": true,
        "apiInterfaces": [
          {
            "interface": "rest",
            "type": "get",
            "extra_compute_units": "0"
          }
        ]
      },
      {
        "name": "/osmosis/claim/v1beta1/claimable_for_action/{address}/{action}",
        "category": {
          "deterministic": true,
          "local": false,
          "subscription": false,
          "stateful": 0
        },
        "block_parsing": {
          "parserArg": [
          "latest"
          ],
          "parserFunc": "DEFAULT"
        },
        "compute_units": "10",
        "enabled": true,
        "apiInterfaces": [
          {
            "interface": "rest",
            "type": "get",
            "extra_compute_units": "0"
          }
        ]
      },
      {
        "name": "/osmosis/claim/v1beta1/module_account_balance",
        "category": {
          "deterministic": true,
          "local": false,
          "subscription": false,
          "stateful": 0
        },
        "block_parsing": {
          "parserArg": [
          "latest"
          ],
          "parserFunc": "DEFAULT"
        },
        "compute_units": "10",
        "enabled": true,
        "apiInterfaces": [
          {
            "interface": "rest",
            "type": "get",
            "extra_compute_units": "0"
          }
        ]
      },
      {
        "name": "/osmosis/claim/v1beta1/params",
        "category": {
          "deterministic": true,
          "local": false,
          "subscription": false,
          "stateful": 0
        },
        "block_parsing": {
          "parserArg": [
          "latest"
          ],
          "parserFunc": "DEFAULT"
        },
        "compute_units": "10",
        "enabled": true,
        "apiInterfaces": [
          {
            "interface": "rest",
            "type": "get",
            "extra_compute_units": "0"
          }
        ]
      },
      {
        "name": "/osmosis/claim/v1beta1/total_claimable/{address}",
        "category": {
          "deterministic": true,
          "local": false,
          "subscription": false,
          "stateful": 0
        },
        "block_parsing": {
          "parserArg": [
          "latest"
          ],
          "parserFunc": "DEFAULT"
        },
        "compute_units": "10",
        "enabled": true,
        "apiInterfaces": [
          {
            "interface": "rest",
            "type": "get",
            "extra_compute_units": "0"
          }
        ]
      },
      {
        "name": "/osmosis/mint/v1beta1/epoch_provisions",
        "category": {
          "deterministic": true,
          "local": false,
          "subscription": false,
          "stateful": 0
        },
        "block_parsing": {
          "parserArg": [
          "latest"
          ],
          "parserFunc": "DEFAULT"
        },
        "compute_units": "10",
        "enabled": true,
        "apiInterfaces": [
          {
            "interface": "rest",
            "type": "get",
            "extra_compute_units": "0"
          }
        ]
      },
      {
        "name": "/osmosis/mint/v1beta1/params",
        "category": {
          "deterministic": true,
          "local": false,
          "subscription": false,
          "stateful": 0
        },
        "block_parsing": {
          "parserArg": [
          "latest"
          ],
          "parserFunc": "DEFAULT"
        },
        "compute_units": "10",
        "enabled": true,
        "apiInterfaces": [
          {
            "interface": "rest",
            "type": "get",
            "extra_compute_units": "0"
          }
        ]
      },
      {
        "name": "/ibc/core/channel/v1beta1/channels",
        "category": {
          "deterministic": true,
          "local": false,
          "subscription": false,
          "stateful": 0
        },
        "block_parsing": {
          "parserArg": [
            ""
          ],
          "parserFunc": "EMPTY"
        },
        "compute_units": "10",
        "enabled": true,
        "apiInterfaces": [
          {
            "interface": "rest",
            "type": "get",
            "extra_compute_units": "0"
          }
        ]
      },
      {
        "name": "/ibc/core/channel/v1beta1/channels/{channel_id}/ports/{port_id}",
        "category": {
          "deterministic": true,
          "local": false,
          "subscription": false,
          "stateful": 0
        },
        "block_parsing": {
          "parserArg": [
            ""
          ],
          "parserFunc": "EMPTY"
        },
        "compute_units": "10",
        "enabled": true,
        "apiInterfaces": [
          {
            "interface": "rest",
            "type": "get",
            "extra_compute_units": "0"
          }
        ]
      },
      {
        "name": "/ibc/core/channel/v1beta1/channels/{channel_id}/ports/{port_id}/client_state",
        "category": {
          "deterministic": true,
          "local": false,
          "subscription": false,
          "stateful": 0
        },
        "block_parsing": {
          "parserArg": [
            ""
          ],
          "parserFunc": "EMPTY"
        },
        "compute_units": "10",
        "enabled": true,
        "apiInterfaces": [
          {
            "interface": "rest",
            "type": "get",
            "extra_compute_units": "0"
          }
        ]
      },
      {
        "name": "/ibc/core/channel/v1beta1/channels/{channel_id}/ports/{port_id}/consensus_state/revision/{revision_number}/height/{revision_height}",
        "category": {
          "deterministic": true,
          "local": false,
          "subscription": false,
          "stateful": 0
        },
        "block_parsing": {
          "parserArg": [
            ""
          ],
          "parserFunc": "EMPTY"
        },
        "compute_units": "10",
        "enabled": true,
        "apiInterfaces": [
          {
            "interface": "rest",
            "type": "get",
            "extra_compute_units": "0"
          }
        ]
      },
      {
        "name": "/ibc/core/channel/v1beta1/channels/{channel_id}/ports/{port_id}/next_sequence",
        "category": {
          "deterministic": true,
          "local": false,
          "subscription": false,
          "stateful": 0
        },
        "block_parsing": {
          "parserArg": [
            ""
          ],
          "parserFunc": "EMPTY"
        },
        "compute_units": "10",
        "enabled": true,
        "apiInterfaces": [
          {
            "interface": "rest",
            "type": "get",
            "extra_compute_units": "0"
          }
        ]
      },
      {
        "name": "/ibc/core/channel/v1beta1/channels/{channel_id}/ports/{port_id}/packet_acknowledgements",
        "category": {
          "deterministic": true,
          "local": false,
          "subscription": false,
          "stateful": 0
        },
        "block_parsing": {
          "parserArg": [
            ""
          ],
          "parserFunc": "EMPTY"
        },
        "compute_units": "10",
        "enabled": true,
        "apiInterfaces": [
          {
            "interface": "rest",
            "type": "get",
            "extra_compute_units": "0"
          }
        ]
      },
      {
        "name": "/ibc/core/channel/v1beta1/channels/{channel_id}/ports/{port_id}/packet_acks/{sequence}",
        "category": {
          "deterministic": true,
          "local": false,
          "subscription": false,
          "stateful": 0
        },
        "block_parsing": {
          "parserArg": [
            ""
          ],
          "parserFunc": "EMPTY"
        },
        "compute_units": "10",
        "enabled": true,
        "apiInterfaces": [
          {
            "interface": "rest",
            "type": "get",
            "extra_compute_units": "0"
          }
        ]
      },
      {
        "name": "/ibc/core/channel/v1beta1/channels/{channel_id}/ports/{port_id}/packet_commitments",
        "category": {
          "deterministic": true,
          "local": false,
          "subscription": false,
          "stateful": 0
        },
        "block_parsing": {
          "parserArg": [
            ""
          ],
          "parserFunc": "EMPTY"
        },
        "compute_units": "10",
        "enabled": true,
        "apiInterfaces": [
          {
            "interface": "rest",
            "type": "get",
            "extra_compute_units": "0"
          }
        ]
      },
      {
        "name": "/ibc/core/channel/v1beta1/channels/{channel_id}/ports/{port_id}/packet_commitments/{packet_ack_sequences}/unreceived_acks",
        "category": {
          "deterministic": true,
          "local": false,
          "subscription": false,
          "stateful": 0
        },
        "block_parsing": {
          "parserArg": [
            ""
          ],
          "parserFunc": "EMPTY"
        },
        "compute_units": "10",
        "enabled": true,
        "apiInterfaces": [
          {
            "interface": "rest",
            "type": "get",
            "extra_compute_units": "0"
          }
        ]
      },
      {
        "name": "/ibc/core/channel/v1beta1/channels/{channel_id}/ports/{port_id}/packet_commitments/{packet_commitment_sequences}/unreceived_packets",
        "category": {
          "deterministic": true,
          "local": false,
          "subscription": false,
          "stateful": 0
        },
        "block_parsing": {
          "parserArg": [
            ""
          ],
          "parserFunc": "EMPTY"
        },
        "compute_units": "10",
        "enabled": true,
        "apiInterfaces": [
          {
            "interface": "rest",
            "type": "get",
            "extra_compute_units": "0"
          }
        ]
      },
      {
        "name": "/ibc/core/channel/v1beta1/channels/{channel_id}/ports/{port_id}/packet_commitments/{sequence}",
        "category": {
          "deterministic": true,
          "local": false,
          "subscription": false,
          "stateful": 0
        },
        "block_parsing": {
          "parserArg": [
            ""
          ],
          "parserFunc": "EMPTY"
        },
        "compute_units": "10",
        "enabled": true,
        "apiInterfaces": [
          {
            "interface": "rest",
            "type": "get",
            "extra_compute_units": "0"
          }
        ]
      },
      {
        "name": "/ibc/core/channel/v1beta1/channels/{channel_id}/ports/{port_id}/packet_receipts/{sequence}",
        "category": {
          "deterministic": true,
          "local": false,
          "subscription": false,
          "stateful": 0
        },
        "block_parsing": {
          "parserArg": [
            ""
          ],
          "parserFunc": "EMPTY"
        },
        "compute_units": "10",
        "enabled": true,
        "apiInterfaces": [
          {
            "interface": "rest",
            "type": "get",
            "extra_compute_units": "0"
          }
        ]
      },
      {
        "name": "/ibc/core/channel/v1beta1/connections/{connection}/channels",
        "category": {
          "deterministic": true,
          "local": false,
          "subscription": false,
          "stateful": 0
        },
        "block_parsing": {
          "parserArg": [
            ""
          ],
          "parserFunc": "EMPTY"
        },
        "compute_units": "10",
        "enabled": true,
        "apiInterfaces": [
          {
            "interface": "rest",
            "type": "get",
            "extra_compute_units": "0"
          }
        ]
      },
      {
        "name": "/ibc/client/v1beta1/params",
        "category": {
          "deterministic": true,
          "local": false,
          "subscription": false,
          "stateful": 0
        },
        "block_parsing": {
          "parserArg": [
            ""
          ],
          "parserFunc": "EMPTY"
        },
        "compute_units": "10",
        "enabled": true,
        "apiInterfaces": [
          {
            "interface": "rest",
            "type": "get",
            "extra_compute_units": "0"
          }
        ]
      },
      {
        "name": "/ibc/core/client/v1beta1/client_states",
        "category": {
          "deterministic": true,
          "local": false,
          "subscription": false,
          "stateful": 0
        },
        "block_parsing": {
          "parserArg": [
            ""
          ],
          "parserFunc": "EMPTY"
        },
        "compute_units": "10",
        "enabled": true,
        "apiInterfaces": [
          {
            "interface": "rest",
            "type": "get",
            "extra_compute_units": "0"
          }
        ]
      },
      {
        "name": "/ibc/core/client/v1beta1/client_states/{client_id}",
        "category": {
          "deterministic": true,
          "local": false,
          "subscription": false,
          "stateful": 0
        },
        "block_parsing": {
          "parserArg": [
            ""
          ],
          "parserFunc": "EMPTY"
        },
        "compute_units": "10",
        "enabled": true,
        "apiInterfaces": [
          {
            "interface": "rest",
            "type": "get",
            "extra_compute_units": "0"
          }
        ]
      },
      {
        "name": "/ibc/core/client/v1beta1/consensus_states/{client_id}",
        "category": {
          "deterministic": true,
          "local": false,
          "subscription": false,
          "stateful": 0
        },
        "block_parsing": {
          "parserArg": [
            ""
          ],
          "parserFunc": "EMPTY"
        },
        "compute_units": "10",
        "enabled": true,
        "apiInterfaces": [
          {
            "interface": "rest",
            "type": "get",
            "extra_compute_units": "0"
          }
        ]
      },
      {
        "name": "/ibc/core/client/v1beta1/consensus_states/{client_id}/revision/{revision_number}/height/{revision_height}",
        "category": {
          "deterministic": true,
          "local": false,
          "subscription": false,
          "stateful": 0
        },
        "block_parsing": {
          "parserArg": [
            ""
          ],
          "parserFunc": "EMPTY"
        },
        "compute_units": "10",
        "enabled": true,
        "apiInterfaces": [
          {
            "interface": "rest",
            "type": "get",
            "extra_compute_units": "0"
          }
        ]
      },
      {
        "name": "/ibc/core/connection/v1beta1/client_connections/{client_id}s",
        "category": {
          "deterministic": true,
          "local": false,
          "subscription": false,
          "stateful": 0
        },
        "block_parsing": {
          "parserArg": [
            ""
          ],
          "parserFunc": "EMPTY"
        },
        "compute_units": "10",
        "enabled": true,
        "apiInterfaces": [
          {
            "interface": "rest",
            "type": "get",
            "extra_compute_units": "0"
          }
        ]
      },
      {
        "name": "/ibc/core/connection/v1beta1/connections",
        "category": {
          "deterministic": true,
          "local": false,
          "subscription": false,
          "stateful": 0
        },
        "block_parsing": {
          "parserArg": [
            ""
          ],
          "parserFunc": "EMPTY"
        },
        "compute_units": "10",
        "enabled": true,
        "apiInterfaces": [
          {
            "interface": "rest",
            "type": "get",
            "extra_compute_units": "0"
          }
        ]
      },
      {
        "name": "/ibc/core/connection/v1beta1/connections/{connection_id}",
        "category": {
          "deterministic": true,
          "local": false,
          "subscription": false,
          "stateful": 0
        },
        "block_parsing": {
          "parserArg": [
            ""
          ],
          "parserFunc": "EMPTY"
        },
        "compute_units": "10",
        "enabled": true,
        "apiInterfaces": [
          {
            "interface": "rest",
            "type": "get",
            "extra_compute_units": "0"
          }
        ]
      },
      {
        "name": "/ibc/core/connection/v1beta1/connections/{connection_id}/client_state",
        "category": {
          "deterministic": true,
          "local": false,
          "subscription": false,
          "stateful": 0
        },
        "block_parsing": {
          "parserArg": [
            ""
          ],
          "parserFunc": "EMPTY"
        },
        "compute_units": "10",
        "enabled": true,
        "apiInterfaces": [
          {
            "interface": "rest",
            "type": "get",
            "extra_compute_units": "0"
          }
        ]
      },
      {
        "name": "/ibc/core/connection/v1beta1/connections/{connection_id}/consensus_state/revision/{revision_number}/height/{revision_height}",
        "category": {
          "deterministic": true,
          "local": false,
          "subscription": false,
          "stateful": 0
        },
        "block_parsing": {
          "parserArg": [
            ""
          ],
          "parserFunc": "EMPTY"
        },
        "compute_units": "10",
        "enabled": true,
        "apiInterfaces": [
          {
            "interface": "rest",
            "type": "get",
            "extra_compute_units": "0"
          }
        ]
      },
      {
        "name": "/ibc/applications/transfer/v1beta1/denom_traces",
        "category": {
          "deterministic": true,
          "local": false,
          "subscription": false,
          "stateful": 0
        },
        "block_parsing": {
          "parserArg": [
            ""
          ],
          "parserFunc": "EMPTY"
        },
        "compute_units": "10",
        "enabled": true,
        "apiInterfaces": [
          {
            "interface": "rest",
            "type": "get",
            "extra_compute_units": "0"
          }
        ]
      },
      {
        "name": "/ibc/applications/transfer/v1beta1/denom_traces/{hash}",
        "category": {
          "deterministic": true,
          "local": false,
          "subscription": false,
          "stateful": 0
        },
        "block_parsing": {
          "parserArg": [
            ""
          ],
          "parserFunc": "EMPTY"
        },
        "compute_units": "10",
        "enabled": true,
        "apiInterfaces": [
          {
            "interface": "rest",
            "type": "get",
            "extra_compute_units": "0"
          }
        ]
      },
      {
        "name": "/ibc/applications/transfer/v1beta1/params",
        "category": {
          "deterministic": true,
          "local": false,
          "subscription": false,
          "stateful": 0
        },
        "block_parsing": {
          "parserArg": [
            ""
          ],
          "parserFunc": "EMPTY"
        },
        "compute_units": "10",
        "enabled": true,
        "apiInterfaces": [
          {
            "interface": "rest",
            "type": "get",
            "extra_compute_units": "0"
          }
        ]
      }
    ]
    }
  ],
  "deposit": "10000000ulava"
}<|MERGE_RESOLUTION|>--- conflicted
+++ resolved
@@ -2461,11 +2461,7 @@
           },
           "block_parsing": {
             "parserArg": [
-<<<<<<< HEAD
-            ""
-=======
               ""
->>>>>>> 18efef5c
             ],
             "parserFunc": "EMPTY"
           },
@@ -6745,7 +6741,7 @@
         },
         "block_parsing": {
           "parserArg": [
-          ""
+            ""
           ],
           "parserFunc": "EMPTY"
         },
