--- conflicted
+++ resolved
@@ -1,8 +1,3 @@
-<<<<<<< HEAD
-# (cd $LAVA && starport chain serve -v -r) 2>&1 | grep -e lava_ -e ERR_ -e STARPORT] -e !
+echo ' ::: SERVING LAVA CHAIN (ignite) :::'
 (cd $LAVA && ignite chain serve -v -r) 2>&1 | grep -e lava_ -e ERR_ -e STARPORT] -e !
-=======
-echo ' ::: SERVING LAVA CHAIN (starport) :::'
-(cd $LAVA && starport chain serve -v -r) 2>&1 | grep -e lava_ -e ERR_ -e STARPORT] -e !
-# (cd /go/lava && starport chain serve -v -r) 2>&1 | grep -e lava_ -e ERR_ -e STARPORT] -e !
->>>>>>> e70d7eff
+# (cd /go/lava && starport chain serve -v -r) 2>&1 | grep -e lava_ -e ERR_ -e STARPORT] -e !