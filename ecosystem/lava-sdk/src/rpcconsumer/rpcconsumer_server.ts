import { Logger } from "../logger/logger";
import { Relayer } from "../relayer/relayer";
import { ConsumerSessionManager } from "../lavasession/consumerSessionManager";
import {
  RPCEndpoint,
  SingleConsumerSession,
} from "../lavasession/consumerTypes";
import { ConsumerConsistency } from "./consumerConsistency";
import {
  BaseChainParser,
  SendRelayOptions,
  SendRelaysBatchOptions,
  SendRestRelayOptions,
} from "../chainlib/base_chain_parser";
import {
  // GetAddon,
  IsSubscription,
  IsHangingApi,
  GetComputeUnits,
  GetStateful,
} from "../chainlib/chain_message_queries";
import {
  constructRelayRequest,
  IsFinalizedBlock,
  newRelayData,
  UpdateRequestedBlock,
  verifyFinalizationData,
  verifyRelayReply,
} from "../lavaprotocol/request_builder";
import {
  RelayPrivateData,
  RelayReply,
  RelayRequest,
} from "../grpc_web_services/lavanet/lava/pairing/relay_pb";
import SDKErrors from "../sdk/errors";
import { AverageWorldLatency, getTimePerCu } from "../common/timeout";
import { FinalizationConsensus } from "../lavaprotocol/finalization_consensus";
import { BACKOFF_TIME_ON_FAILURE, LATEST_BLOCK } from "../common/common";
import { BaseChainMessageContainer } from "../chainlib/chain_message";
import { Header } from "../grpc_web_services/lavanet/lava/spec/api_collection_pb";
import { promiseAny } from "../util/common";

const MaxRelayRetries = 4;

export class RPCConsumerServer {
  private consumerSessionManager: ConsumerSessionManager;
  private chainParser: BaseChainParser;
  private geolocation: string;
  private relayer: Relayer;
  private rpcEndpoint: RPCEndpoint;
  private lavaChainId: string;
  private consumerAddress: string;
  private finalizationConsensus: FinalizationConsensus;
  private consumerConsistency: ConsumerConsistency;
  constructor(
    relayer: Relayer,
    consumerSessionManager: ConsumerSessionManager,
    chainParser: BaseChainParser,
    geolocation: string,
    rpcEndpoint: RPCEndpoint,
    lavaChainId: string,
    finalizationConsensus: FinalizationConsensus,
    consumerConsistency: ConsumerConsistency
  ) {
    this.consumerSessionManager = consumerSessionManager;
    this.geolocation = geolocation;
    this.chainParser = chainParser;
    this.relayer = relayer;
    this.rpcEndpoint = rpcEndpoint;
    this.lavaChainId = lavaChainId;
    this.consumerAddress = "TODO"; // TODO: this needs to be the public address that the provider signs finalization data with, check on badges if it's the signer or the badge project key
    this.finalizationConsensus = finalizationConsensus;
    this.consumerConsistency = consumerConsistency;
  }

  // returning getSessionManager for debugging / data reading.
  public getSessionManager(): ConsumerSessionManager {
    return this.consumerSessionManager;
  }

  public setChainParser(chainParser: BaseChainParser) {
    this.chainParser = chainParser;
  }

  public supportedChainAndApiInterface(): SupportedChainAndApiInterface {
    return {
      specId: this.rpcEndpoint.chainId,
      apiInterface: this.rpcEndpoint.apiInterface,
    };
  }

  async sendRelay(
<<<<<<< HEAD
    options: SendRelayOptions | SendRestRelayOptions,
    virtualEpoch: number
=======
    options: SendRelayOptions | SendRelaysBatchOptions | SendRestRelayOptions
>>>>>>> 0dcee32e
  ) {
    const chainMessage = this.chainParser.parseMsg(options);
    const unwantedProviders = new Set<string>();
    const relayData = {
      ...chainMessage.getRawRequestData(), // url and data fields
      connectionType:
        chainMessage.getApiCollection().getCollectionData()?.getType() ?? "",
      apiInterface: this.rpcEndpoint.apiInterface,
      chainId: this.rpcEndpoint.chainId,
      seenBlock: this.consumerConsistency.getSeenBlock(),
      requestedBlock: chainMessage.getRequestedBlock(),
      headers: chainMessage.getRPCMessage().getHeaders(),
    };
    const relayPrivateData = newRelayData(relayData);
    let blockOnSyncLoss = true;
    const errors = new Array<Error>();
    // we use the larger value between MaxRelayRetries and valid addresses in the case we have blocked a few providers and get to 0 number of providers
    // we want to reset the list and try again otherwise we will be left with no providers at all for the remaining of the epoch.
    const maxRetriesAsSizeOfValidAddressesList = Math.max(
      this.consumerSessionManager.getValidAddresses("", []).size,
      MaxRelayRetries
    );
    for (
      let retries = 0;
      retries < maxRetriesAsSizeOfValidAddressesList;
      retries++
    ) {
      const relayResult = await this.sendRelayToProvider(
        chainMessage,
        relayPrivateData,
        unwantedProviders,
        virtualEpoch
      );
      if (relayResult instanceof Array) {
        // relayResult can be an Array of errors from relaying to multiple providers
        for (const oneResult of relayResult) {
          if (blockOnSyncLoss && oneResult.err == SDKErrors.sessionSyncLoss) {
            Logger.debug(
              "Identified SyncLoss in provider, not removing it from list for another attempt"
            );
            blockOnSyncLoss = false;
          } else {
            unwantedProviders.add(oneResult.providerAddress);
          }
          errors.push(oneResult.err);
        }
      } else if (relayResult instanceof Error) {
        errors.push(relayResult);
      } else {
        if (errors.length > 0) {
          Logger.warn("relay succeeded but had some errors", ...errors);
        }
        const latestBlock = relayResult.reply?.getLatestBlock();
        if (latestBlock) {
          this.consumerConsistency.setSeenBlock(latestBlock);
        }
        return relayResult;
      }
    }
    // got here if didn't succeed in any of the relays
    throw new Error("failed all retries " + errors.join(","));
  }

  private async sendRelayToProvider(
    chainMessage: BaseChainMessageContainer,
    relayData: RelayPrivateData,
    unwantedProviders: Set<string>,
    virtualEpoch: number
  ): Promise<RelayResult | Array<RelayError> | Error> {
    if (IsSubscription(chainMessage)) {
      return new Error("subscription currently not supported");
    }
    const chainID = this.rpcEndpoint.chainId;
    const lavaChainId = this.lavaChainId;

    let extraRelayTimeout = 0;
    if (IsHangingApi(chainMessage)) {
      const { averageBlockTime } = this.chainParser.chainBlockStats();
      extraRelayTimeout = averageBlockTime;
    }
    const relayTimeout =
      extraRelayTimeout +
      getTimePerCu(GetComputeUnits(chainMessage)) +
      AverageWorldLatency;
    const consumerSessionsMap = this.consumerSessionManager.getSessions(
      GetComputeUnits(chainMessage),
      unwantedProviders,
      LATEST_BLOCK,
      "",
      [],
      GetStateful(chainMessage),
      virtualEpoch
    );
    if (consumerSessionsMap instanceof Error) {
      return consumerSessionsMap;
    }

    if (consumerSessionsMap.size == 0) {
      return new Error("returned empty consumerSessionsMap");
    }

    let finalRelayResult: RelayResult | RelayError[] | Error | undefined;
    let responsesReceived = 0;

    const trySetFinalRelayResult = (
      res: RelayResult | RelayError[] | Error
    ) => {
      const isError = res instanceof Error || Array.isArray(res);
      if (!isError && finalRelayResult === undefined) {
        finalRelayResult = res;
      }

      if (
        finalRelayResult === undefined &&
        responsesReceived == consumerSessionsMap.size
      ) {
        finalRelayResult = res;
      }
    };

    const promises = [];
    for (const [providerPublicAddress, sessionInfo] of consumerSessionsMap) {
      const relayResult: RelayResult = {
        providerAddress: providerPublicAddress,
        request: undefined,
        reply: undefined,
        finalized: false,
      };

      const singleConsumerSession = sessionInfo.session;
      const epoch = sessionInfo.epoch;
      const reportedProviders = sessionInfo.reportedProviders;

      relayResult.request = constructRelayRequest(
        lavaChainId,
        chainID,
        relayData,
        providerPublicAddress,
        singleConsumerSession,
        epoch,
        reportedProviders
      );

      Logger.debug(`sending relay to provider ${providerPublicAddress}`);

      const promise = this.relayInner(
        singleConsumerSession,
        relayResult,
        chainMessage,
        relayTimeout
      )
        .then((relayResponse: RelayResponse) => {
          responsesReceived++;

          if (relayResponse.err != undefined) {
            const callSessionFailure = () => {
              const err = this.consumerSessionManager.onSessionFailure(
                singleConsumerSession,
                relayResponse.err
              );
              if (err instanceof Error) {
                Logger.error("failed on session failure %s", err);
              }
            };
            if (relayResponse.backoff) {
              const backOffDuration = BACKOFF_TIME_ON_FAILURE;
              setTimeout(callSessionFailure, backOffDuration); // call sessionFailure after a delay
            } else {
              callSessionFailure();
            }
            const relayError: RelayError = {
              providerAddress: providerPublicAddress,
              err: relayResponse.err,
            };

            const response = [relayError];
            trySetFinalRelayResult(response);

            return response;
          }
          const reply = relayResult.reply;
          if (reply == undefined) {
            const err = new Error("reply is undefined");

            trySetFinalRelayResult(err);

            return err;
          }

          // we got here if everything is valid
          const { expectedBlockHeight, numOfProviders } =
            this.finalizationConsensus.getExpectedBlockHeight(this.chainParser);
          const pairingAddressesLen =
            this.consumerSessionManager.getPairingAddressesLength();
          const latestBlock = reply.getLatestBlock();
          this.consumerSessionManager.onSessionDone(
            singleConsumerSession,
            latestBlock,
            GetComputeUnits(chainMessage),
            relayResponse.latency,
            singleConsumerSession.calculateExpectedLatency(relayTimeout),
            expectedBlockHeight,
            numOfProviders,
            pairingAddressesLen,
            IsHangingApi(chainMessage)
          );

          trySetFinalRelayResult(relayResult);

          return relayResult;
        })
        .catch((err: unknown) => {
          if (err instanceof Error) {
            return err;
          }

          return new Error("unsupported error " + err);
        });

      promises.push(promise);
    }

    const response = await promiseAny(promises);
    if (response instanceof Error) {
      return response;
    }

    // this should never happen, but we need to satisfy the typescript compiler
    if (finalRelayResult === undefined) {
      return new Error("finalRelayResult is undefined");
    }

    return finalRelayResult;
  }

  protected async relayInner(
    singleConsumerSession: SingleConsumerSession,
    relayResult: RelayResult,
    chainMessage: BaseChainMessageContainer,
    relayTimeout: number
  ): Promise<RelayResponse> {
    const relayRequest = relayResult.request;
    const response: RelayResponse = {
      relayResult: undefined,
      latency: 0,
      backoff: false,
      err: undefined,
    };
    if (relayRequest == undefined) {
      response.err = new Error("relayRequest is empty");
      return response;
    }
    const relaySession = relayRequest.getRelaySession();
    if (relaySession == undefined) {
      response.err = new Error("empty relay session");
      return response;
    }
    const relayData = relayRequest.getRelayData();
    if (relayData == undefined) {
      response.err = new Error("empty relay data");
      return response;
    }
    const providerPublicAddress = relayResult.providerAddress;
    const relayResponse = await this.sendRelayProviderInSession(
      singleConsumerSession,
      relayResult,
      relayTimeout
    );
    if (relayResponse.err != undefined) {
      return relayResponse;
    }
    if (relayResponse.relayResult == undefined) {
      relayResponse.err = new Error("empty relayResult");
      return relayResponse;
    }
    relayResult = relayResponse.relayResult;
    const reply = relayResult.reply;
    if (reply == undefined) {
      relayResponse.err = new Error("empty reply");
      return relayResponse;
    }
    const chainBlockStats = this.chainParser.chainBlockStats();
    UpdateRequestedBlock(relayData, reply);
    const finalized = IsFinalizedBlock(
      relayData.getRequestBlock(),
      reply.getLatestBlock(),
      chainBlockStats.blockDistanceForFinalizedData
    );
    relayResult.finalized = finalized;
    const headersHandler = this.chainParser.handleHeaders(
      reply.getMetadataList(),
      chainMessage.getApiCollection(),
      Header.HeaderType.PASS_REPLY
    );

    reply.setMetadataList(headersHandler.filteredHeaders);

    const err = verifyRelayReply(reply, relayRequest, providerPublicAddress);
    if (err instanceof Error) {
      relayResponse.err = err;
      return relayResponse;
    }

    reply.setMetadataList([
      ...headersHandler.filteredHeaders,
      ...headersHandler.ignoredMetadata,
    ]);

    const existingSessionLatestBlock = singleConsumerSession.latestBlock;
    const dataReliabilityParams = this.chainParser.dataReliabilityParams();
    if (dataReliabilityParams.enabled) {
      const finalizationData = verifyFinalizationData(
        reply,
        relayRequest,
        providerPublicAddress,
        this.consumerAddress,
        existingSessionLatestBlock,
        chainBlockStats.blockDistanceForFinalizedData
      );
      if (finalizationData instanceof Error) {
        relayResponse.err = finalizationData;
        return relayResponse;
      }
      if (finalizationData.finalizationConflict != undefined) {
        // TODO: send a self finalization conflict
        relayResponse.err = new Error("invalid finalization data");
        return relayResponse;
      }

      const finalizationConflict =
        this.finalizationConsensus.updateFinalizedHashes(
          chainBlockStats.blockDistanceForFinalizedData,
          providerPublicAddress,
          finalizationData.finalizedBlocks,
          relaySession,
          reply
        );
      if (finalizationConflict != undefined) {
        // TODO: send a consensus finalization conflict
        relayResponse.err = new Error("conflicting finalization data");
        return relayResponse;
      }
    }
    return relayResponse;
  }

  protected async sendRelayProviderInSession(
    singleConsumerSession: SingleConsumerSession,
    relayResult: RelayResult,
    relayTimeout: number
  ): Promise<RelayResponse> {
    const endpointClient = singleConsumerSession.endpoint.client;
    const response: RelayResponse = {
      relayResult: undefined,
      latency: 0,
      backoff: false,
      err: undefined,
    };
    if (endpointClient == undefined) {
      response.err = new Error("endpointClient is undefined");
      return response;
    }
    const relayRequest = relayResult.request;
    if (relayRequest == undefined) {
      response.err = new Error("relayRequest is undefined");
      return response;
    }
    const startTime = performance.now();
    try {
      const relayReply = await this.relayer.sendRelay(
        endpointClient,
        relayRequest,
        relayTimeout
      );
      if (relayReply instanceof Error) {
        throw relayReply;
      }
      relayResult.reply = relayReply;
      const measuredLatency = performance.now() - startTime;
      const relayResponse: RelayResponse = {
        backoff: false,
        latency: measuredLatency,
        err: undefined,
        relayResult: relayResult,
      };
      return relayResponse;
    } catch (err) {
      let backoff = false;
      let castedError = new Error(
        "caught unexpected error while sending relay"
      );
      if (err instanceof Error) {
        if (err == SDKErrors.relayTimeout) {
          // timed out so we need a backoff
          backoff = true;
        }
        castedError = err;
      }
      const measuredLatency = performance.now() - startTime;
      const relayResponse: RelayResponse = {
        backoff: backoff,
        latency: measuredLatency,
        err: castedError,
        relayResult: undefined,
      };
      return relayResponse;
    }
  }
}

class RelayError {
  public providerAddress: string;
  public err: Error;
  constructor(address: string, err: Error) {
    this.providerAddress = address;
    this.err = err;
  }
}

interface RelayResult {
  request: RelayRequest | undefined;
  reply: RelayReply | undefined;
  providerAddress: string;
  finalized: boolean;
}

export interface RelayResponse {
  relayResult: RelayResult | undefined;
  latency: number;
  backoff: boolean;
  err: Error | undefined;
}

export interface SupportedChainAndApiInterface {
  specId: string;
  apiInterface: string;
}<|MERGE_RESOLUTION|>--- conflicted
+++ resolved
@@ -90,12 +90,8 @@
   }
 
   async sendRelay(
-<<<<<<< HEAD
-    options: SendRelayOptions | SendRestRelayOptions,
+    options: SendRelayOptions | SendRelaysBatchOptions | SendRestRelayOptions,
     virtualEpoch: number
-=======
-    options: SendRelayOptions | SendRelaysBatchOptions | SendRestRelayOptions
->>>>>>> 0dcee32e
   ) {
     const chainMessage = this.chainParser.parseMsg(options);
     const unwantedProviders = new Set<string>();
