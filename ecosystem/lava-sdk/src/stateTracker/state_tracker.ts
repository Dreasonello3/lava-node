import { PairingUpdater } from "./updaters/pairing_updater";
import { StateChainQuery } from "./stateQuery/state_chain_query";
import { StateBadgeQuery } from "./stateQuery/state_badge_query";
import { BadgeManager } from "../badge/badgeManager";
import { debugPrint } from "../util/common";
<<<<<<< HEAD
import { ConsumerSessionWithProvider } from "../types/types";
import { StateQuery } from "./stateQuery/state_query";
import { Updater } from "./updaters/updater";
import Relayer from "../relayer/relayer";
=======
import Relayer from "../relayer/relayer";
import { ConsumerSessionsWithProvider } from "../lavasession/consumerTypes";
// import { ConsumerSessionWithProvider } from "../types/types";
>>>>>>> b69dab3c

const DEFAULT_RETRY_INTERVAL = 10000;

// ChainIDRpcInterface
// TODO Move it to SDK class when we create it
export interface ChainIDRpcInterface {
  chainID: string;
  rpcInterface: string;
}

// Config interface
// TODO Move it to SDK class when we create it
export interface Config {
  geolocation: string;
  network: string;
  accountAddress: string;
  debug: boolean;
}

// ConsumerSessionManager interface
export interface ConsumerSessionManager {
  getRpcEndpoint(): string;
  updateAllProviders(
    epoch: number,
    providers: ConsumerSessionsWithProvider[]
  ): Promise<Error | undefined>;
}

// ConsumerSessionManagerList is an array of ConsumerSessionManager
export type ConsumerSessionManagerList = ConsumerSessionManager[];

// ConsumerSessionManagerMap is an map where key is chainID and value is ConsumerSessionManagerList
export type ConsumerSessionManagerMap = Map<string, ConsumerSessionManagerList>;

export class StateTracker {
  private updaters: Updater[] = []; // List of all registered updaters
  private stateQuery: StateQuery; // State Query instance
  private config: Config; // Config options

  // Constructor for State Tracker
  constructor(
    pairingListConfig: string,
    relayer: Relayer,
    chainIDRpcInterface: ChainIDRpcInterface[],
    config: Config,
    consumerSessionManagerMap: ConsumerSessionManagerMap,
    walletAddress: string,
    badgeManager?: BadgeManager
  ) {
    debugPrint(config.debug, "Initialization of State Tracker started");

    // Save config
    this.config = config;

    if (badgeManager != undefined) {
      this.stateQuery = new StateBadgeQuery(
        badgeManager,
        walletAddress,
        config,
        chainIDRpcInterface
      );
    } else {
      // Initialize State Query
      this.stateQuery = new StateChainQuery(
        pairingListConfig,
        chainIDRpcInterface,
        relayer,
        config
      );
    }

    // Create Pairing Updater
    const pairingUpdater = new PairingUpdater(
      this.stateQuery,
      consumerSessionManagerMap,
      config
    );

    // Register all updaters
    this.registerForUpdates(pairingUpdater);

    debugPrint(config.debug, "Pairing updater added");

    // Call executeUpdateOnNewEpoch method to start the process
    this.executeUpdateOnNewEpoch();
  }

  // executeUpdateOnNewEpoch executes all updates on every new epoch
  async executeUpdateOnNewEpoch(): Promise<void> {
    try {
      debugPrint(this.config.debug, "New epoch started, fetching pairing list");

      // Fetching all the info including the time_till_next_epoch
      const timeTillNextEpoch = await this.stateQuery.fetchPairing();

      debugPrint(
        this.config.debug,
        "Pairing list fetched, started new epoch in: " + timeTillNextEpoch
      );

      // Call update method on all registered updaters
      for (const updater of this.updaters) {
        updater.update();
      }

      // Set up a timer to call this method again when the next epoch begins
      setTimeout(
        () => this.executeUpdateOnNewEpoch(),
        timeTillNextEpoch * 1000
      );
    } catch (error) {
      console.error("An error occurred during pairing processing:", error);

      debugPrint(
        this.config.debug,
        "Retry fetching pairing list in: " + DEFAULT_RETRY_INTERVAL
      );

      // Retry fetching pairing list after DEFAULT_RETRY_INTERVAL
      setTimeout(() => this.executeUpdateOnNewEpoch(), DEFAULT_RETRY_INTERVAL);
    }
  }

  // registerForUpdates adds new updater
  private registerForUpdates(updater: Updater) {
    this.updaters.push(updater);
  }
}<|MERGE_RESOLUTION|>--- conflicted
+++ resolved
@@ -3,16 +3,10 @@
 import { StateBadgeQuery } from "./stateQuery/state_badge_query";
 import { BadgeManager } from "../badge/badgeManager";
 import { debugPrint } from "../util/common";
-<<<<<<< HEAD
-import { ConsumerSessionWithProvider } from "../types/types";
 import { StateQuery } from "./stateQuery/state_query";
 import { Updater } from "./updaters/updater";
 import Relayer from "../relayer/relayer";
-=======
-import Relayer from "../relayer/relayer";
 import { ConsumerSessionsWithProvider } from "../lavasession/consumerTypes";
-// import { ConsumerSessionWithProvider } from "../types/types";
->>>>>>> b69dab3c
 
 const DEFAULT_RETRY_INTERVAL = 10000;
 
