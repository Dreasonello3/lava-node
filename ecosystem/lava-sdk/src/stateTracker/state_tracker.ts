import { StateChainQuery } from "./stateQuery/state_chain_query";
import { StateBadgeQuery } from "./stateQuery/state_badge_query";
import { BadgeManager } from "../badge/badgeManager";
import { Logger } from "../logger/logger";
import { StateQuery } from "./stateQuery/state_query";
import { Updater } from "./updaters/updater";
import { Relayer } from "../relayer/relayer";
import { AccountData } from "@cosmjs/proto-signing";
import { PairingResponse } from "../stateTracker/stateQuery/state_query";
import { PairingUpdater } from "./updaters/pairing_updater";
import { ConsumerSessionManager } from "../lavasession/consumerSessionManager";
import { RPCConsumerServer } from "../rpcconsumer/rpcconsumer_server";
import { Spec } from "../grpc_web_services/lavanet/lava/spec/spec_pb";

const DEFAULT_RETRY_INTERVAL = 10000;
// we are adding 10% to the epoch passing time so we dont race providers updates.
// we have overlap protecting us.
const DEFAULT_TIME_BACKOFF = 1000 * 1.1; // MS * 10%
// Config interface
export interface Config {
  geolocation: string;
  network: string;
}

export class StateTracker {
  private updaters: Map<string, Updater>;
  private stateQuery: StateQuery;
  private timeTillNextEpoch = 0;
  private virtualEpoch = 0;

  // Constructor for State Tracker
  constructor(
    pairingListConfig: string,
    relayer: Relayer,
    chainIDs: string[],
    config: Config,
    rpcConsumer: RPCConsumerServer | undefined,
    spec: Spec,
    account: AccountData,
    walletAddress: string,
    badgeManager?: BadgeManager
  ) {
    Logger.debug("Initialization of State Tracker started");

    this.updaters = new Map();
    if (badgeManager && badgeManager.isActive()) {
      this.stateQuery = new StateBadgeQuery(
        badgeManager,
        walletAddress,
        account,
        chainIDs,
        relayer
      );
    } else {
      // Initialize State Query
      if (!rpcConsumer) {
        throw Logger.fatal(
          "No rpc consumer server provided in private key flow."
        );
      }
      this.stateQuery = new StateChainQuery(
        pairingListConfig,
        chainIDs,
        rpcConsumer,
        config,
        account,
        spec
      );
    }

    // Create Pairing Updater
    const pairingUpdater = new PairingUpdater(this.stateQuery, config);

    // Register all updaters
    this.registerForUpdates(pairingUpdater, "pairingUpdater");

    Logger.debug("Pairing updater added");
  }

  getPairingResponse(chainId: string): PairingResponse | undefined {
    return this.stateQuery.getPairing(chainId);
  }

  async initialize() {
    Logger.debug("Initialization of State Tracker started");

    // Init state query
    await this.stateQuery.init();

    // Run all updaters
<<<<<<< HEAD
    // TODO we should not do this for badge
    await this.update(0);
=======
    // Only for chain query
    if (this.stateQuery instanceof StateChainQuery) {
      await this.update();
    }
>>>>>>> cd05dbd2

    // Fetch Pairing
    [this.timeTillNextEpoch, this.virtualEpoch] = await this.stateQuery.fetchPairing();
  }

  async startTracking() {
    Logger.debug("State Tracker started");
    // update all consumer session managers with the provider lists after initialization.
    await this.update(0);
    // Set up a timer to call this method again when the next epoch begins
    setTimeout(
      () => this.executeUpdateOnNewEpoch(),
      this.timeTillNextEpoch * DEFAULT_TIME_BACKOFF
    );
  }

  // executeUpdateOnNewEpoch executes all updates on every new epoch
  async executeUpdateOnNewEpoch(): Promise<void> {
    try {
      Logger.debug("New epoch started, fetching pairing list");

      // Fetching all the info including the time_till_next_epoch
      const [timeTillNextEpoch, virtualEpoch] = await this.stateQuery.fetchPairing();

      Logger.debug(
        "Pairing list fetched, started new epoch in: " + timeTillNextEpoch
      );

      await this.update(virtualEpoch);

      // Set up a timer to call this method again when the next epoch begins
      setTimeout(
        () => this.executeUpdateOnNewEpoch(),
        timeTillNextEpoch * DEFAULT_TIME_BACKOFF // we are adding 10% to the timeout to make sure we don't race providers
      );
    } catch (error) {
      Logger.error("An error occurred during pairing processing:", error);

      Logger.debug("Retry fetching pairing list in: " + DEFAULT_RETRY_INTERVAL);

      // Retry fetching pairing list after DEFAULT_RETRY_INTERVAL
      setTimeout(() => this.executeUpdateOnNewEpoch(), DEFAULT_RETRY_INTERVAL);
    }
  }

  RegisterConsumerSessionManagerForPairingUpdates(
    consumerSessionManager: ConsumerSessionManager
  ) {
    const pairingUpdater = this.updaters.get("pairingUpdater");

    if (!pairingUpdater) {
      throw new Error("Missing pairing updater");
    }

    if (!(pairingUpdater instanceof PairingUpdater)) {
      throw new Error("Invalid updater type");
    }

    pairingUpdater.registerPairing(consumerSessionManager);
  }

  private async update(virtualEpoch: number) {
    // Call update method on all registered updaters
    const promiseArray = [];
    for (const updater of this.updaters.values()) {
      promiseArray.push(updater.update(virtualEpoch));
    }
    await Promise.allSettled(promiseArray);
  }

  // registerForUpdates adds new updater
  private registerForUpdates(updater: Updater, name: string) {
    this.updaters.set(name, updater);
  }
}<|MERGE_RESOLUTION|>--- conflicted
+++ resolved
@@ -88,15 +88,10 @@
     await this.stateQuery.init();
 
     // Run all updaters
-<<<<<<< HEAD
-    // TODO we should not do this for badge
-    await this.update(0);
-=======
     // Only for chain query
     if (this.stateQuery instanceof StateChainQuery) {
-      await this.update();
+      await this.update(0);
     }
->>>>>>> cd05dbd2
 
     // Fetch Pairing
     [this.timeTillNextEpoch, this.virtualEpoch] = await this.stateQuery.fetchPairing();
