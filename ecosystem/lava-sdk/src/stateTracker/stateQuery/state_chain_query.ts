import { DEFAULT_LAVA_PAIRING_LIST } from "../../config/default";
import { Config } from "../state_tracker";
import { fetchLavaPairing } from "../../util/lavaPairing";
import { StateTrackerErrors } from "../errors";
import { PairingResponse } from "./state_query";
import { AccountData } from "@cosmjs/proto-signing";
import { base64ToUint8Array, generateRandomInt } from "../../util/common";
import {
  QueryGetPairingRequest,
  QuerySdkPairingResponse,
} from "../../grpc_web_services/lavanet/lava/pairing/query_pb";
import { ProvidersErrors } from "../errors";
import {
  ConsumerSessionsWithProvider,
  SingleConsumerSession,
  Endpoint,
} from "../../lavasession/consumerTypes";
import { Logger } from "../../logger/logger";
import { RPCConsumerServer } from "../../rpcconsumer/rpcconsumer_server";
import {SendRelayOptions, SendRestRelayOptions} from "../../chainlib/base_chain_parser";
import { Spec } from "../../grpc_web_services/lavanet/lava/spec/spec_pb";
import { StakeEntry } from "../../grpc_web_services/lavanet/lava/epochstorage/stake_entry_pb";
import { Endpoint as PairingEndpoint } from "../../grpc_web_services/lavanet/lava/epochstorage/endpoint_pb";
import {QueryParamsRequest, QueryParamsResponse} from "../../grpc_web_services/lavanet/lava/downtime/v1/query_pb";
import {Params} from "../../grpc_web_services/lavanet/lava/downtime/v1/downtime_pb";

interface PairingList {
  stakeEntry: StakeEntry[];
  consumerSessionsWithProvider: ConsumerSessionsWithProvider[];
}

export class StateChainQuery {
  private pairingListConfig: string;
  private chainIDs: string[];
  private rpcConsumer: RPCConsumerServer;
  private config: Config;
  private pairing: Map<string, PairingResponse | undefined>;
  private account: AccountData;
  private latestBlockNumber = 0;
  private lavaSpec: Spec;
  private csp: ConsumerSessionsWithProvider[] = [];
  private downtimeParams: Params | undefined;

  constructor(
    pairingListConfig: string,
    chainIDs: string[],
    rpcConsumer: RPCConsumerServer,
    config: Config,
    account: AccountData,
    lavaSpec: Spec,
  ) {
    Logger.debug("Initialization of State Chain Query started");

    // Save arguments
    this.pairingListConfig = pairingListConfig;
    this.chainIDs = chainIDs;
    this.rpcConsumer = rpcConsumer;
    this.config = config;
    this.account = account;
    this.lavaSpec = lavaSpec;

    // Initialize pairing to an empty map
    this.pairing = new Map<string, PairingResponse>();

    Logger.debug("Initialization of State Chain Query ended");
  }

  public async init(): Promise<void> {
    const pairing = await this.fetchLavaProviders(this.pairingListConfig);
    this.csp = pairing.consumerSessionsWithProvider;
    // Save pairing response for chainID
    this.pairing.set("LAV1", {
      providers: pairing.stakeEntry,
      maxCu: 10000,
      currentEpoch: 0,
      spec: this.lavaSpec,
    });
  }

  // fetchPairing fetches pairing for all chainIDs we support
  public async fetchPairing(): Promise<[number, number]> {
    try {
      Logger.debug("Fetching pairing started");
      // Save time till next epoch
      let timeLeftToNextPairing;

      const lavaPairing = this.getPairing("LAV1");

      if (this.downtimeParams == undefined) {
       await this.updateDowntimeParams();
      }

      // Reset pairing

      this.pairing = new Map<string, PairingResponse>();

      // Save lava pairing
      // as if we do not have lava in chainID it can fail updating list
      this.pairing.set("LAV1", lavaPairing);

      let virtualEpoch = undefined;

      // Iterate over chain and construct pairing
      for (const chainID of this.chainIDs) {
        const request = new QueryGetPairingRequest();
        request.setChainid(chainID);
        request.setClient(this.account.address);

        // Fetch pairing for specified chainID
        const pairingResponse = await this.getPairingFromChain(request);

        // If pairing is undefined set to empty object
        if (!pairingResponse) {
          this.pairing.set(chainID, undefined);
          continue;
        }

        const pairing = pairingResponse.getPairing();

        if (!pairing) {
          this.pairing.set(chainID, undefined);
          continue;
        }

        if (virtualEpoch == undefined) {
          const lastBlockTime = pairingResponse.getLatestBlockTime();
          const downtimeDuration = this.downtimeParams?.getDowntimeDuration();
          const epochDuration = this.downtimeParams?.getEpochDuration();

          if (lastBlockTime != undefined && downtimeDuration != undefined && epochDuration != undefined) {
            const delay = Date.now() - lastBlockTime;

            if (delay > (downtimeDuration.getSeconds() * 1000)) {
              virtualEpoch = Math.trunc((delay -  pairing.getTimeLeftToNextPairing()) / (epochDuration.getSeconds() * 1000));

              if (virtualEpoch < 0) {
                virtualEpoch = 0;
              }
            }
          }
        }

        Logger.debug("Virtual epoch: " + virtualEpoch);
        const spec = pairingResponse.getSpec();

        if (!spec) {
          this.pairing.set(chainID, undefined);
          continue;
        }

        const providers = pairing.getProvidersList();
        timeLeftToNextPairing = pairing.getTimeLeftToNextPairing();
<<<<<<< HEAD

        let maxCu = pairingResponse.getMaxCu();
        if (virtualEpoch != undefined) {
          maxCu += maxCu * virtualEpoch;
        }

        // Save pairing response for chainID
        this.pairing.set(chainID, {
          providers: providers,
          maxCu: maxCu,
          currentEpoch: this.latestBlockNumber,
=======
        const currentEpoch = pairingResponse.getPairing()?.getCurrentEpoch();
        if (!currentEpoch) {
          throw Logger.fatal(
            "Failed fetching current epoch from pairing request."
          );
        }
        // Save pairing response for chainID
        this.pairing.set(chainID, {
          providers: providers,
          maxCu: pairingResponse.getMaxCu(),
          currentEpoch: currentEpoch,
>>>>>>> cd05dbd2
          spec: spec,
        });
      }

      // If timeLeftToNextPairing undefined return an error
      if (timeLeftToNextPairing == undefined) {
        throw StateTrackerErrors.errTimeTillNextEpochMissing;
      }

      if (virtualEpoch == undefined) {
        virtualEpoch = 0;
      }

      Logger.debug("Fetching pairing ended");

      // Return timeLeftToNextPairing
      return [timeLeftToNextPairing, virtualEpoch];
    } catch (err) {
      throw err;
    }
  }

  // getPairing return pairing list for specific chainID
  public getPairing(chainID: string): PairingResponse | undefined {
    // Return pairing for the specific chainId from the map
    return this.pairing.get(chainID);
  }

  //fetchLavaProviders fetches lava providers from different sources
  private async fetchLavaProviders(
    pairingListConfig: string
  ): Promise<PairingList> {
    try {
      Logger.debug("Fetching lava providers started");

      // Else if pairingListConfig exists use it to fetch lava providers from local file
      if (pairingListConfig != "") {
        const pairingList = await this.fetchLocalLavaPairingList(
          pairingListConfig
        );

        const providers = this.constructLavaPairing(pairingList);
        // Construct lava providers from pairing list and return it
        return providers;
      }

      // Fetch pairing from default lava pairing list
      const pairingList = await this.fetchDefaultLavaPairingList();

      const providers = this.constructLavaPairing(pairingList);

      // Construct lava providers from pairing list and return it
      return providers;
    } catch (err) {
      throw err;
    }
  }

  public async updateDowntimeParams(): Promise<QueryParamsResponse | undefined> {
    try {
      Logger.debug("Get downtime params")

      const request = new QueryParamsRequest();

      const hexData = Buffer.from(request.serializeBinary()).toString("hex");

      const sendRelayOptions: SendRelayOptions = {
        method: "abci_query",
        params: ["/lavanet.lava.downtime.v1.Query/QueryParams", hexData, "0", false],
      };

      const response = await this.rpcConsumer.sendRelay(sendRelayOptions);

      const reply = response.reply;

      if (reply == undefined) {
        throw new Error("Reply undefined");
      }

      // Decode response
      const dec = new TextDecoder();
      const decodedResponse = dec.decode(reply.getData_asU8());

      // Parse response
      const jsonResponse = JSON.parse(decodedResponse);

      const byteArrayResponse = base64ToUint8Array(
          jsonResponse.result.response.value
      );

      // Deserialize the Uint8Array to obtain the protobuf message
      const decodedResponse2 =
          QueryParamsResponse.deserializeBinary(byteArrayResponse);

      const params = decodedResponse2.getParams();

      // If response undefined throw an error
      if (params == undefined) {
        throw  new Error("Downtime params not found");
      }

      this.downtimeParams = params;

      // Return decoded response
      return decodedResponse2;
    } catch (err) {
      // Console log the error
      console.error(err);

      // Return empty object
      // We do not want to return error because it will stop the state tracker for other chains
      return undefined;
    }
  }

  // getPairingFromChain fetch pairing response from lava providers
  private async getPairingFromChain(
    request: QueryGetPairingRequest
  ): Promise<QuerySdkPairingResponse | undefined> {
    try {
      Logger.debug("Get pairing for:" + request.getChainid() + " started");

      // Serialize request to binary format
      const requestData = request.serializeBinary();

      // Create hex from data
      const hexData = Buffer.from(requestData).toString("hex");

      // Init send relay options
      const sendRelayOptions: SendRelayOptions = {
        method: "abci_query",
        params: ["/lavanet.lava.pairing.Query/SdkPairing", hexData, "0", false],
      };

      const response = await this.rpcConsumer.sendRelay(sendRelayOptions);

      const reply = response.reply;

      if (reply == undefined) {
        throw new Error("Reply undefined");
      }

      // Decode response
      const dec = new TextDecoder();
      const decodedResponse = dec.decode(reply.getData_asU8());

      // Parse response
      const jsonResponse = JSON.parse(decodedResponse);

      // If log is not empty
      // return an error
      if (jsonResponse.result.response.log != "") {
        Logger.error(
          "Failed fetching pairing list for: ",
          request.getChainid()
        );
        throw new Error(jsonResponse.result.response.log);
      }

      const byteArrayResponse = base64ToUint8Array(
        jsonResponse.result.response.value
      );

      // Deserialize the Uint8Array to obtain the protobuf message
      const decodedResponse2 =
        QuerySdkPairingResponse.deserializeBinary(byteArrayResponse);

      // If response undefined throw an error
      if (decodedResponse2.getPairing() == undefined) {
        throw ProvidersErrors.errProvidersNotFound;
      }

      Logger.debug("Get pairing for:" + request.getChainid() + " ended");
      // Return decoded response
      return decodedResponse2;
    } catch (err) {
      // Console log the error
      Logger.error(err);

      // Return empty object
      // We do not want to return error because it will stop the state tracker for other chains
      return undefined;
    }
  }

  // fetchLocalLavaPairingList uses local pairingList.json file to load lava providers
  private async fetchLocalLavaPairingList(path: string): Promise<any> {
    Logger.debug("Fetch pairing list from local config");

    try {
      const data = await fetchLavaPairing(path);
      return this.validatePairingData(data);
    } catch (err) {
      Logger.debug("Error happened in fetchLocalLavaPairingList", err);
      throw err;
    }
  }

  // fetchLocalLavaPairingList fetch lava pairing from seed providers list
  private async fetchDefaultLavaPairingList(): Promise<any> {
    Logger.debug("Fetch pairing list from seed providers in github");

    // Fetch lava providers from seed list
    const response = await fetch(DEFAULT_LAVA_PAIRING_LIST);

    // Validate response
    if (!response.ok) {
      throw Logger.fatal(
        `Unable to fetch pairing list: ${response.statusText}`
      );
    }

    try {
      // Parse response
      const data = await response.json();

      return this.validatePairingData(data);
    } catch (error) {
      throw Logger.fatal(
        "Error happened in fetchDefaultLavaPairingList",
        error
      );
    }
  }

  // constructLavaPairing constructs consumer session with provider list from pairing list
  private constructLavaPairing(pairingList: any): PairingList {
    try {
      // Initialize ConsumerSessionWithProvider array
      const pairing: Array<StakeEntry> = [];
      const pairingEndpoints: Array<PairingEndpoint> = [];
      // Initialize ConsumerSessionWithProvider array
      const csmArr: Array<ConsumerSessionsWithProvider> = [];
      for (const provider of pairingList) {
        const pairingEndpoint = new PairingEndpoint();
        pairingEndpoint.setIpport(provider.rpcAddress);
        pairingEndpoint.setApiInterfacesList(["tendermintrpc"]);
        pairingEndpoint.setGeolocation(Number(this.config.geolocation));
        // Add newly created endpoint in the pairing endpoint list
        pairingEndpoints.push(pairingEndpoint);

        const endpoint: Endpoint = {
          networkAddress: provider.rpcAddress,
          enabled: true,
          connectionRefusals: 0,
          addons: new Set<string>(),
          extensions: new Set<string>(),
        };

        // Create a new pairing object
        const newPairing = new ConsumerSessionsWithProvider(
          provider.publicAddress,
          [endpoint],
          {},
          1000,
          0
        );

        const stakeEntry = new StakeEntry();
        stakeEntry.setEndpointsList([pairingEndpoint]);
        stakeEntry.setAddress(provider.publicAddress);

        pairing.push(stakeEntry);

        const randomSessionId = generateRandomInt();
        const singleConsumerSession = new SingleConsumerSession(
          randomSessionId,
          newPairing,
          endpoint
        );

        newPairing.sessions[0] = singleConsumerSession;

        // Add newly created pairing in the pairing list
        csmArr.push(newPairing);
      }

      return {
        stakeEntry: pairing,
        consumerSessionsWithProvider: csmArr,
      };
    } catch (err) {
      throw err;
    }
  }

  // validatePairingData validates pairing data
  private validatePairingData(data: any): any {
    if (data[this.config.network] == undefined) {
      throw Logger.fatal(
        `Unsupported network (${
          this.config.network
        }), supported networks: ${Object.keys(data)}`
      );
    }

    if (data[this.config.network][this.config.geolocation] == undefined) {
      throw Logger.fatal(
        `Unsupported geolocation (${this.config.geolocation}) for network (${
          this.config.network
        }). Supported geolocations: ${Object.keys(data[this.config.network])}`
      );
    }
    return data[this.config.network][this.config.geolocation];
  }
}<|MERGE_RESOLUTION|>--- conflicted
+++ resolved
@@ -47,7 +47,7 @@
     rpcConsumer: RPCConsumerServer,
     config: Config,
     account: AccountData,
-    lavaSpec: Spec,
+    lavaSpec: Spec
   ) {
     Logger.debug("Initialization of State Chain Query started");
 
@@ -150,31 +150,23 @@
 
         const providers = pairing.getProvidersList();
         timeLeftToNextPairing = pairing.getTimeLeftToNextPairing();
-<<<<<<< HEAD
-
-        let maxCu = pairingResponse.getMaxCu();
-        if (virtualEpoch != undefined) {
-          maxCu += maxCu * virtualEpoch;
-        }
-
-        // Save pairing response for chainID
-        this.pairing.set(chainID, {
-          providers: providers,
-          maxCu: maxCu,
-          currentEpoch: this.latestBlockNumber,
-=======
         const currentEpoch = pairingResponse.getPairing()?.getCurrentEpoch();
         if (!currentEpoch) {
           throw Logger.fatal(
             "Failed fetching current epoch from pairing request."
           );
         }
+
+        let maxCu = pairingResponse.getMaxCu();
+        if (virtualEpoch != undefined) {
+          maxCu += maxCu * virtualEpoch;
+        }
+
         // Save pairing response for chainID
         this.pairing.set(chainID, {
           providers: providers,
-          maxCu: pairingResponse.getMaxCu(),
+          maxCu: maxCu,
           currentEpoch: currentEpoch,
->>>>>>> cd05dbd2
           spec: spec,
         });
       }
