import { DEFAULT_LAVA_PAIRING_LIST } from "../../config/default";
import { Config } from "../state_tracker";
import { fetchLavaPairing } from "../../util/lavaPairing";
import { StateTrackerErrors } from "../errors";
import { PairingResponse } from "./state_query";
import { AccountData } from "@cosmjs/proto-signing";
import { base64ToUint8Array, generateRandomInt } from "../../util/common";
import {
  QueryGetPairingRequest,
  QuerySdkPairingResponse,
} from "../../grpc_web_services/lavanet/lava/pairing/query_pb";
import { ProvidersErrors } from "../errors";
import {
  ConsumerSessionsWithProvider,
  SingleConsumerSession,
  Endpoint,
} from "../../lavasession/consumerTypes";
import { Logger } from "../../logger/logger";
import { RPCConsumerServer } from "../../rpcconsumer/rpcconsumer_server";
import { SendRelayOptions } from "../../chainlib/base_chain_parser";
import { Spec } from "../../grpc_web_services/lavanet/lava/spec/spec_pb";
import { StakeEntry } from "../../grpc_web_services/lavanet/lava/epochstorage/stake_entry_pb";
import { Endpoint as PairingEndpoint } from "../../grpc_web_services/lavanet/lava/epochstorage/endpoint_pb";

interface PairingList {
  stakeEntry: StakeEntry[];
  consumerSessionsWithProvider: ConsumerSessionsWithProvider[];
}

export class StateChainQuery {
  private pairingListConfig: string;
  private chainIDs: string[];
  private rpcConsumer: RPCConsumerServer;
  private config: Config;
  private pairing: Map<string, PairingResponse | undefined>;
  private account: AccountData;
  private latestBlockNumber = 0;
  private lavaSpec: Spec;
  private csp: ConsumerSessionsWithProvider[] = [];

  constructor(
    pairingListConfig: string,
    chainIDs: string[],
    rpcConsumer: RPCConsumerServer,
    config: Config,
    account: AccountData,
    lavaSpec: Spec
  ) {
    Logger.debug("Initialization of State Chain Query started");

    // Save arguments
    this.pairingListConfig = pairingListConfig;
    this.chainIDs = chainIDs;
    this.rpcConsumer = rpcConsumer;
    this.config = config;
    this.account = account;
    this.lavaSpec = lavaSpec;

    // Initialize pairing to an empty map
    this.pairing = new Map<string, PairingResponse>();

    Logger.debug("Initialization of State Chain Query ended");
  }

  public async init(): Promise<void> {
    const pairing = await this.fetchLavaProviders(this.pairingListConfig);
    this.csp = pairing.consumerSessionsWithProvider;
    // Save pairing response for chainID
    this.pairing.set("LAV1", {
      providers: pairing.stakeEntry,
      maxCu: 10000,
      currentEpoch: 0,
      spec: this.lavaSpec,
    });
  }

  // fetchPairing fetches pairing for all chainIDs we support
  public async fetchPairing(): Promise<number> {
    try {
      Logger.debug("Fetching pairing started");
      // Save time till next epoch
      let timeLeftToNextPairing;

<<<<<<< HEAD
=======
      this.latestBlockNumber = await this.rpcConsumer.probeProviders(this.csp);

      // Get lava pairing
      const lavaPairing = this.getPairing("LAV1");

>>>>>>> c52917c0
      // Reset pairing
      this.pairing = new Map<string, PairingResponse>();

      // Save lava pairing
      // as if we do not have lava in chainID it can fail updating list
      this.pairing.set("LAV1", lavaPairing);

      // Iterate over chain and construct pairing
      for (const chainID of this.chainIDs) {
        const request = new QueryGetPairingRequest();
        request.setChainid(chainID);
        request.setClient(this.account.address);

        // Fetch pairing for specified chainID
        const pairingResponse = await this.getPairingFromChain(request);

        // If pairing is undefined set to empty object
        if (!pairingResponse) {
          this.pairing.set(chainID, undefined);
          continue;
        }

        const pairing = pairingResponse.getPairing();

        if (!pairing) {
          this.pairing.set(chainID, undefined);
          continue;
        }

        const spec = pairingResponse.getSpec();

        if (!spec) {
          this.pairing.set(chainID, undefined);
          continue;
        }

        const providers = pairing.getProvidersList();
        timeLeftToNextPairing = pairing.getTimeLeftToNextPairing();
        const currentEpoch = pairingResponse.getPairing()?.getCurrentEpoch();
        if (!currentEpoch) {
          throw Logger.fatal(
            "Failed fetching current epoch from pairing request."
          );
        }
        // Save pairing response for chainID
        this.pairing.set(chainID, {
          providers: providers,
          maxCu: pairingResponse.getMaxCu(),
          currentEpoch: currentEpoch,
          spec: spec,
        });
      }

      // If timeLeftToNextPairing undefined return an error
      if (timeLeftToNextPairing == undefined) {
        throw StateTrackerErrors.errTimeTillNextEpochMissing;
      }

      Logger.debug("Fetching pairing ended");

      // Return timeLeftToNextPairing
      return timeLeftToNextPairing;
    } catch (err) {
      throw err;
    }
  }

  // getPairing return pairing list for specific chainID
  public getPairing(chainID: string): PairingResponse | undefined {
    // Return pairing for the specific chainId from the map
    return this.pairing.get(chainID);
  }

  //fetchLavaProviders fetches lava providers from different sources
  private async fetchLavaProviders(
    pairingListConfig: string
  ): Promise<PairingList> {
    try {
      Logger.debug("Fetching lava providers started");

      // Else if pairingListConfig exists use it to fetch lava providers from local file
      if (pairingListConfig != "") {
        const pairingList = await this.fetchLocalLavaPairingList(
          pairingListConfig
        );

        const providers = this.constructLavaPairing(pairingList);

        // Construct lava providers from pairing list and return it
        return providers;
      }

      // Fetch pairing from default lava pairing list
      const pairingList = await this.fetchDefaultLavaPairingList();

      const providers = this.constructLavaPairing(pairingList);

      // Construct lava providers from pairing list and return it
      return providers;
    } catch (err) {
      throw err;
    }
  }

  // getPairingFromChain fetch pairing response from lava providers
  private async getPairingFromChain(
    request: QueryGetPairingRequest
  ): Promise<QuerySdkPairingResponse | undefined> {
    try {
      Logger.debug("Get pairing for:" + request.getChainid() + " started");

      // Serialize request to binary format
      const requestData = request.serializeBinary();

      // Create hex from data
      const hexData = Buffer.from(requestData).toString("hex");

      // Init send relay options
      const sendRelayOptions: SendRelayOptions = {
        method: "abci_query",
        params: ["/lavanet.lava.pairing.Query/SdkPairing", hexData, "0", false],
      };

      const response = await this.rpcConsumer.sendRelay(sendRelayOptions);

      const reply = response.reply;

      if (reply == undefined) {
        throw new Error("Reply undefined");
      }

      // Decode response
      const dec = new TextDecoder();
      const decodedResponse = dec.decode(reply.getData_asU8());

      // Parse response
      const jsonResponse = JSON.parse(decodedResponse);

      // If log is not empty
      // return an error
      if (jsonResponse.result.response.log != "") {
        Logger.error(
          "Failed fetching pairing list for: ",
          request.getChainid()
        );
        throw new Error(jsonResponse.result.response.log);
      }

      const byteArrayResponse = base64ToUint8Array(
        jsonResponse.result.response.value
      );

      // Deserialize the Uint8Array to obtain the protobuf message
      const decodedResponse2 =
        QuerySdkPairingResponse.deserializeBinary(byteArrayResponse);

      // If response undefined throw an error
      if (decodedResponse2.getPairing() == undefined) {
        throw ProvidersErrors.errProvidersNotFound;
      }

      Logger.debug("Get pairing for:" + request.getChainid() + " ended");
      // Return decoded response
      return decodedResponse2;
    } catch (err) {
      // Console log the error
      Logger.error(err);

      // Return empty object
      // We do not want to return error because it will stop the state tracker for other chains
      return undefined;
    }
  }

  // fetchLocalLavaPairingList uses local pairingList.json file to load lava providers
  private async fetchLocalLavaPairingList(path: string): Promise<any> {
    Logger.debug("Fetch pairing list from local config");

    try {
      const data = await fetchLavaPairing(path);
      return this.validatePairingData(data);
    } catch (err) {
      Logger.debug("Error happened in fetchLocalLavaPairingList", err);
      throw err;
    }
  }

  // fetchLocalLavaPairingList fetch lava pairing from seed providers list
  private async fetchDefaultLavaPairingList(): Promise<any> {
    Logger.debug("Fetch pairing list from seed providers in github");

    // Fetch lava providers from seed list
    const response = await fetch(DEFAULT_LAVA_PAIRING_LIST);

    // Validate response
    if (!response.ok) {
      throw Logger.fatal(
        `Unable to fetch pairing list: ${response.statusText}`
      );
    }

    try {
      // Parse response
      const data = await response.json();

      return this.validatePairingData(data);
    } catch (error) {
      throw Logger.fatal(
        "Error happened in fetchDefaultLavaPairingList",
        error
      );
    }
  }

  // constructLavaPairing constructs consumer session with provider list from pairing list
  private constructLavaPairing(pairingList: any): PairingList {
    try {
      // Initialize ConsumerSessionWithProvider array
      const pairing: Array<StakeEntry> = [];
      const pairingEndpoints: Array<PairingEndpoint> = [];
      // Initialize ConsumerSessionWithProvider array
      const csmArr: Array<ConsumerSessionsWithProvider> = [];
      for (const provider of pairingList) {
        const pairingEndpoint = new PairingEndpoint();
        pairingEndpoint.setIpport(provider.rpcAddress);
        pairingEndpoint.setApiInterfacesList(["tendermintrpc"]);
        pairingEndpoint.setGeolocation(Number(this.config.geolocation));
        // Add newly created endpoint in the pairing endpoint list
        pairingEndpoints.push(pairingEndpoint);

        const endpoint: Endpoint = {
          networkAddress: provider.rpcAddress,
          enabled: true,
          connectionRefusals: 0,
          addons: new Set<string>(),
          extensions: new Set<string>(),
        };

        // Create a new pairing object
        const newPairing = new ConsumerSessionsWithProvider(
          provider.publicAddress,
          [endpoint],
          {},
          1000,
          0
        );

        const stakeEntry = new StakeEntry();
        stakeEntry.setEndpointsList(pairingEndpoints);
        stakeEntry.setAddress(provider.publicAddress);

        pairing.push(stakeEntry);

        const randomSessionId = generateRandomInt();
        const singleConsumerSession = new SingleConsumerSession(
          randomSessionId,
          newPairing,
          endpoint
        );

        newPairing.sessions[0] = singleConsumerSession;

        // Add newly created pairing in the pairing list
        csmArr.push(newPairing);
      }

      return {
        stakeEntry: pairing,
        consumerSessionsWithProvider: csmArr,
      };
    } catch (err) {
      throw err;
    }
  }

  // validatePairingData validates pairing data
  private validatePairingData(data: any): any {
    if (data[this.config.network] == undefined) {
      throw Logger.fatal(
        `Unsupported network (${
          this.config.network
        }), supported networks: ${Object.keys(data)}`
      );
    }

    if (data[this.config.network][this.config.geolocation] == undefined) {
      throw Logger.fatal(
        `Unsupported geolocation (${this.config.geolocation}) for network (${
          this.config.network
        }). Supported geolocations: ${Object.keys(data[this.config.network])}`
      );
    }
    return data[this.config.network][this.config.geolocation];
  }
}<|MERGE_RESOLUTION|>--- conflicted
+++ resolved
@@ -81,15 +81,10 @@
       // Save time till next epoch
       let timeLeftToNextPairing;
 
-<<<<<<< HEAD
-=======
-      this.latestBlockNumber = await this.rpcConsumer.probeProviders(this.csp);
-
-      // Get lava pairing
       const lavaPairing = this.getPairing("LAV1");
 
->>>>>>> c52917c0
       // Reset pairing
+
       this.pairing = new Map<string, PairingResponse>();
 
       // Save lava pairing
