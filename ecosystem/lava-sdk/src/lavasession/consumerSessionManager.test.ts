import {
  ALLOWED_PROBE_RETRIES,
  ConsumerSessionManager,
  TIMEOUT_BETWEEN_PROBES,
} from "./consumerSessionManager";
import {
  ConsumerSessionsWithProvider,
  Endpoint,
  RPCEndpoint,
  SingleConsumerSession,
} from "./consumerTypes";
import { PairingListEmptyError, ReportAndBlockProviderError } from "./errors";
import { Relayer } from "../relayer/relayer";
import { ProbeReply } from "../grpc_web_services/lavanet/lava/pairing/relay_pb";
import { sleep } from "../util/common";
import {
  ProviderOptimizer,
  ProviderOptimizerStrategy,
} from "../providerOptimizer/providerOptimizer";
import { AverageWorldLatency } from "../common/timeout";

const NUMBER_OF_PROVIDERS = 10;
const NUMBER_OF_RESETS_TO_TEST = 10;
const FIRST_EPOCH_HEIGHT = 20;
const SECOND_EPOCH_HEIGHT = 40;
const CU_FOR_FIRST_REQUEST = 10;
const SERVICED_BLOCK_NUMBER = 30;
const RELAY_NUMBER_AFTER_FIRST_CALL = 1;
const RELAY_NUMBER_AFTER_FIRST_FAIL = 1;
const LATEST_RELAY_CU_AFTER_DONE = 0;
const NUMBER_OF_ALLOWED_SESSIONS_PER_CONSUMER = 10;
const CU_SUM_ON_FAILURE = 0;

function setupConsumerSessionManager(
  relayer?: Relayer,
  optimizer?: ProviderOptimizer
) {
  if (!relayer) {
    relayer = setupRelayer();
    jest
      .spyOn(relayer, "probeProvider")
      .mockImplementation((providerAddress, apiInterface, guid, specId) => {
        const response: ProbeReply = new ProbeReply();
        response.setLatestBlock(42);
        response.setLavaEpoch(20);
        response.setGuid(guid);
        return Promise.resolve(response);
      });
  }

  if (!optimizer) {
    optimizer = setupProviderOptimizer(ProviderOptimizerStrategy.Balanced);
  }

  const cm = new ConsumerSessionManager(
    relayer,
    new RPCEndpoint("stub", "stub", "stub", "0"),
    optimizer
  );

  return cm;
}

function setupRelayer(): Relayer {
  return new Relayer({
    allowInsecureTransport: true,
    lavaChainId: "lava",
    privKey: "",
    secure: true,
  });
}

function setupProviderOptimizer(
  strategy: ProviderOptimizerStrategy,
  wantedNumProviders = 1
): ProviderOptimizer {
  return new ProviderOptimizer(
    strategy,
    1,
    AverageWorldLatency / 2,
    wantedNumProviders
  );
}

describe("ConsumerSessionManager", () => {
  afterEach(() => {
    jest.restoreAllMocks();
  });

  describe("getSessions", () => {
    it("happy flow", async () => {
      const cm = setupConsumerSessionManager();
      const pairingList = createPairingList("", true);
      await cm.updateAllProviders(FIRST_EPOCH_HEIGHT, pairingList, 0);

      const consumerSessions = cm.getSessions(
        CU_FOR_FIRST_REQUEST,
        new Set(),
        SERVICED_BLOCK_NUMBER,
        "",
        []
      );
      if (consumerSessions instanceof Error) {
        throw consumerSessions;
      }
      expect(consumerSessions.size).toBeGreaterThan(0);

      for (const consumerSession of consumerSessions.values()) {
        expect(consumerSession.epoch).toEqual(cm.getCurrentEpoch());
        expect(consumerSession.session.latestRelayCu).toEqual(
          CU_FOR_FIRST_REQUEST
        );
        cm.onSessionDone(
          consumerSession.session,
          SERVICED_BLOCK_NUMBER,
          CU_FOR_FIRST_REQUEST,
          0,
          consumerSession.session.calculateExpectedLatency(2),
          SERVICED_BLOCK_NUMBER - 1,
          NUMBER_OF_PROVIDERS,
          NUMBER_OF_PROVIDERS,
          false
        );
        expect(consumerSession.session.cuSum).toEqual(CU_FOR_FIRST_REQUEST);
        expect(consumerSession.session.latestRelayCu).toEqual(
          LATEST_RELAY_CU_AFTER_DONE
        );
        expect(consumerSession.session.relayNum).toEqual(
          RELAY_NUMBER_AFTER_FIRST_CALL
        );
        expect(consumerSession.session.latestBlock).toEqual(
          SERVICED_BLOCK_NUMBER
        );
      }
    });

    it("tests pairing reset", async () => {
      const cm = setupConsumerSessionManager();
      const pairingList = createPairingList("", true);
<<<<<<< HEAD
      await cm.updateAllProviders(FIRST_EPOCH_HEIGHT, pairingList, 0);
      cm.validAddresses = [];
=======
      await cm.updateAllProviders(FIRST_EPOCH_HEIGHT, pairingList);
      cm.validAddresses = new Set();
>>>>>>> 33d76447

      const consumerSessions = cm.getSessions(
        CU_FOR_FIRST_REQUEST,
        new Set(),
        SERVICED_BLOCK_NUMBER,
        "",
        []
      );
      if (consumerSessions instanceof Error) {
        throw consumerSessions;
      }
      expect(consumerSessions.size).toBeGreaterThan(0);

      for (const consumerSession of consumerSessions.values()) {
        expect(consumerSession.epoch).toEqual(cm.getCurrentEpoch());
        expect(consumerSession.session.latestRelayCu).toEqual(
          CU_FOR_FIRST_REQUEST
        );
        cm.onSessionDone(
          consumerSession.session,
          SERVICED_BLOCK_NUMBER,
          CU_FOR_FIRST_REQUEST,
          0,
          consumerSession.session.calculateExpectedLatency(2),
          SERVICED_BLOCK_NUMBER - 1,
          NUMBER_OF_PROVIDERS,
          NUMBER_OF_PROVIDERS,
          false
        );
        expect(consumerSession.session.cuSum).toEqual(CU_FOR_FIRST_REQUEST);
        expect(consumerSession.session.latestRelayCu).toEqual(
          LATEST_RELAY_CU_AFTER_DONE
        );
        expect(consumerSession.session.relayNum).toEqual(
          RELAY_NUMBER_AFTER_FIRST_CALL
        );
        expect(consumerSession.session.latestBlock).toEqual(
          SERVICED_BLOCK_NUMBER
        );
        expect(cm.getNumberOfResets()).toEqual(1);
      }
    });

    it("test pairing reset with failures", async () => {
      const cm = setupConsumerSessionManager();
      const pairingList = createPairingList("", true);
      await cm.updateAllProviders(FIRST_EPOCH_HEIGHT, pairingList, 0);

      while (true) {
        if (cm.validAddresses.size === 0) {
          break;
        }

        const consumerSessions = cm.getSessions(
          CU_FOR_FIRST_REQUEST,
          new Set(),
          SERVICED_BLOCK_NUMBER,
          "",
          []
        );
        if (consumerSessions instanceof Error) {
          throw consumerSessions;
        }

        for (const consumerSession of consumerSessions.values()) {
          cm.onSessionFailure(consumerSession.session);
        }
      }

      const consumerSessions = cm.getSessions(
        CU_FOR_FIRST_REQUEST,
        new Set(),
        SERVICED_BLOCK_NUMBER,
        "",
        []
      );
      if (consumerSessions instanceof Error) {
        throw consumerSessions;
      }

      expect(cm.validAddresses.size).toEqual(cm.getPairingAddressesLength());

      for (const consumerSession of consumerSessions.values()) {
        expect(consumerSession.epoch).toEqual(cm.getCurrentEpoch());
        expect(consumerSession.session.latestRelayCu).toEqual(
          CU_FOR_FIRST_REQUEST
        );
        expect(cm.getNumberOfResets()).toEqual(1);
      }
    });

    it("tests pairing reset with multiple failures", async () => {
      const cm = setupConsumerSessionManager();
      const pairingList = createPairingList("", true);
      await cm.updateAllProviders(FIRST_EPOCH_HEIGHT, pairingList, 0);

      // let numberOfResets = 0;
      for (
        let numberOfResets = 0;
        numberOfResets < NUMBER_OF_RESETS_TO_TEST;
        numberOfResets++
      ) {
        while (true) {
          if (cm.validAddresses.size === 0) {
            break;
          }

          const consumerSessions = cm.getSessions(
            CU_FOR_FIRST_REQUEST,
            new Set(),
            SERVICED_BLOCK_NUMBER,
            "",
            []
          );

          if (consumerSessions instanceof Map) {
            for (const consumerSession of consumerSessions.values()) {
              const error = cm.onSessionFailure(consumerSession.session);
              if (error) {
                throw error;
              }
            }
          }

          if (
            cm.validAddresses.size === 0 &&
            consumerSessions instanceof PairingListEmptyError
          ) {
            break;
          }
        }

        expect(cm.validAddresses.size).toEqual(0);

        const consumerSessions = cm.getSessions(
          CU_FOR_FIRST_REQUEST,
          new Set(),
          SERVICED_BLOCK_NUMBER,
          "",
          []
        );
        if (consumerSessions instanceof Error) {
          throw consumerSessions;
        }

        expect(cm.validAddresses.size).toEqual(cm.getPairingAddressesLength());

        for (const consumerSession of consumerSessions.values()) {
          expect(consumerSession.epoch).toEqual(cm.getCurrentEpoch());
          expect(consumerSession.session.latestRelayCu).toEqual(
            CU_FOR_FIRST_REQUEST
          );
          expect(cm.getNumberOfResets()).toEqual(numberOfResets + 1);
        }
      }

      const consumerSessions = cm.getSessions(
        CU_FOR_FIRST_REQUEST,
        new Set(),
        SERVICED_BLOCK_NUMBER,
        "",
        []
      );
      if (consumerSessions instanceof Error) {
        throw consumerSessions;
      }

      for (const consumerSession of consumerSessions.values()) {
        expect(consumerSession.epoch).toEqual(cm.getCurrentEpoch());
        expect(consumerSession.session.latestRelayCu).toEqual(
          CU_FOR_FIRST_REQUEST
        );
        cm.onSessionDone(
          consumerSession.session,
          SERVICED_BLOCK_NUMBER,
          CU_FOR_FIRST_REQUEST,
          0,
          consumerSession.session.calculateExpectedLatency(2),
          SERVICED_BLOCK_NUMBER - 1,
          NUMBER_OF_PROVIDERS,
          NUMBER_OF_PROVIDERS,
          false
        );
        expect(consumerSession.session.cuSum).toEqual(CU_FOR_FIRST_REQUEST);
        expect(consumerSession.session.latestRelayCu).toEqual(
          LATEST_RELAY_CU_AFTER_DONE
        );
        expect(consumerSession.session.relayNum).toEqual(
          RELAY_NUMBER_AFTER_FIRST_FAIL
        );
        expect(consumerSession.session.latestBlock).toEqual(
          SERVICED_BLOCK_NUMBER
        );
      }
    });

    it("tests success and failure of session with update pairings in the middle", async () => {
      const cm = setupConsumerSessionManager();
      const pairingList = createPairingList("", true);
      await cm.updateAllProviders(FIRST_EPOCH_HEIGHT, pairingList, 0);

      const sessionList: { cs: SingleConsumerSession; epoch: number }[] = [];
      const sessionListData: { relayNum: number; cuSum: number }[] = [];
      for (let i = 0; i < NUMBER_OF_ALLOWED_SESSIONS_PER_CONSUMER; i++) {
        const consumerSessions = cm.getSessions(
          CU_FOR_FIRST_REQUEST,
          new Set(),
          SERVICED_BLOCK_NUMBER,
          "",
          []
        );
        if (consumerSessions instanceof Error) {
          throw consumerSessions;
        }

        for (const consumerSession of consumerSessions.values()) {
          expect(consumerSession.epoch).toEqual(cm.getCurrentEpoch());
          expect(consumerSession.session.latestRelayCu).toEqual(
            CU_FOR_FIRST_REQUEST
          );

          sessionList.push({
            cs: consumerSession.session,
            epoch: consumerSession.epoch,
          });
        }
      }

      for (let j = 0; j < NUMBER_OF_ALLOWED_SESSIONS_PER_CONSUMER / 2; j++) {
        const { cs, epoch } = sessionList[j];
        expect(epoch).toEqual(cm.getCurrentEpoch());

        if (Math.random() > 0.5) {
          cm.onSessionDone(
            cs,
            SERVICED_BLOCK_NUMBER,
            CU_FOR_FIRST_REQUEST,
            0,
            cs.calculateExpectedLatency(2),
            SERVICED_BLOCK_NUMBER - 1,
            NUMBER_OF_PROVIDERS,
            NUMBER_OF_PROVIDERS,
            false
          );
          expect(cs.cuSum).toEqual(CU_FOR_FIRST_REQUEST);
          expect(cs.latestRelayCu).toEqual(LATEST_RELAY_CU_AFTER_DONE);
          expect(cs.relayNum).toEqual(RELAY_NUMBER_AFTER_FIRST_CALL);
          expect(cs.latestBlock).toEqual(SERVICED_BLOCK_NUMBER);
          sessionListData.push({
            cuSum: CU_FOR_FIRST_REQUEST,
            relayNum: 1,
          });
        } else {
          cm.onSessionFailure(cs);
          expect(cs.cuSum).toEqual(0);
          expect(cs.relayNum).toEqual(RELAY_NUMBER_AFTER_FIRST_FAIL);
          expect(cs.latestRelayCu).toEqual(LATEST_RELAY_CU_AFTER_DONE);
          sessionListData.push({
            cuSum: 0,
            relayNum: 1,
          });
        }
      }

      for (let i = 0; i < NUMBER_OF_ALLOWED_SESSIONS_PER_CONSUMER; i++) {
        const consumerSessions = cm.getSessions(
          CU_FOR_FIRST_REQUEST,
          new Set(),
          SERVICED_BLOCK_NUMBER,
          "",
          []
        );
        if (consumerSessions instanceof Error) {
          throw consumerSessions;
        }

        for (const consumerSession of consumerSessions.values()) {
          expect(consumerSession.epoch).toEqual(cm.getCurrentEpoch());
          expect(consumerSession.session.latestRelayCu).toEqual(
            CU_FOR_FIRST_REQUEST
          );
        }
      }

      await cm.updateAllProviders(
        SECOND_EPOCH_HEIGHT,
        createPairingList("test2", true),
        0
      );

      for (
        let j = NUMBER_OF_ALLOWED_SESSIONS_PER_CONSUMER / 2;
        j < NUMBER_OF_ALLOWED_SESSIONS_PER_CONSUMER;
        j++
      ) {
        const cs = sessionList[j].cs;

        if (Math.random() > 0.5) {
          cm.onSessionDone(
            cs,
            SERVICED_BLOCK_NUMBER,
            CU_FOR_FIRST_REQUEST,
            0,
            cs.calculateExpectedLatency(2),
            SERVICED_BLOCK_NUMBER - 1,
            NUMBER_OF_PROVIDERS,
            NUMBER_OF_PROVIDERS,
            false
          );

          const cuSum = sessionListData[j]?.cuSum || 0;
          expect(cuSum + CU_FOR_FIRST_REQUEST).toEqual(cs.cuSum);
        } else {
          cm.onSessionFailure(cs);

          const cuSum = sessionListData[j]?.cuSum || 0;
          const relayNum = sessionListData[j]?.relayNum || 0;

          expect(cuSum).toEqual(cs.cuSum);
          expect(cs.relayNum).toEqual(relayNum + 1);
          expect(cs.latestRelayCu).toEqual(LATEST_RELAY_CU_AFTER_DONE);
        }
      }
    });

    it("tests session failure and get reported providers", async () => {
      const cm = setupConsumerSessionManager();
      const pairingList = createPairingList("", true);
      await cm.updateAllProviders(FIRST_EPOCH_HEIGHT, pairingList, 0);

      const consumerSessions = cm.getSessions(
        CU_FOR_FIRST_REQUEST,
        new Set(),
        SERVICED_BLOCK_NUMBER,
        "",
        []
      );
      if (consumerSessions instanceof Error) {
        throw consumerSessions;
      }

      for (const consumerSession of consumerSessions.values()) {
        expect(consumerSession.epoch).toEqual(cm.getCurrentEpoch());
        expect(consumerSession.session.latestRelayCu).toEqual(
          CU_FOR_FIRST_REQUEST
        );

        cm.onSessionFailure(
          consumerSession.session,
          new ReportAndBlockProviderError()
        );
        expect(consumerSession.session.client.usedComputeUnits).toEqual(
          CU_SUM_ON_FAILURE
        );
        expect(consumerSession.session.cuSum).toEqual(CU_SUM_ON_FAILURE);
        expect(consumerSession.session.latestRelayCu).toEqual(
          LATEST_RELAY_CU_AFTER_DONE
        );
        expect(consumerSession.session.relayNum).toEqual(
          RELAY_NUMBER_AFTER_FIRST_FAIL
        );

        const rp = cm.getReportedProviders(FIRST_EPOCH_HEIGHT);
        const allReported = [];
        for (const r of rp) {
          allReported.push(r.getAddress());
        }
        expect(allReported).toContain(
          consumerSession.session.client.publicLavaAddress
        );
        expect(cm.validAddresses).not.toContain(
          consumerSession.session.client.publicLavaAddress
        );
      }
    });

    it("tests session failure epoch mismatch", async () => {
      const cm = setupConsumerSessionManager();
      const pairingList = createPairingList("", true);
      await cm.updateAllProviders(FIRST_EPOCH_HEIGHT, pairingList, 0);

      const consumerSessions = cm.getSessions(
        CU_FOR_FIRST_REQUEST,
        new Set(),
        SERVICED_BLOCK_NUMBER,
        "",
        []
      );
      if (consumerSessions instanceof Error) {
        throw consumerSessions;
      }

      for (const consumerSession of consumerSessions.values()) {
        expect(consumerSession.epoch).toEqual(cm.getCurrentEpoch());
        expect(consumerSession.session.latestRelayCu).toEqual(
          CU_FOR_FIRST_REQUEST
        );

        const error = await cm.updateAllProviders(
          FIRST_EPOCH_HEIGHT,
          pairingList,
          0
        );
        if (error) {
          cm.onSessionFailure(
            consumerSession.session,
            new ReportAndBlockProviderError()
          );
        }
      }
    });

    it("tests all providers endpoints disabled", async () => {
      const cm = setupConsumerSessionManager();
      const pairingList = createPairingList("", false);
<<<<<<< HEAD
      await cm.updateAllProviders(FIRST_EPOCH_HEIGHT, pairingList, 0);
      expect(cm.validAddresses.length).toEqual(NUMBER_OF_PROVIDERS);
=======
      await cm.updateAllProviders(FIRST_EPOCH_HEIGHT, pairingList);
      expect(cm.validAddresses.size).toEqual(NUMBER_OF_PROVIDERS);
>>>>>>> 33d76447
      expect(cm.getPairingAddressesLength()).toEqual(NUMBER_OF_PROVIDERS);

      const sessions = cm.getSessions(
        CU_FOR_FIRST_REQUEST,
        new Set(),
        SERVICED_BLOCK_NUMBER,
        "",
        []
      );

      expect(sessions).toBeInstanceOf(PairingListEmptyError);
    });

    describe("tests pairing with addons", () => {
      test.each(["", "addon"])(`addon: %s`, async (addon) => {
        const cm = setupConsumerSessionManager();
        const pairingList = createPairingList("", true);
        await cm.updateAllProviders(FIRST_EPOCH_HEIGHT, pairingList, 0);
        expect(cm.getValidAddresses(addon, [])).not.toEqual(0);

        const initialProvidersLength = cm.getValidAddresses(addon, []).size;
        for (let i = 0; i < initialProvidersLength; i++) {
          const consumerSessions = cm.getSessions(
            CU_FOR_FIRST_REQUEST,
            new Set(),
            SERVICED_BLOCK_NUMBER,
            addon,
            []
          );
          if (consumerSessions instanceof Error) {
            throw consumerSessions;
          }

          for (const consumerSession of consumerSessions.values()) {
            cm.onSessionFailure(
              consumerSession.session,
              new ReportAndBlockProviderError()
            );
          }
        }

        expect(cm.getValidAddresses(addon, []).size).toEqual(0);

        if (addon !== "") {
          expect(cm.getValidAddresses("addon", []).size).toEqual(0);
        }

        const consumerSessions = cm.getSessions(
          CU_FOR_FIRST_REQUEST,
          new Set(),
          SERVICED_BLOCK_NUMBER,
          addon,
          []
        );
        if (consumerSessions instanceof Error) {
          throw consumerSessions;
        }

        for (const consumerSession of consumerSessions.values()) {
          cm.onSessionDone(
            consumerSession.session,
            SERVICED_BLOCK_NUMBER,
            CU_FOR_FIRST_REQUEST,
            1,
            consumerSession.session.calculateExpectedLatency(2),
            SERVICED_BLOCK_NUMBER - 1,
            NUMBER_OF_PROVIDERS,
            NUMBER_OF_PROVIDERS,
            false
          );
        }
      });
    });

    describe("tests pairing with extensions", () => {
      const extensionOptions = [
        {
          name: "empty",
          addon: "",
          extensions: [],
        },
        {
          name: "one ext",
          addon: "",
          extensions: ["ext1"],
        },
        {
          name: "two exts",
          addon: "",
          extensions: ["ext1", "ext2"],
        },
        {
          name: "one ext addon",
          addon: "addon",
          extensions: ["ext1"],
        },
        {
          name: "two exts addon",
          addon: "addon",
          extensions: ["ext1", "ext2"],
        },
      ];

      test.each(extensionOptions)(`$name`, async ({ addon, extensions }) => {
        const cm = setupConsumerSessionManager();
        const pairingList = createPairingList("", true);
        await cm.updateAllProviders(FIRST_EPOCH_HEIGHT, pairingList, 0);
        expect(cm.getValidAddresses(addon, extensions)).not.toEqual(0);

        const initialProvidersLength = cm.getValidAddresses(
          addon,
          extensions
        ).size;
        for (let i = 0; i < initialProvidersLength; i++) {
          const consumerSessions = cm.getSessions(
            CU_FOR_FIRST_REQUEST,
            new Set(),
            SERVICED_BLOCK_NUMBER,
            addon,
            extensions
          );
          if (consumerSessions instanceof Error) {
            throw consumerSessions;
          }

          for (const consumerSession of consumerSessions.values()) {
            cm.onSessionFailure(
              consumerSession.session,
              new ReportAndBlockProviderError()
            );
          }
        }

        expect(cm.getValidAddresses(addon, extensions).size).toEqual(0);

        if (extensions.length !== 0 || addon !== "") {
          expect(cm.getValidAddresses("addon", extensions).size).toEqual(0);
        }

        const consumerSessions = cm.getSessions(
          CU_FOR_FIRST_REQUEST,
          new Set(),
          SERVICED_BLOCK_NUMBER,
          addon,
          extensions
        );
        if (consumerSessions instanceof Error) {
          throw consumerSessions;
        }

        for (const consumerSession of consumerSessions.values()) {
          cm.onSessionDone(
            consumerSession.session,
            SERVICED_BLOCK_NUMBER,
            CU_FOR_FIRST_REQUEST,
            1,
            consumerSession.session.calculateExpectedLatency(2),
            SERVICED_BLOCK_NUMBER - 1,
            NUMBER_OF_PROVIDERS,
            NUMBER_OF_PROVIDERS,
            false
          );
        }
      });
    });
  });

  describe("updateAllProviders", () => {
    it("updates providers", async () => {
      const cm = setupConsumerSessionManager();
      const pairingList = createPairingList("", true);
      await cm.updateAllProviders(FIRST_EPOCH_HEIGHT, pairingList, 0);

      expect(cm.validAddresses.size).toEqual(NUMBER_OF_PROVIDERS);
      expect(cm.getPairingAddressesLength()).toEqual(NUMBER_OF_PROVIDERS);
      expect(cm.getCurrentEpoch()).toEqual(FIRST_EPOCH_HEIGHT);
      const validAddressesArray = Array.from(cm.validAddresses);
      for (let i = 0; i < NUMBER_OF_PROVIDERS; i++) {
        expect(validAddressesArray[i]).toEqual(`provider${i}`);
      }
    });

    it("updates all providers with same epoch", async () => {
      const cm = setupConsumerSessionManager();
      const pairingList = createPairingList("", true);
      await cm.updateAllProviders(FIRST_EPOCH_HEIGHT, pairingList, 0);

      const err = await cm.updateAllProviders(
        FIRST_EPOCH_HEIGHT,
        pairingList,
        0
      );
      expect(err?.message).toEqual(
        "Trying to update provider list for older epoch"
      );

      expect(cm.validAddresses.size).toEqual(NUMBER_OF_PROVIDERS);
      expect(cm.getPairingAddressesLength()).toEqual(NUMBER_OF_PROVIDERS);
      expect(cm.getCurrentEpoch()).toEqual(FIRST_EPOCH_HEIGHT);
      const validAddressesArray = Array.from(cm.validAddresses);
      for (let i = 0; i < NUMBER_OF_PROVIDERS; i++) {
        expect(validAddressesArray[i]).toEqual(`provider${i}`);
      }
    });

    it("retries failing providers", async () => {
      const pairingList = createPairingList("", true);
      const relayer = setupRelayer();
      let providerRetries = 0;

      jest
        .spyOn(relayer, "probeProvider")
        .mockImplementation(
          async (providerAddress, apiInterface, guid, specId) => {
            if (providerAddress === pairingList[1].publicLavaAddress) {
              providerRetries++;
              throw new Error("test");
            }

            const response: ProbeReply = new ProbeReply();
            response.setLatestBlock(42);
            response.setLavaEpoch(20);
            response.setGuid(guid);
            return Promise.resolve(response);
          }
        );

      const cm = setupConsumerSessionManager(relayer);
      // @ts-expect-error - we are spying on a private method
<<<<<<< HEAD
      jest.spyOn(cm, "timeoutBetweenProbes").mockImplementation(() => 1);
      await cm.updateAllProviders(FIRST_EPOCH_HEIGHT, pairingList, 0);
=======
      jest.spyOn(cm, "timeoutBetweenProbes").mockImplementation(() => 1); // this makes it not sleep
      await cm.updateAllProviders(FIRST_EPOCH_HEIGHT, pairingList);
>>>>>>> 33d76447

      await sleep(TIMEOUT_BETWEEN_PROBES * ALLOWED_PROBE_RETRIES);

      // 1 for the initial call and 5 retries
      expect(providerRetries).toEqual(ALLOWED_PROBE_RETRIES); // after ALLOWED_PROBE_RETRIES he gets banned
    });

    it("disables provider until first successful probe", async () => {
      const pairingList = createPairingList("", true);
      const relayer = setupRelayer();
      let providerRetries = 0;

      jest
        .spyOn(relayer, "probeProvider")
        .mockImplementation(
          async (providerAddress, apiInterface, guid, specId) => {
            if (
              providerAddress === pairingList[1].publicLavaAddress &&
              providerRetries < 1
            ) {
              providerRetries++;
              throw new Error("test");
            }

            const response: ProbeReply = new ProbeReply();
            response.setLatestBlock(42);
            response.setLavaEpoch(20);
            response.setGuid(guid);
            return Promise.resolve(response);
          }
        );

      const optimizer = setupProviderOptimizer(
        ProviderOptimizerStrategy.Latency,
        pairingList.length
      );
      const cm = setupConsumerSessionManager(relayer, optimizer);
      // @ts-expect-error - we are spying on a private method
      jest.spyOn(cm, "timeoutBetweenProbes").mockImplementation(() => 1);
      await cm.updateAllProviders(FIRST_EPOCH_HEIGHT, pairingList);

      expect(cm.validAddresses).toContain(pairingList[1].publicLavaAddress);

      await sleep((TIMEOUT_BETWEEN_PROBES / 2) * ALLOWED_PROBE_RETRIES);

      expect(cm.validAddresses).toContain(pairingList[1].publicLavaAddress);
    });

    it("disables provider for failed probes", async () => {
      const pairingList = createPairingList("", true);
      const relayer = setupRelayer();
      let providerRetries = 0;

      jest
        .spyOn(relayer, "probeProvider")
        .mockImplementation(
          async (providerAddress, apiInterface, guid, specId) => {
            if (providerAddress == pairingList[1].publicLavaAddress) {
              providerRetries++;
              throw new Error("test");
            }
            const response: ProbeReply = new ProbeReply();
            response.setLatestBlock(42);
            response.setLavaEpoch(20);
            response.setGuid(guid);
            return Promise.resolve(response);
          }
        );

      const optimizer = setupProviderOptimizer(
        ProviderOptimizerStrategy.Latency,
        pairingList.length
      );
      const cm = setupConsumerSessionManager(relayer, optimizer);
      // @ts-expect-error - we are spying on a private method
      jest.spyOn(cm, "timeoutBetweenProbes").mockImplementation(() => 1);
      await cm.updateAllProviders(FIRST_EPOCH_HEIGHT, pairingList);

      expect(cm.validAddresses).toContain(pairingList[1].publicLavaAddress);

      await sleep(TIMEOUT_BETWEEN_PROBES * ALLOWED_PROBE_RETRIES + 100);

      expect(cm.validAddresses).not.toContain(pairingList[1].publicLavaAddress);
    });

    it("returns the median latest block", async () => {
      const relayer = setupRelayer();
      let startEpoch = 1;
      jest
        .spyOn(relayer, "probeProvider")
        .mockImplementation((providerAddress, apiInterface, guid, specId) => {
          const response: ProbeReply = new ProbeReply();
          response.setLavaEpoch(startEpoch++);
          response.setGuid(guid);
          return Promise.resolve(response);
        });

      const cm = setupConsumerSessionManager(relayer);
      const pairingList = createPairingList("", true);
      await cm.updateAllProviders(FIRST_EPOCH_HEIGHT, pairingList, 0);

      expect(cm.getEpochFromEpochTracker()).toEqual(NUMBER_OF_PROVIDERS / 2);
    });
  });
});

function createPairingList(
  providerPrefixAddress: string,
  enabled: boolean
): ConsumerSessionsWithProvider[] {
  const sessionsWithProvider: ConsumerSessionsWithProvider[] = [];
  const pairingEndpoints: Endpoint[] = [
    {
      networkAddress: "",
      extensions: new Set(),
      addons: new Set(),
      connectionRefusals: 0,
      enabled,
    },
  ];
  const pairingEndpointsWithAddon: Endpoint[] = [
    {
      networkAddress: "",
      extensions: new Set(),
      addons: new Set(["addon"]),
      connectionRefusals: 0,
      enabled,
    },
  ];
  const pairingEndpointsWithExtension: Endpoint[] = [
    {
      networkAddress: "",
      extensions: new Set(["ext1"]),
      addons: new Set(["addon"]),
      connectionRefusals: 0,
      enabled,
    },
  ];
  const pairingEndpointsWithExtensions: Endpoint[] = [
    {
      networkAddress: "",
      extensions: new Set(["ext1", "ext2"]),
      addons: new Set(["addon"]),
      connectionRefusals: 0,
      enabled,
    },
  ];

  for (let i = 0; i < NUMBER_OF_PROVIDERS; i++) {
    let endpoints: Endpoint[];

    switch (i) {
      case 0:
      case 1:
        endpoints = pairingEndpointsWithAddon;
        break;
      case 2:
        endpoints = pairingEndpointsWithExtension;
        break;
      case 3:
        endpoints = pairingEndpointsWithExtensions;
        break;
      default:
        endpoints = pairingEndpoints;
    }

    sessionsWithProvider.push(
      new ConsumerSessionsWithProvider(
        "provider" + providerPrefixAddress + i,
        [
          {
            ...endpoints[0],
            networkAddress: "provider" + providerPrefixAddress + i,
          },
        ],
        {},
        200,
        FIRST_EPOCH_HEIGHT
      )
    );
  }

  return sessionsWithProvider;
}<|MERGE_RESOLUTION|>--- conflicted
+++ resolved
@@ -137,13 +137,8 @@
     it("tests pairing reset", async () => {
       const cm = setupConsumerSessionManager();
       const pairingList = createPairingList("", true);
-<<<<<<< HEAD
-      await cm.updateAllProviders(FIRST_EPOCH_HEIGHT, pairingList, 0);
-      cm.validAddresses = [];
-=======
-      await cm.updateAllProviders(FIRST_EPOCH_HEIGHT, pairingList);
+      await cm.updateAllProviders(FIRST_EPOCH_HEIGHT, pairingList, 0);
       cm.validAddresses = new Set();
->>>>>>> 33d76447
 
       const consumerSessions = cm.getSessions(
         CU_FOR_FIRST_REQUEST,
@@ -559,13 +554,8 @@
     it("tests all providers endpoints disabled", async () => {
       const cm = setupConsumerSessionManager();
       const pairingList = createPairingList("", false);
-<<<<<<< HEAD
-      await cm.updateAllProviders(FIRST_EPOCH_HEIGHT, pairingList, 0);
-      expect(cm.validAddresses.length).toEqual(NUMBER_OF_PROVIDERS);
-=======
-      await cm.updateAllProviders(FIRST_EPOCH_HEIGHT, pairingList);
+      await cm.updateAllProviders(FIRST_EPOCH_HEIGHT, pairingList, 0);
       expect(cm.validAddresses.size).toEqual(NUMBER_OF_PROVIDERS);
->>>>>>> 33d76447
       expect(cm.getPairingAddressesLength()).toEqual(NUMBER_OF_PROVIDERS);
 
       const sessions = cm.getSessions(
@@ -795,13 +785,8 @@
 
       const cm = setupConsumerSessionManager(relayer);
       // @ts-expect-error - we are spying on a private method
-<<<<<<< HEAD
-      jest.spyOn(cm, "timeoutBetweenProbes").mockImplementation(() => 1);
-      await cm.updateAllProviders(FIRST_EPOCH_HEIGHT, pairingList, 0);
-=======
       jest.spyOn(cm, "timeoutBetweenProbes").mockImplementation(() => 1); // this makes it not sleep
       await cm.updateAllProviders(FIRST_EPOCH_HEIGHT, pairingList);
->>>>>>> 33d76447
 
       await sleep(TIMEOUT_BETWEEN_PROBES * ALLOWED_PROBE_RETRIES);
 
@@ -841,7 +826,7 @@
       const cm = setupConsumerSessionManager(relayer, optimizer);
       // @ts-expect-error - we are spying on a private method
       jest.spyOn(cm, "timeoutBetweenProbes").mockImplementation(() => 1);
-      await cm.updateAllProviders(FIRST_EPOCH_HEIGHT, pairingList);
+      await cm.updateAllProviders(FIRST_EPOCH_HEIGHT, pairingList, 0);
 
       expect(cm.validAddresses).toContain(pairingList[1].publicLavaAddress);
 
