import {
  ConsumerSessionsMap,
  ConsumerSessionsWithProvider,
  IgnoredProviders,
  ProviderOptimizer,
  RPCEndpoint,
  SessionsWithProviderMap,
  SingleConsumerSession,
} from "./consumerTypes";
import { newRouterKey } from "./routerKey";
import {
  AddressIndexWasNotFoundError,
  AllProviderEndpointsDisabledError,
  BlockProviderError,
  EpochMismatchError,
  MaximumNumberOfBlockListedSessionsError,
  MaximumNumberOfSessionsExceededError,
  PairingListEmptyError,
  ReportAndBlockProviderError,
  SessionIsAlreadyBlockListedError,
} from "./errors";
import {
  MAXIMUM_NUMBER_OF_FAILURES_ALLOWED_PER_CONSUMER_SESSION,
  RELAY_NUMBER_INCREMENT,
} from "./common";
import { Logger } from "../logger/logger";
import { Relayer } from "../relayer/relayer";
import { grpc } from "@improbable-eng/grpc-web";
import transportAllowInsecure from "../util/browserAllowInsecure";
import transport from "../util/browser";
<<<<<<< HEAD
import { secondsToMillis } from "../util/time";
import { sleep } from "../util/common";
import { ProviderEpochTracker } from "./providerEpochTracker";
import { APIInterfaceTendermintRPC } from "../chainlib/base_chain_parser";
export const ALLOWED_PROBE_RETRIES = 3;
export const TIMEOUT_BETWEEN_PROBES = secondsToMillis(1);
=======
import { ReportedProviders } from "./reported_providers";
import { ReportedProvider } from "../grpc_web_services/lavanet/lava/pairing/relay_pb";
>>>>>>> ea0434cd

export class ConsumerSessionManager {
  private rpcEndpoint: RPCEndpoint;
  private pairing: Map<string, ConsumerSessionsWithProvider> = new Map<
    string,
    ConsumerSessionsWithProvider
  >();
  private currentEpoch = 0;
  private numberOfResets = 0;
  private allowedUpdateForCurrentEpoch = true;

  private pairingAddresses: Map<number, string> = new Map<number, string>();

  public validAddresses: string[] = [];
  private addonAddresses: Map<string, string[]> = new Map<string, string[]>();
  private reportedProviders: ReportedProviders = new ReportedProviders();

  private pairingPurge: Map<string, ConsumerSessionsWithProvider> = new Map<
    string,
    ConsumerSessionsWithProvider
  >();
  private providerOptimizer: ProviderOptimizer;

  private relayer: Relayer;

  private transport: grpc.TransportFactory;
  private allowInsecureTransport = false;
  private epochTracker = new ProviderEpochTracker();

  public constructor(
    relayer: Relayer,
    rpcEndpoint: RPCEndpoint,
    providerOptimizer: ProviderOptimizer,
    opts?: {
      transport?: grpc.TransportFactory;
      allowInsecureTransport?: boolean;
    }
  ) {
    this.relayer = relayer;
    this.rpcEndpoint = rpcEndpoint;
    this.providerOptimizer = providerOptimizer;

    this.allowInsecureTransport = opts?.allowInsecureTransport ?? false;
    this.transport = opts?.transport ?? this.getTransport();
  }

  public getEpochFromEpochTracker(): number {
    return this.epochTracker.getEpoch();
  }

  public getRpcEndpoint(): RPCEndpoint {
    return this.rpcEndpoint;
  }

  public getCurrentEpoch(): number {
    return this.currentEpoch;
  }

  public getNumberOfResets(): number {
    return this.numberOfResets;
  }

  public getPairingAddressesLength(): number {
    return this.pairingAddresses.size;
  }

<<<<<<< HEAD
  public getAddedToPurgeAndReport(): Set<string> {
    return this.addedToPurgeAndReport;
=======
  public async updateAllProvidersOnBootstrap(
    pairingList: ConsumerSessionsWithProvider[]
  ): Promise<Error | undefined> {
    pairingList.forEach(
      (provider: ConsumerSessionsWithProvider, idx: number) => {
        this.pairingAddresses.set(idx, provider.publicLavaAddress);
        this.pairing.set(provider.publicLavaAddress, provider);
      }
    );

    this.setValidAddressesToDefaultValue();

    Logger.debug(
      `updated providers ${JSON.stringify({
        epoch: this.currentEpoch,
        spec: this.rpcEndpoint.key(),
      })}`
    );
    try {
      const latestLavaBlock = await this.probeProviders(pairingList);
      this.currentEpoch = latestLavaBlock;
      return;
    } catch (err) {
      // TODO see what we should to
      Logger.error(err);
    }
>>>>>>> ea0434cd
  }

  public async updateAllProviders(
    epoch: number,
    pairingList: ConsumerSessionsWithProvider[]
  ): Promise<Error | undefined> {
    Logger.info(
      "updateAllProviders called. epoch:",
      epoch,
      "this.currentEpoch",
      this.currentEpoch,
      "Provider list length",
      pairingList.length,
      "Api Inteface",
      this.rpcEndpoint.apiInterface,
      this.rpcEndpoint.chainId
    );

    if (epoch <= this.currentEpoch) {
      const rpcEndpoint = this.getRpcEndpoint();

      // For LAVA's initialization, we need to allow the pairing to be updated twice
      // This condition permits the pairing to be overwritten just once for the same epoch
      // After this one-time allowance, any attempt to overwrite will result in an error
      if (epoch != 0) {
        if (
          this.allowedUpdateForCurrentEpoch &&
          epoch === this.currentEpoch &&
          rpcEndpoint.chainId === "LAV1" &&
          rpcEndpoint.apiInterface === APIInterfaceTendermintRPC
        ) {
          this.allowedUpdateForCurrentEpoch = false;
        } else {
          Logger.error(
            `trying to update provider list for older epoch ${JSON.stringify({
              epoch,
              currentEpoch: this.currentEpoch,
            })}`
          );
          return new Error("Trying to update provider list for older epoch");
        }
      }
    }
    this.epochTracker.reset();
    this.currentEpoch = epoch;

    // reset states
    this.pairingAddresses.clear();
    this.reportedProviders.reset();
    this.numberOfResets = 0;
    this.removeAddonAddress();
    this.pairingPurge = this.pairing;
    this.pairing = new Map<string, ConsumerSessionsWithProvider>();

    pairingList.forEach(
      (provider: ConsumerSessionsWithProvider, idx: number) => {
        this.pairingAddresses.set(idx, provider.publicLavaAddress);
        this.pairing.set(provider.publicLavaAddress, provider);
      }
    );

    this.setValidAddressesToDefaultValue();

    Logger.debug(
      `updated providers ${JSON.stringify({
        epoch: this.currentEpoch,
        spec: this.rpcEndpoint.key(),
      })}`
    );
    try {
      await this.probeProviders(pairingList, epoch);
    } catch (err) {
      // TODO see what we should to
      Logger.error(err);
    }
  }

  public removeAddonAddress(addon = "", extensions: string[] = []): void {
    if (addon === "" && extensions?.length === 0) {
      this.addonAddresses.clear();
      return;
    }

    const routerKey = newRouterKey([...extensions, addon]);
    this.addonAddresses.set(routerKey, []);
  }

  public calculateAddonValidAddresses(
    addon: string,
    extensions: string[]
  ): string[] {
    const supportingProviderAddresses: string[] = [];
    for (const address of this.validAddresses) {
      const provider = this.pairing.get(address);
      if (
        provider?.isSupportingAddon(addon) &&
        provider?.isSupportingExtensions(extensions)
      ) {
        supportingProviderAddresses.push(address);
      }
    }

    return supportingProviderAddresses;
  }

  public getSessions(
    cuNeededForSession: number,
    initUnwantedProviders: Set<string>,
    requestedBlock: number,
    addon: string,
    extensions: string[]
  ): ConsumerSessionsMap | Error {
    const numberOfResets = this.validatePairingListNotEmpty(addon, extensions);
    const tempIgnoredProviders: IgnoredProviders = {
      providers: new Set(initUnwantedProviders),
      currentEpoch: this.currentEpoch,
    };

    let sessionWithProvidersMap = this.getValidConsumerSessionsWithProvider(
      tempIgnoredProviders,
      cuNeededForSession,
      requestedBlock,
      addon,
      extensions
    );
    if (sessionWithProvidersMap instanceof Error) {
      return sessionWithProvidersMap;
    }

    const wantedSessions = sessionWithProvidersMap.size;

    const sessions: ConsumerSessionsMap = new Map();
    while (true) {
      for (const sessionWithProviders of sessionWithProvidersMap) {
        const [providerAddress, sessionsWithProvider] = sessionWithProviders;
        const consumerSessionsWithProvider =
          sessionsWithProvider.sessionsWithProvider;
        let sessionEpoch = sessionsWithProvider.currentEpoch;

        const endpointConn =
          consumerSessionsWithProvider.fetchEndpointConnectionFromConsumerSessionWithProvider(
            this.transport
          );

        if (endpointConn.error) {
          // if all provider endpoints are disabled, block and report provider
          if (endpointConn.error instanceof AllProviderEndpointsDisabledError) {
            this.blockProvider(providerAddress, true, sessionEpoch, 0, 1); // endpoints are disabled
          } else {
            // if any other error just throw it
            throw endpointConn.error;
          }

          continue;
        }

        if (!endpointConn.connected) {
          tempIgnoredProviders.providers.add(providerAddress);
          continue;
        }

        const reportedProviders = this.getReportedProviders(sessionEpoch);
        const consumerSessionInstance =
          consumerSessionsWithProvider.getConsumerSessionInstanceFromEndpoint(
            endpointConn.endpoint,
            numberOfResets
          );
        if (consumerSessionInstance.error) {
          const { error } = consumerSessionInstance;

          if (error instanceof MaximumNumberOfSessionsExceededError) {
            tempIgnoredProviders.providers.add(providerAddress);
          } else if (error instanceof MaximumNumberOfBlockListedSessionsError) {
            this.blockProvider(providerAddress, false, sessionEpoch, 0, 0);
          } else {
            throw error;
          }

          continue;
        }

        const { singleConsumerSession, pairingEpoch } = consumerSessionInstance;

        if (pairingEpoch !== sessionEpoch) {
          Logger.error(
            `sessionEpoch and pairingEpoch mismatch sessionEpoch: ${sessionEpoch} pairingEpoch: ${pairingEpoch}`
          );
          sessionEpoch = pairingEpoch;
        }

        const err =
          consumerSessionsWithProvider.addUsedComputeUnits(cuNeededForSession);
        if (err) {
          Logger.debug(
            `consumerSessionWithProvider.addUsedComputeUnits error: ${err.message}`
          );

          tempIgnoredProviders.providers.add(providerAddress);
          const unlockError = singleConsumerSession.tryUnlock();
          if (unlockError) {
            Logger.error("unlock error", unlockError);
            return unlockError;
          }

          continue;
        }

        singleConsumerSession.latestRelayCu = cuNeededForSession;
        singleConsumerSession.relayNum += RELAY_NUMBER_INCREMENT;

        Logger.debug(
          `Consumer got session with provider: ${JSON.stringify({
            providerAddress,
            sessionEpoch,
            cuSum: singleConsumerSession.cuSum,
            relayNum: singleConsumerSession.relayNum,
            sessionId: singleConsumerSession.sessionId,
          })}`
        );

        sessions.set(providerAddress, {
          session: singleConsumerSession,
          epoch: sessionEpoch,
          reportedProviders: this.reportedProviders.GetReportedProviders(),
        });

        if (singleConsumerSession.relayNum > 1) {
          singleConsumerSession.qoSInfo.lastExcellenceQoSReport =
            this.providerOptimizer.getExcellenceQoSReportForProvider(
              providerAddress
            );
        }

        tempIgnoredProviders.providers.add(providerAddress);

        if (sessions.size === wantedSessions) {
          Logger.debug(
            `returning sessions: ${JSON.stringify(sessions.values())}`,
            sessions.size
          );
          return sessions;
        }
      }

      sessionWithProvidersMap = this.getValidConsumerSessionsWithProvider(
        tempIgnoredProviders,
        cuNeededForSession,
        requestedBlock,
        addon,
        extensions
      );

      if (sessionWithProvidersMap instanceof Error && sessions.size !== 0) {
        return sessions;
      }

      if (sessionWithProvidersMap instanceof Error) {
        return sessionWithProvidersMap;
      }
    }
  }

  public onSessionUnused(
    consumerSession: SingleConsumerSession
  ): Error | undefined {
    const lockError = consumerSession.tryLock();
    if (!lockError) {
      return new Error(
        "consumer session must be locked before accessing this method"
      );
    }

    const cuToDecrease = consumerSession.latestRelayCu;
    consumerSession.latestRelayCu = 0;
    const parentConsumerSessionsWithProvider = consumerSession.client;
    const unlockError = consumerSession.tryUnlock();
    if (unlockError) {
      Logger.error("unlock error", unlockError);
      return unlockError;
    }

    return parentConsumerSessionsWithProvider.decreaseUsedComputeUnits(
      cuToDecrease
    );
  }

  public onSessionFailure(
    consumerSession: SingleConsumerSession,
    // TODO: extract code from error
    errorReceived?: Error | null
  ): Error | undefined {
    if (!consumerSession.isLocked()) {
      return new Error("Session is not locked");
    }

    if (consumerSession.blockListed) {
      return new SessionIsAlreadyBlockListedError();
    }

    consumerSession.qoSInfo.totalRelays++;
    consumerSession.consecutiveNumberOfFailures++;

    let consumerSessionBlockListed = false;
    // TODO: verify if code == SessionOutOfSyncError.ABCICode() (from go)
    if (
      consumerSession.consecutiveNumberOfFailures >
      MAXIMUM_NUMBER_OF_FAILURES_ALLOWED_PER_CONSUMER_SESSION
    ) {
      Logger.debug(
        `Blocking consumer session id: ${consumerSession.sessionId}`
      );
      consumerSession.blockListed = true;
      consumerSessionBlockListed = true;
    }
    const cuToDecrease = consumerSession.latestRelayCu;
    this.providerOptimizer.appendRelayFailure(
      consumerSession.client.publicLavaAddress
    );
    consumerSession.latestRelayCu = 0;

    const parentConsumerSessionsWithProvider = consumerSession.client;
    const unlockError = consumerSession.tryUnlock();
    if (unlockError) {
      Logger.error("unlock error", unlockError);
      return unlockError;
    }

    const error =
      parentConsumerSessionsWithProvider.decreaseUsedComputeUnits(cuToDecrease);
    if (error) {
      return error;
    }

    let blockProvider = false;
    let reportProvider = false;
    if (errorReceived instanceof ReportAndBlockProviderError) {
      blockProvider = true;
      reportProvider = true;
    } else if (errorReceived instanceof BlockProviderError) {
      blockProvider = true;
    }

    if (
      consumerSessionBlockListed &&
      parentConsumerSessionsWithProvider.usedComputeUnits === 0
    ) {
      blockProvider = true;
      reportProvider = true;
    }

    if (blockProvider) {
      const { publicProviderAddress, pairingEpoch } =
        parentConsumerSessionsWithProvider.getPublicLavaAddressAndPairingEpoch();
      this.blockProvider(
        publicProviderAddress,
        reportProvider,
        pairingEpoch,
        1,
        0
      );
    }
  }

  public onSessionDone(
    consumerSession: SingleConsumerSession,
    latestServicedBlock: number,
    specComputeUnits: number,
    currentLatency: number,
    expectedLatency: number,
    expectedBH: number,
    numOfProviders: number,
    providersCount: number,
    isHangingApi: boolean
  ): Error | undefined {
    if (!consumerSession.isLocked()) {
      return new Error("Session is not locked");
    }

    consumerSession.cuSum += consumerSession.latestRelayCu;
    consumerSession.latestRelayCu = 0;
    consumerSession.consecutiveNumberOfFailures = 0;
    consumerSession.latestBlock = latestServicedBlock;
    consumerSession.calculateQoS(
      currentLatency,
      expectedLatency,
      expectedBH - latestServicedBlock,
      numOfProviders,
      providersCount
    );
    this.providerOptimizer.appendRelayData(
      consumerSession.client.publicLavaAddress,
      currentLatency,
      isHangingApi,
      specComputeUnits,
      latestServicedBlock
    );

    const unlockError = consumerSession.tryUnlock();
    if (unlockError) {
      Logger.error("unlock error", unlockError);
      return unlockError;
    }
  }

  public getReportedProviders(epoch: number): Array<ReportedProvider> {
    if (epoch != this.currentEpoch) {
      return new Array<ReportedProvider>();
    }
    // If the addedToPurgeAndReport is empty return empty string
    // because "[]" can not be parsed
    return this.reportedProviders.GetReportedProviders();
  }

  private blockProvider(
    address: string,
    reportProvider: boolean,
    sessionEpoch: number,
    errors: number,
    disconnections: number
  ): Error | undefined {
    if (sessionEpoch != this.currentEpoch) {
      return new EpochMismatchError();
    }

    const error = this.removeAddressFromValidAddresses(address);
    if (error) {
      Logger.error(`address ${address} was not found in valid addresses`);
    }

    if (reportProvider) {
      Logger.info(`Reporting provider for unresponsiveness: ${address}`);
      this.reportedProviders.reportedProvider(address, errors, disconnections);
    }
  }

  private removeAddressFromValidAddresses(address: string): Error | undefined {
    const idx = this.validAddresses.indexOf(address);
    if (idx === -1) {
      return new AddressIndexWasNotFoundError();
    }

    this.validAddresses.splice(idx, 1);
    this.removeAddonAddress();
  }

  private getValidConsumerSessionsWithProvider(
    ignoredProviders: IgnoredProviders,
    cuNeededForSession: number,
    requestedBlock: number,
    addon: string,
    extensions: string[]
  ): SessionsWithProviderMap | Error {
    Logger.debug(
      `called getValidConsumerSessionsWithProvider ${JSON.stringify({
        ignoredProviders,
      })}`
    );

    if (ignoredProviders.currentEpoch < this.currentEpoch) {
      Logger.debug(
        `ignoredP epoch is not current epoch, resetting ignoredProviders ${JSON.stringify(
          {
            ignoredProvidersEpoch: ignoredProviders.currentEpoch,
            currentEpoch: this.currentEpoch,
          }
        )}`
      );

      ignoredProviders.providers = new Set();
      ignoredProviders.currentEpoch = this.currentEpoch;
    }

    let providerAddresses = this.getValidProviderAddress(
      Array.from(ignoredProviders.providers),
      cuNeededForSession,
      requestedBlock,
      addon,
      extensions
    );

    if (providerAddresses instanceof Error) {
      Logger.error(
        `could not get a provider addresses error: ${providerAddresses.message}`
      );
      return providerAddresses;
    }

    const wantedProviders = providerAddresses.length;
    const sessionsWithProvider: SessionsWithProviderMap = new Map();

    while (true) {
      for (const providerAddress of providerAddresses) {
        const consumerSessionsWithProvider = this.pairing.get(providerAddress);
        if (consumerSessionsWithProvider === undefined) {
          Logger.error(
            `invalid provider address returned from csm.getValidProviderAddresses ${JSON.stringify(
              {
                providerAddress,
                allProviderAddresses: providerAddresses,
                pairing: this.pairing,
                currentEpoch: this.currentEpoch,
                validAddresses: this.getValidAddresses(addon, extensions),
                wantedProviderNumber: wantedProviders,
              }
            )}`
          );

          throw new Error(
            "Invalid provider address returned from csm.getValidProviderAddresses"
          );
        }

        const err =
          consumerSessionsWithProvider.validateComputeUnits(cuNeededForSession);
        if (err) {
          ignoredProviders.providers.add(providerAddress);
          continue;
        }

        sessionsWithProvider.set(providerAddress, {
          sessionsWithProvider: consumerSessionsWithProvider,
          currentEpoch: this.currentEpoch,
        });

        ignoredProviders.providers.add(providerAddress);

        if (sessionsWithProvider.size === wantedProviders) {
          return sessionsWithProvider;
        }
      }

      providerAddresses = this.getValidProviderAddress(
        Array.from(ignoredProviders.providers),
        cuNeededForSession,
        requestedBlock,
        addon,
        extensions
      );

      if (
        providerAddresses instanceof Error &&
        sessionsWithProvider.size !== 0
      ) {
        return sessionsWithProvider;
      }

      if (providerAddresses instanceof Error) {
        Logger.debug(
          `could not get a provider address ${providerAddresses.message}`
        );
        return providerAddresses;
      }
    }
  }

  private setValidAddressesToDefaultValue(
    addon = "",
    extensions: string[] = []
  ): void {
    if (addon === "" && extensions.length === 0) {
      this.validAddresses = [];
      this.pairingAddresses.forEach((address: string) => {
        this.validAddresses.push(address);
      });
      return;
    }

    this.pairingAddresses.forEach((address: string) => {
      if (this.validAddresses.includes(address)) {
        return;
      }
      this.validAddresses.push(address);
    });

    this.removeAddonAddress(addon, extensions);
    const routerKey = newRouterKey([...extensions, addon]);
    const addonAddresses = this.calculateAddonValidAddresses(addon, extensions);
    this.addonAddresses.set(routerKey, addonAddresses);
  }

  public getValidAddresses(addon: string, extensions: string[]): string[] {
    const routerKey = newRouterKey([...extensions, addon]);

    const validAddresses = this.addonAddresses.get(routerKey);
    if (validAddresses === undefined || validAddresses.length === 0) {
      return this.calculateAddonValidAddresses(addon, extensions);
    }

    return validAddresses;
  }

  private getValidProviderAddress(
    ignoredProviderList: string[],
    cu: number,
    requestedBlock: number,
    addon: string,
    extensions: string[]
  ): string[] | Error {
    const ignoredProvidersLength = Object.keys(ignoredProviderList).length;
    const validAddresses = this.getValidAddresses(addon, extensions);
    const validAddressesLength = validAddresses.length;
    const totalValidLength = validAddressesLength - ignoredProvidersLength;

    if (totalValidLength <= 0) {
      Logger.debug(
        `pairing list empty ${JSON.stringify({
          providerList: validAddresses,
          ignoredProviderList,
        })}`
      );
      return new PairingListEmptyError();
    }

    const providers = this.providerOptimizer.chooseProvider(
      validAddresses,
      ignoredProviderList,
      cu,
      requestedBlock,
      0
    );

    Logger.debug(
      `choosing provider ${JSON.stringify({
        validAddresses,
        ignoredProviderList,
        providers,
      })}`
    );

    if (providers.length === 0) {
      Logger.debug(
        `No providers returned by the optimizer ${JSON.stringify({
          providerList: validAddresses,
          ignoredProviderList,
        })}`
      );
      return new PairingListEmptyError();
    }

    return providers;
  }

  private resetValidAddress(addon = "", extensions: string[] = []): number {
    const validAddresses = this.getValidAddresses(addon, extensions);
    if (validAddresses.length === 0) {
      Logger.warn("provider pairing list is empty, resetting state");
      this.setValidAddressesToDefaultValue(addon, extensions);
      this.numberOfResets++;
    }

    return this.numberOfResets;
  }

  private cacheAddonAddresses(addon: string, extensions: string[]): string[] {
    const routerKey = newRouterKey([...extensions, addon]);

    let addonAddresses = this.addonAddresses.get(routerKey);
    if (!addonAddresses) {
      this.removeAddonAddress(addon, extensions);
      addonAddresses = this.calculateAddonValidAddresses(addon, extensions);
      this.addonAddresses.set(routerKey, addonAddresses);
    }

    return addonAddresses;
  }

  private validatePairingListNotEmpty(
    addon: string,
    extensions: string[]
  ): number {
    const validAddresses = this.cacheAddonAddresses(addon, extensions);
    if (validAddresses.length === 0) {
      return this.resetValidAddress(addon, extensions);
    }

    return this.numberOfResets;
  }

  public async probeProviders(
    pairingList: ConsumerSessionsWithProvider[],
    epoch: number,
    retry = 0
  ): Promise<any> {
    if (retry != 0) {
      await sleep(this.timeoutBetweenProbes());
      if (this.currentEpoch != epoch) {
        // incase epoch has passed we no longer need to probe old providers
        Logger.info(
          "during old probe providers epoch passed no need to query old providers."
        );
        return;
      }
    }

    Logger.debug(`providers probe initiated`);
    const promiseProbeArray: Array<Promise<any>> = [];
    const retryProbing: ConsumerSessionsWithProvider[] = [];
    for (const consumerSessionWithProvider of pairingList) {
      const startTime = performance.now();
      promiseProbeArray.push(
        this.relayer
          .probeProvider(
            consumerSessionWithProvider.endpoints[0].networkAddress,
            this.getRpcEndpoint().apiInterface,
            this.getRpcEndpoint().chainId
          )
          .then((probeReply) => {
            const endTime = performance.now();
            const latency = endTime - startTime;
            Logger.debug(
              "Provider: " +
                consumerSessionWithProvider.publicLavaAddress +
                " chainID: " +
                this.getRpcEndpoint().chainId +
                " latency: ",
              latency + " ms"
            );

            const lavaEpoch = probeReply.getLavaEpoch();
            Logger.debug(
              `Lava Epoch for provider ${consumerSessionWithProvider.publicLavaAddress}: ${lavaEpoch}`
            );
            this.epochTracker.setEpoch(
              consumerSessionWithProvider.publicLavaAddress,
              lavaEpoch
            );
            // when epoch == 0 this is the initialization of the sdk. meaning we don't have information, we will take the median
            // reported epoch from the providers probing and change the current epoch value as we probe more providers.
            if (epoch == 0) {
              this.currentEpoch = this.getEpochFromEpochTracker(); // setting the epoch for initialization.
            }
            consumerSessionWithProvider.setPairingEpoch(lavaEpoch); // set the pairing epoch on the specific provider.
          })
          .catch((e) => {
            Logger.warn(
              "Failed fetching probe from provider",
              consumerSessionWithProvider.getPublicLavaAddressAndPairingEpoch(),
              "Error:",
              e
            );
            retryProbing.push(consumerSessionWithProvider);
          })
      );
    }
    if (!retry) {
      for (let index = 0; index < pairingList.length; index++) {
        await Promise.race(promiseProbeArray);
        const epochFromProviders = this.epochTracker.getEpoch();
        if (epochFromProviders != -1) {
          Logger.debug(
            `providers probe done ${JSON.stringify({
              endpoint: this.rpcEndpoint,
              Epoch: epochFromProviders,
              NumberOfProvidersProbedUntilFinishedInit:
                this.epochTracker.getProviderListSize(),
            })}`
          );
          break;
        }
      }
    } else {
      await Promise.allSettled(promiseProbeArray);
    }
    // stop if we have no more providers to probe or we hit limit
    if (retryProbing.length == 0 || retry >= ALLOWED_PROBE_RETRIES) {
      return;
    }

    // launch retry probing on failed providers; this needs to run asynchronously without waiting!
    // Must NOT "await" this method.
    this.probeProviders(retryProbing, epoch, retry + 1);
  }

  private getTransport(): grpc.TransportFactory {
    return this.allowInsecureTransport ? transportAllowInsecure : transport;
  }

  private timeoutBetweenProbes(): number {
    return TIMEOUT_BETWEEN_PROBES;
  }
}

export type ConsumerSessionManagersMap = Map<string, ConsumerSessionManager[]>;<|MERGE_RESOLUTION|>--- conflicted
+++ resolved
@@ -28,17 +28,14 @@
 import { grpc } from "@improbable-eng/grpc-web";
 import transportAllowInsecure from "../util/browserAllowInsecure";
 import transport from "../util/browser";
-<<<<<<< HEAD
 import { secondsToMillis } from "../util/time";
 import { sleep } from "../util/common";
 import { ProviderEpochTracker } from "./providerEpochTracker";
 import { APIInterfaceTendermintRPC } from "../chainlib/base_chain_parser";
 export const ALLOWED_PROBE_RETRIES = 3;
 export const TIMEOUT_BETWEEN_PROBES = secondsToMillis(1);
-=======
 import { ReportedProviders } from "./reported_providers";
 import { ReportedProvider } from "../grpc_web_services/lavanet/lava/pairing/relay_pb";
->>>>>>> ea0434cd
 
 export class ConsumerSessionManager {
   private rpcEndpoint: RPCEndpoint;
@@ -103,39 +100,6 @@
 
   public getPairingAddressesLength(): number {
     return this.pairingAddresses.size;
-  }
-
-<<<<<<< HEAD
-  public getAddedToPurgeAndReport(): Set<string> {
-    return this.addedToPurgeAndReport;
-=======
-  public async updateAllProvidersOnBootstrap(
-    pairingList: ConsumerSessionsWithProvider[]
-  ): Promise<Error | undefined> {
-    pairingList.forEach(
-      (provider: ConsumerSessionsWithProvider, idx: number) => {
-        this.pairingAddresses.set(idx, provider.publicLavaAddress);
-        this.pairing.set(provider.publicLavaAddress, provider);
-      }
-    );
-
-    this.setValidAddressesToDefaultValue();
-
-    Logger.debug(
-      `updated providers ${JSON.stringify({
-        epoch: this.currentEpoch,
-        spec: this.rpcEndpoint.key(),
-      })}`
-    );
-    try {
-      const latestLavaBlock = await this.probeProviders(pairingList);
-      this.currentEpoch = latestLavaBlock;
-      return;
-    } catch (err) {
-      // TODO see what we should to
-      Logger.error(err);
-    }
->>>>>>> ea0434cd
   }
 
   public async updateAllProviders(
