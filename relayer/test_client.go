--- conflicted
+++ resolved
@@ -1,153 +1,3 @@
-<<<<<<< HEAD
-package relayer
-
-import (
-	context "context"
-	"encoding/json"
-	"errors"
-	"log"
-	"time"
-
-	"github.com/btcsuite/btcd/btcec"
-	"github.com/cosmos/cosmos-sdk/client"
-	sdk "github.com/cosmos/cosmos-sdk/types"
-)
-
-const (
-	JSONRPC_ETH_BLOCKNUMBER = `{"jsonrpc":"2.0","method":"eth_blockNumber","params":[],"id":1}`
-	JSONRPC_ETH_GETBALANCE  = `{"jsonrpc":"2.0","method":"eth_getBalance","params":["0xEA674fdDe714fd979de3EdF0F56AA9716B898ec8", "latest"],"id":77}`
-	JSONRPC_UNSUPPORTED     = `{"jsonrpc":"2.0","method":"eth_blahblah","params":[],"id":1}`
-)
-
-func sendRelay(
-	ctx context.Context,
-	sentry *Sentry,
-	privKey *btcec.PrivateKey,
-	specId uint64,
-	req string,
-	blockHeight int64,
-) (*RelayReply, error) {
-
-	//
-	// Unmarshal request
-	var msg jsonrpcMessage
-	err := json.Unmarshal([]byte(req), &msg)
-	if err != nil {
-		return nil, err
-	}
-	serviceApi, err := getSupportedApi(msg.Method, g_sentry)
-	if err != nil {
-		return nil, err
-	}
-
-	//
-	//
-	reply, err := sentry.SendRelay(ctx, func(clientSession *ClientSession) (*RelayReply, error) {
-		clientSession.CuSum += serviceApi.ComputeUnits
-
-		relayRequest := &RelayRequest{
-			Data:        []byte(req),
-			SessionId:   uint64(clientSession.SessionId),
-			SpecId:      uint32(specId),
-			CuSum:       clientSession.CuSum,
-			BlockHeight: blockHeight,
-		}
-
-		sig, err := signRelay(privKey, []byte(relayRequest.String()))
-		if err != nil {
-			return nil, err
-		}
-		relayRequest.Sig = sig
-
-		c := *clientSession.Client.Client
-		reply, err := c.Relay(ctx, relayRequest)
-		if err != nil {
-			return nil, err
-		}
-		serverKey, err := recoverPubKeyFromRelayReply(reply)
-		if err != nil {
-			return nil, err
-		}
-		serverAddr, err := sdk.AccAddressFromHex(serverKey.Address().String())
-		if err != nil {
-			return nil, err
-		}
-		if serverAddr.String() != clientSession.Client.Acc {
-			return nil, errors.New("server address mismatch in reply")
-		}
-
-		return reply, nil
-	})
-
-	return reply, err
-}
-
-func TestClient(
-	ctx context.Context,
-	clientCtx client.Context,
-	specId uint64,
-) {
-	//
-	// Start sentry
-	sentry := NewSentry(clientCtx, specId, true)
-	err := sentry.Init(ctx)
-	if err != nil {
-		log.Fatalln("error sentry.Init", err)
-	}
-	go sentry.Start(ctx)
-	for sentry.GetBlockHeight() == 0 {
-		time.Sleep(1 * time.Second)
-	}
-	g_sentry = sentry
-	g_serverSpecId = specId
-
-	//
-	// Set up a connection to the server.
-	log.Println("TestClient connecting")
-
-	keyName, err := getKeyName(clientCtx)
-	if err != nil {
-		log.Fatalln("error: getKeyName", err)
-	}
-
-	privKey, err := getPrivKey(clientCtx, keyName)
-	if err != nil {
-		log.Fatalln("error: getPrivKey", err)
-	}
-	clientKey, _ := clientCtx.Keyring.Key(keyName)
-	log.Println("Client pubkey", clientKey.GetPubKey().Address())
-
-	//
-	// Call a few times and print results
-	for i := 0; i < 10; i++ {
-		reply, err := sendRelay(ctx, sentry, privKey, specId, JSONRPC_ETH_BLOCKNUMBER, sentry.GetBlockHeight())
-		if err != nil {
-			log.Println(err)
-		} else {
-			reply.Sig = nil // for nicer prints
-			log.Println("reply", reply)
-		}
-		reply, err = sendRelay(ctx, sentry, privKey, specId, JSONRPC_ETH_GETBALANCE, sentry.GetBlockHeight())
-		if err != nil {
-			log.Println(err)
-		} else {
-			reply.Sig = nil // for nicer prints
-			log.Println("reply", reply)
-		}
-	}
-
-	//
-	// Expected unsupported API:
-	reply, err := sendRelay(ctx, sentry, privKey, specId, JSONRPC_UNSUPPORTED, sentry.GetBlockHeight())
-	if err != nil {
-		log.Println(err)
-	} else {
-		reply.Sig = nil // for nicer prints
-		log.Println("reply", reply)
-	}
-
-}
-=======
 package relayer
 
 import (
@@ -297,5 +147,4 @@
 		log.Println("reply", reply)
 	}
 
-}
->>>>>>> e127bd4d
+}