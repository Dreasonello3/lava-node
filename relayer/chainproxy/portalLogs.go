--- conflicted
+++ resolved
@@ -2,10 +2,11 @@
 
 import (
 	"fmt"
-	"github.com/lavanet/lava/relayer/metrics"
 	"math/rand"
 	"os"
 	"strconv"
+
+	"github.com/lavanet/lava/relayer/metrics"
 
 	"github.com/gofiber/websocket/v2"
 	"github.com/joho/godotenv"
@@ -27,12 +28,7 @@
 func NewPortalLogs() (*PortalLogs, error) {
 	err := godotenv.Load()
 	if err != nil {
-<<<<<<< HEAD
 		utils.LavaFormatInfo("New relic missing environment file", nil)
-=======
-		utils.LavaFormatWarning("missing environment file", nil, nil)
-
->>>>>>> 28707350
 		return &PortalLogs{}, nil
 	}
 
