--- conflicted
+++ resolved
@@ -203,6 +203,18 @@
 		return nil, utils.LavaFormatError("getSupportedApi failed", err, &map[string]string{"method": msg.Method})
 	}
 
+	// put only the relevant interface
+	var apiInterface *spectypes.ApiInterface = nil
+	for i := range serviceApi.ApiInterfaces {
+		if serviceApi.ApiInterfaces[i].Type == connectionType {
+			apiInterface = &serviceApi.ApiInterfaces[i]
+			break
+		}
+	}
+	if apiInterface == nil {
+		return nil, fmt.Errorf("could not find the interface %s in the service %s", connectionType, serviceApi.Name)
+	}
+
 	requestedBlock, err := parser.ParseBlockFromParams(msg, serviceApi.BlockParsing)
 	if err != nil {
 		return nil, err
@@ -210,8 +222,9 @@
 
 	nodeMsg := &TendemintRpcMessage{
 		JrpcMessage: JrpcMessage{
-			serviceApi: serviceApi,
-			msg:        &msg, requestedBlock: requestedBlock,
+			serviceApi:   serviceApi,
+			apiInterface: apiInterface,
+			msg:          &msg, requestedBlock: requestedBlock,
 		},
 		cp: cp,
 	}
@@ -335,11 +348,7 @@
 		}
 		msgSeed := strconv.Itoa(rand.Intn(10000000000))
 		utils.LavaFormatInfo("urirpc in <<<", &map[string]string{"seed": msgSeed, "msg": path, "dappID": dappID})
-<<<<<<< HEAD
-		reply, _, err := SendRelay(ctx, cp, privKey, path, "", http.MethodGet, dappID)
-=======
-		reply, _, err := SendRelay(ctx, cp, privKey, path+query, "", "", dappID)
->>>>>>> bc60d644
+		reply, _, err := SendRelay(ctx, cp, privKey, path+query, "", http.MethodGet, dappID)
 		if err != nil {
 			msgSeed := cp.portalLogs.GetUniqueGuidResponseForError(err)
 			cp.portalLogs.LogRequestAndResponse("tendermint http in/out", true, "GET", c.Request().URI().String(), "", "", msgSeed, err)
