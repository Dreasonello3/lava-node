--- conflicted
+++ resolved
@@ -174,12 +174,8 @@
 		if !isSubscription {
 			//update relay request requestedBlock to the provided one in case it was arbitrary
 			sentry.UpdateRequestedBlock(relayRequest, reply)
-<<<<<<< HEAD
+			finalized := cp.GetSentry().IsFinalizedBlock(relayRequest.RequestBlock, reply.LatestBlock)
 			err = VerifyRelayReply(reply, relayRequest, providerPublicAddress, cp.GetSentry().GetSpecDataReliabilityEnabled())
-=======
-			finalized := cp.GetSentry().IsFinalizedBlock(relayRequest.RequestBlock, reply.LatestBlock)
-			err = VerifyRelayReply(reply, relayRequest, providerPublicAddress, cp.GetSentry().GetSpecComparesHashes())
->>>>>>> b737c1d4
 			if err != nil {
 				return nil, nil, nil, 0, err
 			}
