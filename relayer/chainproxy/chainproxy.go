package chainproxy

import (
	"context"
	"fmt"
	"strings"
	"time"

	"github.com/btcsuite/btcd/btcec"
	sdk "github.com/cosmos/cosmos-sdk/types"
	"github.com/gofiber/fiber/v2"
	"github.com/gofiber/websocket/v2"
	"github.com/lavanet/lava/relayer/chainproxy/rpcclient"
	"github.com/lavanet/lava/relayer/lavasession"
	"github.com/lavanet/lava/relayer/performance"
	"github.com/lavanet/lava/relayer/sentry"
	"github.com/lavanet/lava/relayer/sigs"
	"github.com/lavanet/lava/utils"
	pairingtypes "github.com/lavanet/lava/x/pairing/types"
	spectypes "github.com/lavanet/lava/x/spec/types"
)

const (
	DefaultTimeout            = 5 * time.Second
	ContextUserValueKeyDappID = "dappID"
)

type NodeMessage interface {
	GetServiceApi() *spectypes.ServiceApi
	Send(ctx context.Context, ch chan interface{}) (relayReply *pairingtypes.RelayReply, subscriptionID string, relayReplyServer *rpcclient.ClientSubscription, err error)
	RequestedBlock() int64
	GetMsg() interface{}
}

type ChainProxy interface {
	Start(context.Context) error
	GetSentry() *sentry.Sentry
	ParseMsg(string, []byte, string) (NodeMessage, error)
	PortalStart(context.Context, *btcec.PrivateKey, string)
	FetchLatestBlockNum(ctx context.Context) (int64, error)
	FetchBlockHashByNum(ctx context.Context, blockNum int64) (string, error)
	GetConsumerSessionManager() *lavasession.ConsumerSessionManager
	SetCache(*performance.Cache)
	GetCache() *performance.Cache
}

func GetChainProxy(nodeUrl string, nConns uint, sentry *sentry.Sentry, pLogs *PortalLogs) (ChainProxy, error) {
	consumerSessionManagerInstance := &lavasession.ConsumerSessionManager{}
	switch sentry.ApiInterface {
	case "jsonrpc":
		return NewJrpcChainProxy(nodeUrl, nConns, sentry, consumerSessionManagerInstance, pLogs), nil
	case "tendermintrpc":
		return NewtendermintRpcChainProxy(nodeUrl, nConns, sentry, consumerSessionManagerInstance, pLogs), nil
	case "rest":
		return NewRestChainProxy(nodeUrl, sentry, consumerSessionManagerInstance, pLogs), nil
	}
	return nil, fmt.Errorf("chain proxy for apiInterface (%s) not found", sentry.ApiInterface)
}

func VerifyRelayReply(reply *pairingtypes.RelayReply, relayRequest *pairingtypes.RelayRequest, addr string, comparesHashes bool) error {
	serverKey, err := sigs.RecoverPubKeyFromRelayReply(reply, relayRequest)
	if err != nil {
		return err
	}
	serverAddr, err := sdk.AccAddressFromHex(serverKey.Address().String())
	if err != nil {
		return err
	}
	if serverAddr.String() != addr {
		return fmt.Errorf("server address mismatch in reply (%s) (%s)", serverAddr.String(), addr)
	}

	if comparesHashes {
		strAdd, err := sdk.AccAddressFromBech32(addr)
		if err != nil {
			return err
		}
		serverKey, err = sigs.RecoverPubKeyFromResponseFinalizationData(reply, relayRequest, strAdd)
		if err != nil {
			return err
		}

		serverAddr, err = sdk.AccAddressFromHex(serverKey.Address().String())
		if err != nil {
			return err
		}

		if serverAddr.String() != strAdd.String() {
			return fmt.Errorf("server address mismatch in reply sigblocks (%s) (%s)", serverAddr.String(), strAdd.String())
		}
	}
	return nil
}

// Client requests and queries
func SendRelay(
	ctx context.Context,
	cp ChainProxy,
	privKey *btcec.PrivateKey,
	url string,
	req string,
	connectionType string,
	dappID string,
) (*pairingtypes.RelayReply, *pairingtypes.Relayer_RelaySubscribeClient, error) {
	// Unmarshal request
	nodeMsg, err := cp.ParseMsg(url, []byte(req), connectionType)
	if err != nil {
		return nil, nil, err
	}
	isSubscription := nodeMsg.GetServiceApi().Category.Subscription
	blockHeight := int64(-1) // to sync reliability blockHeight in case it changes
	requestedBlock := int64(0)

	// Get Session. we get session here so we can use the epoch in the callbacks
	singleConsumerSession, epoch, providerPublicAddress, reportedProviders, err := cp.GetConsumerSessionManager().GetSession(ctx, nodeMsg.GetServiceApi().ComputeUnits, nil)
	if err != nil {
		return nil, nil, err
	}
	// consumerSession is locked here.

	callback_send_relay := func(consumerSession *lavasession.SingleConsumerSession) (*pairingtypes.RelayReply, *pairingtypes.Relayer_RelaySubscribeClient, *pairingtypes.RelayRequest, time.Duration, error) {
		// client session is locked here
		blockHeight = int64(epoch) // epochs heights only

		// we need to apply CuSum and relay number that we plan to add in  the relay request. even if we didn't yet apply them to the consumerSession.
		relayRequest := &pairingtypes.RelayRequest{
			Provider:              providerPublicAddress,
			ConnectionType:        connectionType,
			ApiUrl:                url,
			Data:                  []byte(req),
			SessionId:             uint64(consumerSession.SessionId),
			ChainID:               cp.GetSentry().ChainID,
			CuSum:                 consumerSession.CuSum + consumerSession.LatestRelayCu, // add the latestRelayCu which will be applied when session is returned properly
			BlockHeight:           blockHeight,
			RelayNum:              consumerSession.RelayNum + lavasession.RelayNumberIncrement, // increment the relay number. which will be applied when session is returned properly
			RequestBlock:          nodeMsg.RequestedBlock(),
			QoSReport:             consumerSession.QoSInfo.LastQoSReport,
			DataReliability:       nil,
			UnresponsiveProviders: reportedProviders,
		}
		sig, err := sigs.SignRelay(privKey, *relayRequest)
		if err != nil {
			return nil, nil, nil, 0, err
		}
		relayRequest.Sig = sig
		c := *consumerSession.Endpoint.Client

		relaySentTime := time.Now()
		connectCtx, cancel := context.WithTimeout(ctx, DefaultTimeout)
		defer cancel()

		var replyServer pairingtypes.Relayer_RelaySubscribeClient
		var reply *pairingtypes.RelayReply

		if isSubscription {
			replyServer, err = c.RelaySubscribe(ctx, relayRequest)
		} else {
			cache := cp.GetCache()
			reply, err = cache.GetEntry(ctx, relayRequest, cp.GetSentry().ApiInterface, nil, cp.GetSentry().ChainID, false) // caching in the portal doesn't care about hashes, and we don't have data on finalization yet
			if err != nil || reply == nil {
				if performance.NotConnectedError.Is(err) {
					utils.LavaFormatError("cache not connected", err, nil)
				}
				reply, err = c.Relay(connectCtx, relayRequest)
			}
		}
		currentLatency := time.Since(relaySentTime)
		if err != nil {
			return nil, nil, nil, 0, err
		}

		if !isSubscription {
			// update relay request requestedBlock to the provided one in case it was arbitrary
			sentry.UpdateRequestedBlock(relayRequest, reply)
			finalized := cp.GetSentry().IsFinalizedBlock(relayRequest.RequestBlock, reply.LatestBlock)
			err = VerifyRelayReply(reply, relayRequest, providerPublicAddress, cp.GetSentry().GetSpecComparesHashes())
			if err != nil {
				return nil, nil, nil, 0, err
			}
			cache := cp.GetCache()
			// TODO: response sanity, check its under an expected format add that format to spec
			cache.SetEntry(ctx, relayRequest, cp.GetSentry().ApiInterface, nil, cp.GetSentry().ChainID, dappID, reply, finalized) // caching in the portal doesn't care about hashes
			return reply, nil, relayRequest, currentLatency, nil
		}
		// isSubscription
		return reply, &replyServer, relayRequest, currentLatency, nil
	}

	callback_send_reliability := func(consumerSession *lavasession.SingleConsumerSession, dataReliability *pairingtypes.VRFData, providerAddress string) (*pairingtypes.RelayReply, *pairingtypes.RelayRequest, error) {
		// client session is locked here
		sentry := cp.GetSentry()
		if blockHeight < 0 {
			return nil, nil, fmt.Errorf("expected callback_send_relay to be called first and set blockHeight")
		}

		relayRequest := &pairingtypes.RelayRequest{
			Provider:              providerAddress,
			ApiUrl:                url,
			Data:                  []byte(req),
<<<<<<< HEAD
			SessionId:             uint64(0), // sessionID for reliability is 0
=======
			SessionId:             lavasession.DataReliabilitySessionId, //sessionID for reliability is 0
>>>>>>> 4c80e575
			ChainID:               sentry.ChainID,
			CuSum:                 lavasession.DataReliabilityCuSum, // consumerSession.CuSum == 0
			BlockHeight:           blockHeight,
			RelayNum:              0, // consumerSession.RelayNum == 0
			RequestBlock:          requestedBlock,
			QoSReport:             nil,
			DataReliability:       dataReliability,
			ConnectionType:        connectionType,
			UnresponsiveProviders: reportedProviders,
		}

		sig, err := sigs.SignRelay(privKey, *relayRequest)
		if err != nil {
			return nil, nil, err
		}
		relayRequest.Sig = sig

		sig, err = sigs.SignVRFData(privKey, relayRequest.DataReliability)
		if err != nil {
			return nil, nil, err
		}
		relayRequest.DataReliability.Sig = sig
		c := *consumerSession.Endpoint.Client
		reply, err := c.Relay(ctx, relayRequest)
		if err != nil {
			return nil, nil, err
		}

		err = VerifyRelayReply(reply, relayRequest, providerAddress, cp.GetSentry().GetSpecComparesHashes())
		if err != nil {
			return nil, nil, err
		}

		return reply, relayRequest, nil
	}

	reply, replyServer, relayLatency, firstSessionError := cp.GetSentry().SendRelay(ctx, singleConsumerSession, epoch, providerPublicAddress, callback_send_relay, callback_send_reliability, nodeMsg.GetServiceApi().Category)
	if firstSessionError != nil {
		// on session failure here
		errReport := cp.GetConsumerSessionManager().OnSessionFailure(singleConsumerSession, firstSessionError)
		if errReport != nil {
			return nil, nil, fmt.Errorf("original error: %v, onSessionFailure: %v", firstSessionError, errReport)
		}
		if lavasession.SendRelayError.Is(firstSessionError) {
			// Retry
			originalProviderAddress := providerPublicAddress
			singleConsumerSession, epoch, providerPublicAddress, reportedProviders, err = cp.GetConsumerSessionManager().GetSessionFromAllExcept(ctx, map[string]struct{}{providerPublicAddress: {}}, nodeMsg.GetServiceApi().ComputeUnits, epoch)
			if err != nil {
				return nil, nil, utils.LavaFormatError("relay_retry_attempt - Failed to get a second session from a different provider", nil, &map[string]string{"Original Error": firstSessionError.Error(), "GetSessionFromAllExcept Error": err.Error(), "ChainID": cp.GetSentry().ChainID, "Original_Provider_Address": originalProviderAddress})
			}
			var secondSessionError error
			reply, replyServer, relayLatency, secondSessionError = cp.GetSentry().SendRelay(ctx, singleConsumerSession, epoch, providerPublicAddress, callback_send_relay, callback_send_reliability, nodeMsg.GetServiceApi().Category)
			if secondSessionError != nil {
				errReport = cp.GetConsumerSessionManager().OnSessionFailure(singleConsumerSession, secondSessionError)
				if errReport != nil {
					return nil, nil, fmt.Errorf("original error: %v, onSessionFailure: %v", firstSessionError, errReport)
				}
				// compare error1 with error2
				if secondSessionError.Error() != firstSessionError.Error() {
					return nil, nil, utils.LavaFormatError("relay_retry_attempt - Received two different errors from different providers", nil, &map[string]string{"firstSessionError": firstSessionError.Error(), "secondSessionError": secondSessionError.Error(), "firstProviderAddr": originalProviderAddress, "secondProviderAddr": providerPublicAddress})
				} else {
					// if both errors are the same, just return the first error.
					return nil, nil, firstSessionError
				}
			}
			// retry attempt succeeded! can continue normally
		} else {
			return nil, nil, firstSessionError
		}
	}
	if !isSubscription {
		latestBlock := reply.LatestBlock
		expectedBH, numOfProviders := cp.GetSentry().ExpectedBlockHeight()
		err = cp.GetConsumerSessionManager().OnSessionDone(singleConsumerSession, epoch, latestBlock, nodeMsg.GetServiceApi().ComputeUnits, relayLatency, expectedBH, numOfProviders, cp.GetSentry().GetProvidersCount()) // session done successfully
	} else {
		err = cp.GetConsumerSessionManager().OnSessionDoneIncreaseRelayAndCu(singleConsumerSession) // session done successfully
	}
	if reply.Data == nil && err == nil {
		return nil, nil, utils.LavaFormatError("invalid handling of an error reply Data is nil & error is nil", nil, nil)
	}
	return reply, replyServer, err
}

func ConstructFiberCallbackWithDappIDExtraction(callbackToBeCalled fiber.Handler) fiber.Handler {
	webSocketCallback := callbackToBeCalled
	handler := func(c *fiber.Ctx) error {
		dappID := ""
		if len(c.Route().Params) > 1 {
			dappID = c.Route().Params[1]
			dappID = strings.ReplaceAll(dappID, "*", "")
		}
		c.Context().SetUserValue(ContextUserValueKeyDappID, dappID) // this sets a user value in context and this is given to the callback
		return webSocketCallback(c)                                 // uses external dappID
	}
	return handler
}

func ExtractDappIDFromWebsocketConnection(c *websocket.Conn) string {
	dappIDLocal := c.Locals(ContextUserValueKeyDappID)
	if dappID, ok := dappIDLocal.(string); ok {
		// zeroallocation policy for fiber.Ctx
		buffer := make([]byte, len(dappID))
		copy(buffer, dappID)
		return string(buffer)
	}
	return "NoDappID"
}

func ExtractDappIDFromFiberContext(c *fiber.Ctx) (dappID string) {
	if len(c.Route().Params) > 1 {
		dappID = c.Route().Params[1]
		dappID = strings.ReplaceAll(dappID, "*", "")
		return
	}
	return "NoDappID"
}<|MERGE_RESOLUTION|>--- conflicted
+++ resolved
@@ -197,11 +197,7 @@
 			Provider:              providerAddress,
 			ApiUrl:                url,
 			Data:                  []byte(req),
-<<<<<<< HEAD
-			SessionId:             uint64(0), // sessionID for reliability is 0
-=======
-			SessionId:             lavasession.DataReliabilitySessionId, //sessionID for reliability is 0
->>>>>>> 4c80e575
+			SessionId:             lavasession.DataReliabilitySessionId, // sessionID for reliability is 0
 			ChainID:               sentry.ChainID,
 			CuSum:                 lavasession.DataReliabilityCuSum, // consumerSession.CuSum == 0
 			BlockHeight:           blockHeight,
