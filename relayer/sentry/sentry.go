--- conflicted
+++ resolved
@@ -550,13 +550,6 @@
 		}
 	}
 
-<<<<<<< HEAD
-=======
-	s.FetchEpochSize(ctx)
-	s.FetchOverlapSize(ctx)
-	s.FetchProvidersCount(ctx)
-
->>>>>>> f6796938
 	return nil
 }
 
@@ -759,15 +752,10 @@
 			if _, ok := e.Events["lava_new_epoch.height"]; ok {
 				fmt.Printf("New epoch: Height: %d \n", data.Block.Height)
 
-<<<<<<< HEAD
-				s.FetchChainParams(ctx)
-=======
 				s.SetCurrentEpochHeight(data.Block.Height)
 				s.FetchEpochSize(ctx)
 				s.FetchOverlapSize(ctx)
 				s.FetchEpochParams(ctx)
-				s.FetchProvidersCount(ctx)
->>>>>>> f6796938
 
 				if s.newEpochCb != nil {
 					go s.newEpochCb(data.Block.Height - StaleEpochDistance*int64(s.EpochSize)) // Currently this is only askForRewards
@@ -827,6 +815,7 @@
 	s.FetchEpochSize(ctx)
 	s.FetchOverlapSize(ctx)
 	s.FetchEpochParams(ctx)
+	s.FetchProvidersCount(ctx)
 }
 
 func (s *Sentry) IdentifyMissingPayments(ctx context.Context) {
