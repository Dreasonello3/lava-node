--- conflicted
+++ resolved
@@ -385,18 +385,14 @@
 	}
 
 	// Check that relaynum gets incremented by user
-	if relayNum+1 > request.RelayNum {
+	if relayNum+1 != request.RelayNum {
 		userSessions.Lock.Lock()
 		userSessions.IsBlockListed = true
 		userSessions.Lock.Unlock()
-<<<<<<< HEAD
-		return utils.LavaFormatError("consumer requested incorrect relaynum.", nil, &map[string]string{
+		return utils.LavaFormatError("consumer requested a larger relaynum than expected", nil, &map[string]string{
 			"expected": strconv.FormatUint(relayNum+1, 10),
 			"received": strconv.FormatUint(request.RelayNum, 10),
 		})
-=======
-		return fmt.Errorf("consumer requested a larger relaynum than expected. expected: %d, received: %d", relayNum+1, request.RelayNum)
->>>>>>> 35bd820b
 	}
 
 	sess.Lock.Lock()
@@ -870,10 +866,6 @@
 		log.Fatalf("failed to serve: %v", err)
 		utils.LavaFormatFatal("provider failed to serve", err, &map[string]string{"Address": lis.Addr().String(), "ChainID": ChainID})
 	}
-<<<<<<< HEAD
-	askForRewards(g_sentry.GetCurrentEpochHeight())
-=======
 
 	askForRewards(int64(g_sentry.GetCurrentEpochHeight()))
->>>>>>> 35bd820b
 }