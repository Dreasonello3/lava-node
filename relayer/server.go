package relayer

import (
	"bytes"
	context "context"
	"encoding/json"
	"errors"
	"fmt"
	"github.com/improbable-eng/grpc-web/go/grpcweb"
	"golang.org/x/net/http2"
	"golang.org/x/net/http2/h2c"
	"math/rand"
	"net"
	"net/http"
	"os"
	"os/signal"
	"strconv"
	"strings"
	"sync"
	"sync/atomic"
	"time"

	"golang.org/x/exp/slices"

	btcSecp256k1 "github.com/btcsuite/btcd/btcec"
	"github.com/cosmos/cosmos-sdk/client"
	"github.com/cosmos/cosmos-sdk/client/tx"
	sdk "github.com/cosmos/cosmos-sdk/types"
	sdkerrors "github.com/cosmos/cosmos-sdk/types/errors"
	"github.com/cosmos/cosmos-sdk/version"
	"github.com/lavanet/lava/relayer/chainproxy"
	"github.com/lavanet/lava/relayer/chainproxy/rpcclient"
	"github.com/lavanet/lava/relayer/chainsentry"
	"github.com/lavanet/lava/relayer/lavasession"
	"github.com/lavanet/lava/relayer/performance"
	"github.com/lavanet/lava/relayer/sentry"
	"github.com/lavanet/lava/relayer/sigs"
	"github.com/lavanet/lava/utils"
	conflicttypes "github.com/lavanet/lava/x/conflict/types"
	pairingtypes "github.com/lavanet/lava/x/pairing/types"
	spectypes "github.com/lavanet/lava/x/spec/types"
	"github.com/spf13/pflag"
	tenderbytes "github.com/tendermint/tendermint/libs/bytes"
	grpc "google.golang.org/grpc"
)

const (
	RETRY_INCORRECT_SEQUENCE      = 3
	TimeWaitInitializeChainSentry = 10
	RetryInitAttempts             = 10
)

var (
	g_privKey               *btcSecp256k1.PrivateKey
	g_sessions              map[string]*UserSessions
	g_sessions_mutex        utils.LavaMutex
	g_votes                 map[string]*voteData
	g_votes_mutex           utils.LavaMutex
	g_sentry                *sentry.Sentry
	g_serverChainID         string
	g_txFactory             tx.Factory
	g_chainProxy            chainproxy.ChainProxy
	g_chainSentry           *chainsentry.ChainSentry
	g_rewardsSessions       map[uint64][]*RelaySession // map[epochHeight][]*rewardableSessions
	g_rewardsSessions_mutex utils.LavaMutex
	g_serverID              uint64
	g_askForRewards_mutex   sync.Mutex
)

type UserSessionsEpochData struct {
	UsedComputeUnits uint64
	MaxComputeUnits  uint64
	DataReliability  *pairingtypes.VRFData
	VrfPk            utils.VrfPubKey
}

type UserSessions struct {
	Sessions      map[uint64]*RelaySession
	Subs          map[string]*subscription //key: subscriptionID
	IsBlockListed bool
	user          string
	dataByEpoch   map[uint64]*UserSessionsEpochData
	Lock          utils.LavaMutex
}

type RelaySession struct {
	userSessionsParent *UserSessions
	CuSum              uint64
	UniqueIdentifier   uint64
	Lock               utils.LavaMutex
	Proof              *pairingtypes.RelayRequest // saves last relay request of a session as proof
	RelayNum           uint64
	PairingEpoch       uint64
}

type subscription struct {
	id                   string
	sub                  *rpcclient.ClientSubscription
	subscribeRepliesChan chan interface{}
}

// TODO Perform payment stuff here
func (s *subscription) disconnect() {
	s.sub.Unsubscribe()
}

func (r *RelaySession) GetPairingEpoch() uint64 {
	return atomic.LoadUint64(&r.PairingEpoch)
}

func (r *RelaySession) SetPairingEpoch(epoch uint64) {
	atomic.StoreUint64(&r.PairingEpoch, epoch)
}

type voteData struct {
	RelayDataHash []byte
	Nonce         int64
	CommitHash    []byte
}
type relayServer struct {
	pairingtypes.UnimplementedRelayerServer
}

func askForRewards(staleEpochHeight int64) {
	g_askForRewards_mutex.Lock()
	defer g_askForRewards_mutex.Unlock()
	staleEpochs := []uint64{uint64(staleEpochHeight)}
	g_rewardsSessions_mutex.Lock()
	if len(g_rewardsSessions) > sentry.StaleEpochDistance+1 {
		utils.LavaFormatWarning("Some epochs were not rewarded, catching up and asking for rewards...", nil, &map[string]string{
			"requested epoch":      strconv.FormatInt(staleEpochHeight, 10),
			"provider block":       strconv.FormatInt(g_sentry.GetBlockHeight(), 10),
			"rewards to claim len": strconv.FormatInt(int64(len(g_rewardsSessions)), 10),
		})

		// go over all epochs and look for stale unhandled epochs
		for epoch := range g_rewardsSessions {
			if epoch < uint64(staleEpochHeight) {
				staleEpochs = append(staleEpochs, epoch)
			}
		}
	}
	g_rewardsSessions_mutex.Unlock()

	relays := []*pairingtypes.RelayRequest{}
	reliability := false
	sessionsToDelete := make([]*RelaySession, 0)

	for _, staleEpoch := range staleEpochs {
		g_rewardsSessions_mutex.Lock()
		staleEpochSessions, ok := g_rewardsSessions[uint64(staleEpoch)]
		g_rewardsSessions_mutex.Unlock()
		if !ok {
			continue
		}

		for _, session := range staleEpochSessions {
			session.Lock.Lock() // TODO:: is it ok to lock session without g_sessions_mutex?
			if session.Proof == nil {
				//this can happen if the data reliability created a session, we dont save a proof on data reliability message

				if session.UniqueIdentifier != 0 {

					utils.LavaFormatError("Missing proof, cannot get rewards for this session, deleting it", nil, &map[string]string{
						"UniqueIdentifier": strconv.FormatUint(session.UniqueIdentifier, 10),
					})
				}
				session.Lock.Unlock()
				continue
			}

			relay := session.Proof
			relays = append(relays, relay)
			sessionsToDelete = append(sessionsToDelete, session)

			userSessions := session.userSessionsParent
			session.Lock.Unlock()
			userSessions.Lock.Lock()
			userAccAddr, err := sdk.AccAddressFromBech32(userSessions.user)
			if err != nil {
				utils.LavaFormatError("get rewards invalid user address", err, &map[string]string{
					"address": userSessions.user,
				})
			}

			userSessionsEpochData, ok := userSessions.dataByEpoch[uint64(staleEpoch)]
			if !ok {
				utils.LavaFormatError("get rewards Missing epoch data for this user", err, &map[string]string{
					"address":         userSessions.user,
					"requested epoch": strconv.FormatUint(staleEpoch, 10),
				})
				userSessions.Lock.Unlock()
				continue
			}

			if relay.BlockHeight != int64(staleEpoch) {
				utils.LavaFormatError("relay proof is under incorrect epoch in relay rewards", err, &map[string]string{
					"relay epoch":     strconv.FormatInt(relay.BlockHeight, 10),
					"requested epoch": strconv.FormatUint(staleEpoch, 10),
				})
			}

			if userSessionsEpochData.DataReliability != nil {
				relay.DataReliability = userSessionsEpochData.DataReliability
				userSessionsEpochData.DataReliability = nil
				reliability = true
			}
			userSessions.Lock.Unlock()

			g_sentry.AddExpectedPayment(sentry.PaymentRequest{CU: relay.CuSum, BlockHeightDeadline: relay.BlockHeight, Amount: sdk.Coin{}, Client: userAccAddr, UniqueIdentifier: relay.SessionId})
			g_sentry.UpdateCUServiced(relay.CuSum)
		}

		g_rewardsSessions_mutex.Lock()
		delete(g_rewardsSessions, uint64(staleEpoch)) // All rewards handles for that epoch
		g_rewardsSessions_mutex.Unlock()
	}

	userSessionObjsToDelete := make([]string, 0)
	for _, session := range sessionsToDelete {
		session.Lock.Lock()
		userSessions := session.userSessionsParent
		sessionID := session.UniqueIdentifier
		session.Lock.Unlock()
		userSessions.Lock.Lock()
		delete(userSessions.Sessions, sessionID)
		if len(userSessions.Sessions) == 0 {
			userSessionObjsToDelete = append(userSessionObjsToDelete, userSessions.user)
		}
		userSessions.Lock.Unlock()
	}

	g_sessions_mutex.Lock()
	for _, user := range userSessionObjsToDelete {
		delete(g_sessions, user)
	}
	g_sessions_mutex.Unlock()
	if len(relays) == 0 {
		// no rewards to ask for
		return
	}

	utils.LavaFormatInfo("asking for rewards", &map[string]string{
		"account":     g_sentry.Acc,
		"reliability": fmt.Sprintf("%t", reliability),
	})

	myWriter := bytes.Buffer{}
	hasSequenceError := false
	success := false
	idx := -1
	summarizedTransactionResult := ""
	for ; idx < RETRY_INCORRECT_SEQUENCE && !success; idx++ {
		msg := pairingtypes.NewMsgRelayPayment(g_sentry.Acc, relays, strconv.FormatUint(g_serverID, 10))
		g_sentry.ClientCtx.Output = &myWriter
		if hasSequenceError { // a retry
			_, seq, err := g_sentry.ClientCtx.AccountRetriever.GetAccountNumberSequence(g_sentry.ClientCtx, g_sentry.ClientCtx.GetFromAddress())
			if err != nil {
				utils.LavaFormatError("failed to get correct sequence number for account, give up", err, nil)
				break // give up
			}
			g_txFactory = g_txFactory.WithSequence(seq)
			myWriter.Reset()
			utils.LavaFormatInfo("Retrying with sequence number:", &map[string]string{
				"SeqNum": strconv.FormatUint(seq, 10),
			})
		}
		err := sentry.CheckProfitabilityAndBroadCastTx(g_sentry.ClientCtx, g_txFactory, msg)
		if err != nil {
			utils.LavaFormatError("Sending CheckProfitabilityAndBroadCastTx failed", err, &map[string]string{
				"msg": fmt.Sprintf("%+v", msg),
			})
		}

		transactionResult := myWriter.String()
		summarized, transactionResults := summarizeTransactionResult(transactionResult)
		summarizedTransactionResult = summarized

		var returnCode uint64
		splitted := strings.Split(transactionResults[0], ":")
		if len(splitted) < 2 {
			utils.LavaFormatError("Failed to parse transaction result", err, &map[string]string{
				"parsing data": transactionResult,
			})
			returnCode = 1 // just not zero
		} else {
			returnCode, err = strconv.ParseUint(splitted[1], 10, 32)
			if err != nil {
				utils.LavaFormatError("Failed to parse transaction result", err, &map[string]string{
					"parsing data": transactionResult,
				})
				returnCode = 1 // just not zero
			}
		}

		if returnCode == 0 { // if we get some other error which isnt then keep retrying
			success = true
		} else {
			if strings.Contains(summarized, "incorrect account sequence") {
				hasSequenceError = true

			}
		}
	}

	if !success {
		utils.LavaFormatError(fmt.Sprintf("askForRewards ERROR, transaction results: \n%s\n", summarizedTransactionResult), nil, nil)
	} else {
		utils.LavaFormatInfo(fmt.Sprintf("askForRewards SUCCESS!, transaction results: %s\n", summarizedTransactionResult), nil)
	}
}

func summarizeTransactionResult(transactionResult string) (string, []string) {
	transactionResult = strings.ReplaceAll(transactionResult, ": ", ":")
	transactionResults := strings.Split(transactionResult, "\n")
	summarizedResult := ""
	for _, str := range transactionResults {
		if strings.Contains(str, "raw_log:") || strings.Contains(str, "txhash:") || strings.Contains(str, "code:") {
			summarizedResult = summarizedResult + str + ", "
		}
	}
	return summarizedResult, transactionResults
}

func getRelayUser(in *pairingtypes.RelayRequest) (tenderbytes.HexBytes, error) {
	pubKey, err := sigs.RecoverPubKeyFromRelay(*in)
	if err != nil {
		return nil, err
	}

	return pubKey.Address(), nil
}

func isSupportedSpec(in *pairingtypes.RelayRequest) bool {
	return in.ChainID == g_serverChainID
}

func validateRequestedBlockHeight(blockHeight uint64) bool {
	return (blockHeight == g_sentry.GetCurrentEpochHeight() || blockHeight == g_sentry.GetPrevEpochHeight())
}

func getOrCreateSession(ctx context.Context, userAddr string, req *pairingtypes.RelayRequest) (*RelaySession, error) {
	userSessions := getOrCreateUserSessions(userAddr)

	userSessions.Lock.Lock()
	if userSessions.IsBlockListed {
		userSessions.Lock.Unlock()
		return nil, utils.LavaFormatError("User blocklisted!", nil, &map[string]string{
			"userAddr": userAddr,
		})
	}

	var sessionEpoch uint64
	session, ok := userSessions.Sessions[req.SessionId]
	userSessions.Lock.Unlock()

	if !ok {
		vrf_pk, maxcuRes, err := g_sentry.GetVrfPkAndMaxCuForUser(ctx, userAddr, req.ChainID, req.BlockHeight)
		if err != nil {
			return nil, utils.LavaFormatError("failed to get the Max allowed compute units for the user!", err, &map[string]string{
				"userAddr": userAddr,
			})
		}

		isValidBlockHeight := validateRequestedBlockHeight(uint64(req.BlockHeight))
		if !isValidBlockHeight {
			return nil, utils.LavaFormatError("User requested with invalid block height", err, &map[string]string{
				"req.BlockHeight": strconv.FormatInt(req.BlockHeight, 10),
			})
		}

		sessionEpoch = uint64(req.BlockHeight)

		userSessions.Lock.Lock()
		session = &RelaySession{userSessionsParent: userSessions, RelayNum: 0, UniqueIdentifier: req.SessionId, PairingEpoch: sessionEpoch}
		utils.LavaFormatInfo("new session for user", &map[string]string{
			"userAddr":            userAddr,
			"created for epoch":   strconv.FormatUint(sessionEpoch, 10),
			"request blockheight": strconv.FormatInt(req.BlockHeight, 10),
			"req.SessionId":       strconv.FormatUint(req.SessionId, 10),
		})
		userSessions.Sessions[req.SessionId] = session
		getOrCreateDataByEpoch(userSessions, sessionEpoch, maxcuRes, vrf_pk, userAddr)
		userSessions.Lock.Unlock()

		g_rewardsSessions_mutex.Lock()
		if _, ok := g_rewardsSessions[sessionEpoch]; !ok {
			g_rewardsSessions[sessionEpoch] = make([]*RelaySession, 0)
		}
		g_rewardsSessions[sessionEpoch] = append(g_rewardsSessions[sessionEpoch], session)
		g_rewardsSessions_mutex.Unlock()
	}

	return session, nil
}

// Must lock UserSessions before using this func
func getOrCreateDataByEpoch(userSessions *UserSessions, sessionEpoch uint64, maxcuRes uint64, vrf_pk *utils.VrfPubKey, userAddr string) *UserSessionsEpochData {
	if _, ok := userSessions.dataByEpoch[sessionEpoch]; !ok {
		userSessions.dataByEpoch[sessionEpoch] = &UserSessionsEpochData{UsedComputeUnits: 0, MaxComputeUnits: maxcuRes, VrfPk: *vrf_pk}
		utils.LavaFormatInfo("new user sessions in epoch", &map[string]string{
			"userAddr":          userAddr,
			"maxcuRes":          strconv.FormatUint(maxcuRes, 10),
			"saved under epoch": strconv.FormatUint(sessionEpoch, 10),
			"sentry epoch":      strconv.FormatUint(g_sentry.GetCurrentEpochHeight(), 10),
		})
	}
	return userSessions.dataByEpoch[sessionEpoch]
}

func getOrCreateUserSessions(userAddr string) *UserSessions {
	g_sessions_mutex.Lock()
	userSessions, ok := g_sessions[userAddr]
	if !ok {
		userSessions = &UserSessions{dataByEpoch: map[uint64]*UserSessionsEpochData{}, Sessions: map[uint64]*RelaySession{}, user: userAddr, Subs: make(map[string]*subscription)}
		g_sessions[userAddr] = userSessions
	}
	g_sessions_mutex.Unlock()
	return userSessions
}

func updateSessionCu(sess *RelaySession, userSessions *UserSessions, serviceApi *spectypes.ServiceApi, request *pairingtypes.RelayRequest, pairingEpoch uint64) error {
	sess.Lock.Lock()
	relayNum := sess.RelayNum
	cuSum := sess.CuSum
	sess.Lock.Unlock()

	if relayNum+1 != request.RelayNum {
		utils.LavaFormatError("consumer requested incorrect relaynum, expected it to increment by 1", nil, &map[string]string{
			"expected": strconv.FormatUint(relayNum+1, 10),
			"received": strconv.FormatUint(request.RelayNum, 10),
		})
	}

	// Check that relaynum gets incremented by user
	if relayNum+1 > request.RelayNum {
		return utils.LavaFormatError("consumer requested a smaller relay num than expected, trying to overwrite past usage", nil, &map[string]string{
			"expected": strconv.FormatUint(relayNum+1, 10),
			"received": strconv.FormatUint(request.RelayNum, 10),
		})
	}

	sess.Lock.Lock()
	sess.RelayNum = sess.RelayNum + 1
	sess.Lock.Unlock()

	utils.LavaFormatInfo("updateSessionCu", &map[string]string{
		"serviceApi.Name":   serviceApi.Name,
		"request.SessionId": strconv.FormatUint(request.SessionId, 10),
	})
	//
	// TODO: do we worry about overflow here?
	if cuSum >= request.CuSum {
		return utils.LavaFormatError("bad CU sum", nil, &map[string]string{
			"cuSum":         strconv.FormatUint(cuSum, 10),
			"request.CuSum": strconv.FormatUint(request.CuSum, 10),
		})
	}
	if cuSum+serviceApi.ComputeUnits != request.CuSum {
		return utils.LavaFormatError("bad CU sum", nil, &map[string]string{
			"cuSum":                   strconv.FormatUint(cuSum, 10),
			"request.CuSum":           strconv.FormatUint(request.CuSum, 10),
			"serviceApi.ComputeUnits": strconv.FormatUint(serviceApi.ComputeUnits, 10),
		})
	}

	userSessions.Lock.Lock()
	epochData := userSessions.dataByEpoch[pairingEpoch]

	if epochData.UsedComputeUnits+serviceApi.ComputeUnits > epochData.MaxComputeUnits {
		userSessions.Lock.Unlock()
		return utils.LavaFormatError("client cu overflow", nil, &map[string]string{
			"epochData.MaxComputeUnits":  strconv.FormatUint(epochData.MaxComputeUnits, 10),
			"epochData.UsedComputeUnits": strconv.FormatUint(epochData.UsedComputeUnits, 10),
			"serviceApi.ComputeUnits":    strconv.FormatUint(request.CuSum, 10),
		})
	}

	epochData.UsedComputeUnits = epochData.UsedComputeUnits + serviceApi.ComputeUnits
	userSessions.Lock.Unlock()

	sess.Lock.Lock()
	sess.CuSum = request.CuSum
	sess.Lock.Unlock()

	return nil
}

func processUnsubscribeEthereum(subscriptionID string, userSessions *UserSessions) {
	if sub, ok := userSessions.Subs[subscriptionID]; ok {
		sub.disconnect()
		delete(userSessions.Subs, subscriptionID)
	}
}

func processUnsubscribeTendermint(apiName string, subscriptionID string, userSessions *UserSessions) {
	if apiName == "unsubscribe" {
		if sub, ok := userSessions.Subs[subscriptionID]; ok {
			sub.disconnect()
			delete(userSessions.Subs, subscriptionID)
		}
	} else {
		for subscriptionID, sub := range userSessions.Subs {
			sub.disconnect()
			delete(userSessions.Subs, subscriptionID)
		}
	}
}

func processUnsubscribe(apiName string, userAddr sdk.AccAddress, reqParams interface{}) error {
	userSessions := getOrCreateUserSessions(userAddr.String())
	userSessions.Lock.Lock()
	defer userSessions.Lock.Unlock()
	switch p := reqParams.(type) {
	case []interface{}:
		subscriptionID := p[0].(string)
		processUnsubscribeEthereum(subscriptionID, userSessions)
	case map[string]interface{}:
		subscriptionID := ""
		if apiName == "unsubscribe" {
			subscriptionID = p["query"].(string)
		}
		processUnsubscribeTendermint(apiName, subscriptionID, userSessions)
	}
	return nil
}

func (s *relayServer) initRelay(ctx context.Context, request *pairingtypes.RelayRequest) (sdk.AccAddress, chainproxy.NodeMessage, *UserSessions, *RelaySession, error) {
	// client blockheight can only be at at prev epoch but not ealier
	if request.BlockHeight < int64(g_sentry.GetPrevEpochHeight()) {
		return nil, nil, nil, nil, utils.LavaFormatError("user reported very old lava block height", nil, &map[string]string{
			"current lava block":   strconv.FormatInt(g_sentry.GetBlockHeight(), 10),
			"requested lava block": strconv.FormatInt(request.BlockHeight, 10),
		})
	}

	// Checks
	user, err := getRelayUser(request)
	if err != nil {
		return nil, nil, nil, nil, utils.LavaFormatError("get relay user", err, &map[string]string{})
	}
	userAddr, err := sdk.AccAddressFromHex(user.String())
	if err != nil {
		return nil, nil, nil, nil, utils.LavaFormatError("get relay acc address", err, &map[string]string{})
	}

	if !isSupportedSpec(request) {
		return nil, nil, nil, nil, utils.LavaFormatError("spec not supported by server", err, &map[string]string{"request.chainID": request.ChainID, "chainID": g_serverChainID})
	}

	var nodeMsg chainproxy.NodeMessage
	authorizeAndParseMessage := func(ctx context.Context, userAddr sdk.AccAddress, request *pairingtypes.RelayRequest, blockHeightToAuthorize uint64) (*pairingtypes.QueryVerifyPairingResponse, chainproxy.NodeMessage, error) {
		//TODO: cache this client, no need to run the query every time
		authorisedUserResponse, err := g_sentry.IsAuthorizedConsumer(ctx, userAddr.String(), blockHeightToAuthorize)
		if err != nil {
			return nil, nil, utils.LavaFormatError("user not authorized or error occured", err, &map[string]string{"userAddr": userAddr.String(), "block": strconv.FormatUint(blockHeightToAuthorize, 10), "userRequest": fmt.Sprintf("%+v", request)})
		}
		// Parse message, check valid api, etc
		nodeMsg, err := g_chainProxy.ParseMsg(request.ApiUrl, request.Data, request.ConnectionType)
		if err != nil {
			return nil, nil, utils.LavaFormatError("failed parsing request message", err, &map[string]string{"apiInterface": g_sentry.ApiInterface, "request URL": request.ApiUrl, "request data": string(request.Data), "userAddr": userAddr.String()})
		}
		return authorisedUserResponse, nodeMsg, nil
	}
	var authorisedUserResponse *pairingtypes.QueryVerifyPairingResponse
	authorisedUserResponse, nodeMsg, err = authorizeAndParseMessage(ctx, userAddr, request, uint64(request.BlockHeight))
	if err != nil {
		utils.LavaFormatError("failed authorizing user request", nil, nil)
		return nil, nil, nil, nil, err
	}
	var relaySession *RelaySession
	var userSessions *UserSessions
	if request.DataReliability != nil {
		userSessions = getOrCreateUserSessions(userAddr.String())
		vrf_pk, maxcuRes, err := g_sentry.GetVrfPkAndMaxCuForUser(ctx, userAddr.String(), request.ChainID, request.BlockHeight)
		if err != nil {
			return nil, nil, nil, nil, utils.LavaFormatError("failed to get vrfpk and maxCURes for data reliability!", err, &map[string]string{
				"userAddr": userAddr.String(),
			})
		}

		userSessions.Lock.Lock()
		if epochData, ok := userSessions.dataByEpoch[uint64(request.BlockHeight)]; ok {
			//data reliability message
			if epochData.DataReliability != nil {
				userSessions.Lock.Unlock()
				return nil, nil, nil, nil, utils.LavaFormatError("Simulation: dataReliability can only be used once per client per epoch", nil,
					&map[string]string{"requested epoch": strconv.FormatInt(request.BlockHeight, 10), "userAddr": userAddr.String(), "dataReliability": fmt.Sprintf("%v", epochData.DataReliability)})
			}
		}
		userSessions.Lock.Unlock()
		// data reliability is not session dependant, its always sent with sessionID 0 and if not we don't care
		if vrf_pk == nil {
			return nil, nil, nil, nil, utils.LavaFormatError("dataReliability Triggered with vrf_pk == nil", nil,
				&map[string]string{"requested epoch": strconv.FormatInt(request.BlockHeight, 10), "userAddr": userAddr.String()})
		}
		// verify the providerSig is ineed a signature by a valid provider on this query
		valid, err := s.VerifyReliabilityAddressSigning(ctx, userAddr, request)
		if err != nil {
			return nil, nil, nil, nil, utils.LavaFormatError("VerifyReliabilityAddressSigning invalid", err,
				&map[string]string{"requested epoch": strconv.FormatInt(request.BlockHeight, 10), "userAddr": userAddr.String(), "dataReliability": fmt.Sprintf("%v", request.DataReliability)})
		}
		if !valid {
			return nil, nil, nil, nil, utils.LavaFormatError("invalid DataReliability Provider signing", nil,
				&map[string]string{"requested epoch": strconv.FormatInt(request.BlockHeight, 10), "userAddr": userAddr.String(), "dataReliability": fmt.Sprintf("%v", request.DataReliability)})
		}
		//verify data reliability fields correspond to the right vrf
		valid = utils.VerifyVrfProof(request, *vrf_pk, uint64(request.BlockHeight))
		if !valid {
			return nil, nil, nil, nil, utils.LavaFormatError("invalid DataReliability fields, VRF wasn't verified with provided proof", nil,
				&map[string]string{"requested epoch": strconv.FormatInt(request.BlockHeight, 10), "userAddr": userAddr.String(), "dataReliability": fmt.Sprintf("%v", request.DataReliability)})
		}

		vrfIndex, vrfErr := utils.GetIndexForVrf(request.DataReliability.VrfValue, uint32(g_sentry.GetProvidersCount()), g_sentry.GetReliabilityThreshold())
		if vrfErr != nil {
			dataReliabilityMarshalled, err := json.Marshal(request.DataReliability)
			if err != nil {
				dataReliabilityMarshalled = []byte{}
			}
			return nil, nil, nil, nil, utils.LavaFormatError("Provider identified vrf value in data reliability request does not meet threshold", vrfErr,
				&map[string]string{"requested epoch": strconv.FormatInt(request.BlockHeight, 10), "userAddr": userAddr.String(),
					"dataReliability": string(dataReliabilityMarshalled), "relayEpochStart": strconv.FormatInt(request.BlockHeight, 10),
					"vrfIndex":   strconv.FormatInt(vrfIndex, 10),
					"self Index": strconv.FormatInt(authorisedUserResponse.Index, 10)})
		}
		if authorisedUserResponse.Index != vrfIndex {
			dataReliabilityMarshalled, err := json.Marshal(request.DataReliability)
			if err != nil {
				dataReliabilityMarshalled = []byte{}
			}
			return nil, nil, nil, nil, utils.LavaFormatError("Provider identified invalid vrfIndex in data reliability request, the given index and self index are different", nil,
				&map[string]string{"requested epoch": strconv.FormatInt(request.BlockHeight, 10), "userAddr": userAddr.String(),
					"dataReliability": string(dataReliabilityMarshalled), "relayEpochStart": strconv.FormatInt(request.BlockHeight, 10),
					"vrfIndex":   strconv.FormatInt(vrfIndex, 10),
					"self Index": strconv.FormatInt(authorisedUserResponse.Index, 10)})
		}
		utils.LavaFormatInfo("Simulation: server got valid DataReliability request", nil)

		userSessions.Lock.Lock()
		getOrCreateDataByEpoch(userSessions, uint64(request.BlockHeight), maxcuRes, vrf_pk, userAddr.String())
		userSessions.dataByEpoch[uint64(request.BlockHeight)].DataReliability = request.DataReliability
		userSessions.Lock.Unlock()
	} else {
		relaySession, err = getOrCreateSession(ctx, userAddr.String(), request)
		if err != nil {
			return nil, nil, nil, nil, err
		}
		if relaySession == nil {
			return nil, nil, nil, nil, utils.LavaFormatError("getOrCreateSession has a RelaySession nil without an error", nil, nil)
		}
		relaySession.Lock.Lock()
		pairingEpoch := relaySession.GetPairingEpoch()

		if request.BlockHeight != int64(pairingEpoch) {
			relaySession.Lock.Unlock()
			return nil, nil, nil, nil, utils.LavaFormatError("request blockheight mismatch to session epoch", nil,
				&map[string]string{"pairingEpoch": strconv.FormatUint(pairingEpoch, 10), "userAddr": userAddr.String(),
					"relay blockheight": strconv.FormatInt(request.BlockHeight, 10)})
		}

		userSessions = relaySession.userSessionsParent
		relaySession.Lock.Unlock()

		// Validate
		if request.SessionId == 0 {
			return nil, nil, nil, nil, utils.LavaFormatError("SessionID cannot be 0 for non-data reliability requests", nil,
				&map[string]string{"pairingEpoch": strconv.FormatUint(pairingEpoch, 10), "userAddr": userAddr.String(),
					"relay request": fmt.Sprintf("%v", request)})
		}
		// Update session
		err = updateSessionCu(relaySession, userSessions, nodeMsg.GetServiceApi(), request, pairingEpoch)
		if err != nil {
			return nil, nil, nil, nil, err
		}

		relaySession.Lock.Lock()
		relaySession.Proof = request
		relaySession.Lock.Unlock()
	}
	if userSessions == nil {
		return nil, nil, nil, nil, utils.LavaFormatError("relay Init has a nil UserSession", nil, &map[string]string{"userSessions": fmt.Sprintf("%+v", userSessions)})
	}
	return userAddr, nodeMsg, userSessions, relaySession, nil
}

func (s *relayServer) onRelayFailure(userSessions *UserSessions, relaySession *RelaySession, nodeMsg chainproxy.NodeMessage) error {
	if userSessions == nil || relaySession == nil { // verify sessions are not nil

		return utils.LavaFormatError("relayFailure had a UserSession Or RelaySession nil", nil, &map[string]string{"userSessions": fmt.Sprintf("%+v", userSessions), "relaySession": fmt.Sprintf("%+v", relaySession)})
	}
	// deal with relaySession
	computeUnits := nodeMsg.GetServiceApi().ComputeUnits
	relaySession.Lock.Lock()
	pairingEpoch := relaySession.PairingEpoch
	relaySession.RelayNum -= 1
	relaySession.CuSum -= computeUnits
	var retError error
	if int64(relaySession.RelayNum) < 0 || int64(relaySession.CuSum) < 0 { // relayNumber must be greater than zero.
		utils.LavaFormatError("consumer RelayNumber or CuSum are negative values", nil, &map[string]string{"RelayNum": strconv.FormatUint(relaySession.RelayNum, 10),
			"CuSum": strconv.FormatUint(relaySession.CuSum, 10),
		})
		relaySession.RelayNum = 0
		relaySession.CuSum = 0
		retError = lavasession.SessionOutOfSyncError
	}
	relaySession.Lock.Unlock()
	// deal with userSessions
	userSessions.Lock.Lock()
	userSessions.dataByEpoch[pairingEpoch].UsedComputeUnits -= computeUnits
	if int64(userSessions.dataByEpoch[pairingEpoch].UsedComputeUnits) < 0 {
		// if the provider lost sync with the consumer itself, and not just a session. we blockList the consumer.
		userSessions.dataByEpoch[pairingEpoch].UsedComputeUnits = 0
		userSessions.IsBlockListed = true
		retError = utils.LavaFormatError("userSessions Out of sync, Blocking consumer",
			fmt.Errorf("userSessions.dataByEpoch[pairingEpoch].UsedComputeUnits reached negative value"),
			&map[string]string{"consumer_address": userSessions.user,
				"userSessions.dataByEpoch[pairingEpoch].UsedComputeUnits": strconv.FormatUint(userSessions.dataByEpoch[pairingEpoch].UsedComputeUnits, 10)})
	}
	userSessions.Lock.Unlock()
	return retError
}

func (s *relayServer) Relay(ctx context.Context, request *pairingtypes.RelayRequest) (*pairingtypes.RelayReply, error) {
	utils.LavaFormatInfo("Provider got relay request", &map[string]string{
		"request.SessionId": strconv.FormatUint(request.SessionId, 10),
	})
	userAddr, nodeMsg, userSessions, relaySession, err := s.initRelay(ctx, request)
	if err != nil {
		return nil, err
	}

	reply, err := s.TryRelay(ctx, request, userAddr, nodeMsg)
	if err != nil && request.DataReliability == nil { // we ignore data reliability because its not checking/adding cu/relaynum.
		// failed to send relay. we need to adjust session state. cuSum and relayNumber.
		relayFailureError := s.onRelayFailure(userSessions, relaySession, nodeMsg)
		if relayFailureError != nil {
			err = sdkerrors.Wrapf(relayFailureError, "Relay Error: "+err.Error())
		}
	}
	return reply, err
}

func (s *relayServer) TryRelay(ctx context.Context, request *pairingtypes.RelayRequest, userAddr sdk.AccAddress, nodeMsg chainproxy.NodeMessage) (*pairingtypes.RelayReply, error) {

	// Send
	var reqMsg *chainproxy.JsonrpcMessage
	var reqParams interface{}
	switch msg := nodeMsg.GetMsg().(type) {
	case *chainproxy.JsonrpcMessage:
		reqMsg = msg
		reqParams = reqMsg.Params
	default:
		reqMsg = nil
	}
	latestBlock := int64(0)
	finalizedBlockHashes := map[int64]interface{}{}
	var requestedBlockHash []byte = nil
	if g_sentry.GetSpecComparesHashes() {
		// Add latest block and finalized data
		var requestedBlockHashStr string
		var err error
		latestBlock, finalizedBlockHashes, requestedBlockHashStr, err = g_chainSentry.GetLatestBlockData(request.RequestBlock)
		if err != nil {
			return nil, utils.LavaFormatError("Could not guarantee data reliability", err, &map[string]string{"requestedBlock": strconv.FormatInt(request.RequestBlock, 10), "latestBlock": strconv.FormatInt(latestBlock, 10)})
		}
		if requestedBlockHashStr == "" {
			//avoid using cache, but can still service
			utils.LavaFormatWarning("no hash data for requested block", nil, &map[string]string{"requestedBlock": strconv.FormatInt(request.RequestBlock, 10), "latestBlock": strconv.FormatInt(latestBlock, 10)})
		} else {
			requestedBlockHash = []byte(requestedBlockHashStr)
		}

	}
	request.RequestBlock = sentry.ReplaceRequestedBlock(request.RequestBlock, latestBlock)
	finalized := g_sentry.IsFinalizedBlock(request.RequestBlock, latestBlock)
	cache := g_chainProxy.GetCache()
	//TODO: handle cache on fork for dataReliability = false
	reply, err := cache.GetEntry(ctx, request, g_sentry.ApiInterface, requestedBlockHash, g_sentry.ChainID, finalized)
	if err != nil || reply == nil {
		if performance.NotConnectedError.Is(err) {
			utils.LavaFormatError("cache not connected", err, nil)
		}
		//cache miss
		reply, _, _, err = nodeMsg.Send(ctx, nil)
		if err != nil {
			return nil, utils.LavaFormatError("Sending nodeMsg failed", err, nil)
		}
		cache.SetEntry(ctx, request, g_sentry.ApiInterface, requestedBlockHash, g_sentry.ChainID, userAddr.String(), reply, finalized)
	}

	apiName := nodeMsg.GetServiceApi().Name
	if reqMsg != nil && strings.Contains(apiName, "unsubscribe") {
		err := processUnsubscribe(apiName, userAddr, reqParams)
		if err != nil {
			return nil, err
		}
	}
	// TODO: verify that the consumer still listens, if it took to much time to get the response we cant update the CU.

<<<<<<< HEAD
	latestBlock := int64(0)
	finalizedBlockHashes := map[int64]interface{}{}

	if g_sentry.GetSpecDataReliabilityEnabled() {
		// Add latest block and finalized
		latestBlock, finalizedBlockHashes = g_chainSentry.GetLatestBlockData()
	}

=======
>>>>>>> b737c1d4
	jsonStr, err := json.Marshal(finalizedBlockHashes)
	if err != nil {
		return nil, utils.LavaFormatError("failed unmarshaling finalizedBlockHashes", err,
			&map[string]string{"finalizedBlockHashes": fmt.Sprintf("%v", finalizedBlockHashes)})
	}

	reply.FinalizedBlocksHashes = []byte(jsonStr)
	reply.LatestBlock = latestBlock

	getSignaturesFromRequest := func(request pairingtypes.RelayRequest) error {
		// request is a copy of the original request, but won't modify it
		// update relay request requestedBlock to the provided one in case it was arbitrary
		sentry.UpdateRequestedBlock(&request, reply)
		// Update signature,
		sig, err := sigs.SignRelayResponse(g_privKey, reply, &request)
		if err != nil {
			return utils.LavaFormatError("failed signing relay response", err,
				&map[string]string{"request": fmt.Sprintf("%v", request), "reply": fmt.Sprintf("%v", reply)})
		}
		reply.Sig = sig

		if g_sentry.GetSpecDataReliabilityEnabled() {
			//update sig blocks signature
			sigBlocks, err := sigs.SignResponseFinalizationData(g_privKey, reply, &request, userAddr)
			if err != nil {
				return utils.LavaFormatError("failed signing finalization data", err,
					&map[string]string{"request": fmt.Sprintf("%v", request), "reply": fmt.Sprintf("%v", reply), "userAddr": userAddr.String()})
			}
			reply.SigBlocks = sigBlocks
		}
		return nil
	}
	err = getSignaturesFromRequest(*request)
	if err != nil {
		return nil, err
	}

	// return reply to user
	return reply, nil
}

func (s *relayServer) RelaySubscribe(request *pairingtypes.RelayRequest, srv pairingtypes.Relayer_RelaySubscribeServer) error {
	utils.LavaFormatInfo("Provider got relay request subscribe", &map[string]string{
		"request.SessionId": strconv.FormatUint(request.SessionId, 10),
	})
	_, nodeMsg, userSessions, relaySession, err := s.initRelay(context.Background(), request)
	if err != nil {
		return err
	}

	err = s.TryRelaySubscribe(request, srv, nodeMsg, userSessions)
	if err != nil && request.DataReliability == nil { // we ignore data reliability because its not checking/adding cu/relaynum.
		// failed to send relay. we need to adjust session state. cuSum and relayNumber.
		relayFailureError := s.onRelayFailure(userSessions, relaySession, nodeMsg)
		if relayFailureError != nil {
			err = sdkerrors.Wrapf(relayFailureError, "Relay Error: "+err.Error())
		}
	}
	return err
}

func (s *relayServer) TryRelaySubscribe(request *pairingtypes.RelayRequest, srv pairingtypes.Relayer_RelaySubscribeServer, nodeMsg chainproxy.NodeMessage, userSessions *UserSessions) error {

	var reply *pairingtypes.RelayReply
	var clientSub *rpcclient.ClientSubscription
	var subscriptionID string
	subscribeRepliesChan := make(chan interface{})
	reply, subscriptionID, clientSub, err := nodeMsg.Send(context.Background(), subscribeRepliesChan)
	if err != nil {
		return utils.LavaFormatError("Subscription failed", err, nil)
	}

	userSessions.Lock.Lock()
	if _, ok := userSessions.Subs[subscriptionID]; ok {
		return utils.LavaFormatError("SubscriptiodID: "+subscriptionID+"exists", nil, nil)
	}
	userSessions.Subs[subscriptionID] = &subscription{
		id:                   subscriptionID,
		sub:                  clientSub,
		subscribeRepliesChan: subscribeRepliesChan,
	}
	userSessions.Lock.Unlock()

	err = srv.Send(reply) //this reply contains the RPC ID
	if err != nil {
		utils.LavaFormatError("Error getting RPC ID", err, nil)
	}

	for {
		select {
		case <-clientSub.Err():
			utils.LavaFormatError("client sub", err, nil)
			// delete this connection from the subs map
			userSessions.Lock.Lock()
			if sub, ok := userSessions.Subs[subscriptionID]; ok {
				sub.disconnect()
				delete(userSessions.Subs, subscriptionID)
			}
			userSessions.Lock.Unlock()
			return err
		case subscribeReply := <-subscribeRepliesChan:
			data, err := json.Marshal(subscribeReply)
			if err != nil {
				utils.LavaFormatError("client sub unmarshal", err, nil)
				userSessions.Lock.Lock()
				if sub, ok := userSessions.Subs[subscriptionID]; ok {
					sub.disconnect()
					delete(userSessions.Subs, subscriptionID)
				}
				userSessions.Lock.Unlock()
				return err
			}

			err = srv.Send(
				&pairingtypes.RelayReply{
					Data: data,
				},
			)
			if err != nil {
				// usually triggered when client closes connection
				if strings.Contains(err.Error(), "Canceled desc = context canceled") {
					utils.LavaFormatWarning("Client closed connection", err, nil)
				} else {
					utils.LavaFormatError("srv.Send", err, nil)
				}
				userSessions.Lock.Lock()
				if sub, ok := userSessions.Subs[subscriptionID]; ok {
					sub.disconnect()
					delete(userSessions.Subs, subscriptionID)
				}
				userSessions.Lock.Unlock()
				return err
			}

			utils.LavaFormatInfo("Sending data", &map[string]string{"data": string(data)})
		}
	}
}

func (relayServ *relayServer) VerifyReliabilityAddressSigning(ctx context.Context, consumer sdk.AccAddress, request *pairingtypes.RelayRequest) (valid bool, err error) {

	queryHash := utils.CalculateQueryHash(*request)
	if !bytes.Equal(queryHash, request.DataReliability.QueryHash) {
		return false, utils.LavaFormatError("query hash mismatch on data reliability message", nil,
			&map[string]string{"queryHash": string(queryHash), "request QueryHash": string(request.DataReliability.QueryHash)})
	}

	//validate consumer signing on VRF data
	valid, err = sigs.ValidateSignerOnVRFData(consumer, *request.DataReliability)
	if err != nil {
		return false, utils.LavaFormatError("failed to Validate Signer On VRF Data", err,
			&map[string]string{"consumer": consumer.String(), "request.DataReliability": fmt.Sprintf("%v", request.DataReliability)})
	}
	if !valid {
		return false, nil
	}
	//validate provider signing on query data
	pubKey, err := sigs.RecoverProviderPubKeyFromVrfDataAndQuery(request)
	if err != nil {
		return false, utils.LavaFormatError("failed to Recover Provider PubKey From Vrf Data And Query", err,
			&map[string]string{"consumer": consumer.String(), "request": fmt.Sprintf("%v", request)})
	}
	providerAccAddress, err := sdk.AccAddressFromHex(pubKey.Address().String()) //consumer signer
	if err != nil {
		return false, utils.LavaFormatError("failed converting signer to address", err,
			&map[string]string{"consumer": consumer.String(), "PubKey": pubKey.Address().String()})
	}
	return g_sentry.IsAuthorizedPairing(ctx, consumer.String(), providerAccAddress.String(), uint64(request.BlockHeight)) //return if this pairing is authorised
}

func SendVoteCommitment(voteID string, vote *voteData) {
	msg := conflicttypes.NewMsgConflictVoteCommit(g_sentry.Acc, voteID, vote.CommitHash)
	myWriter := bytes.Buffer{}
	g_sentry.ClientCtx.Output = &myWriter
	err := tx.GenerateOrBroadcastTxWithFactory(g_sentry.ClientCtx, g_txFactory, msg)
	if err != nil {
		utils.LavaFormatError("failed to send vote commitment", err, nil)
	}
}

func SendVoteReveal(voteID string, vote *voteData) {
	msg := conflicttypes.NewMsgConflictVoteReveal(g_sentry.Acc, voteID, vote.Nonce, vote.RelayDataHash)
	myWriter := bytes.Buffer{}
	g_sentry.ClientCtx.Output = &myWriter
	err := tx.GenerateOrBroadcastTxWithFactory(g_sentry.ClientCtx, g_txFactory, msg)
	if err != nil {
		utils.LavaFormatError("failed to send vote Reveal", err, nil)
	}
}

func voteEventHandler(ctx context.Context, voteID string, voteDeadline uint64, voteParams *sentry.VoteParams) {
	//got a vote event, handle the cases here

	if !voteParams.GetCloseVote() {
		//meaning we dont close a vote, so we should check stuff
		if voteParams != nil {
			//chainID is sent only on new votes
			chainID := voteParams.ChainID
			if chainID != g_serverChainID {
				// not our chain ID
				return
			}
		}
		nodeHeight := uint64(g_sentry.GetBlockHeight())
		if voteDeadline < nodeHeight {
			// its too late to vote
			utils.LavaFormatError("Vote Event received but it's too late to vote", nil,
				&map[string]string{"deadline": strconv.FormatUint(voteDeadline, 10), "nodeHeight": strconv.FormatUint(nodeHeight, 10)})
			return
		}
	}
	g_votes_mutex.Lock()
	defer g_votes_mutex.Unlock()
	vote, ok := g_votes[voteID]
	if ok {
		//we have an existing vote with this ID
		if voteParams != nil {
			if voteParams.GetCloseVote() {
				//we are closing the vote, so its okay we ahve this voteID
				utils.LavaFormatInfo("Received Vote termination event for vote, cleared entry",
					&map[string]string{"voteID": voteID})
				delete(g_votes, voteID)
				return
			}
			//expected to start a new vote but found an existing one
			utils.LavaFormatError("new vote Request for vote had existing entry", nil,
				&map[string]string{"voteParams": fmt.Sprintf("%+v", voteParams), "voteID": voteID, "voteData": fmt.Sprintf("%+v", vote)})
			return
		}
		utils.LavaFormatInfo(" Received Vote Reveal for vote, sending Reveal for result",
			&map[string]string{"voteID": voteID, "voteData": fmt.Sprintf("%+v", vote)})
		SendVoteReveal(voteID, vote)
		return
	} else {
		// new vote
		if voteParams == nil {
			utils.LavaFormatError("vote reveal Request didn't have a vote entry", nil,
				&map[string]string{"voteID": voteID})
			return
		}
		if voteParams.GetCloseVote() {
			utils.LavaFormatError("vote closing received but didn't have a vote entry", nil,
				&map[string]string{"voteID": voteID})
			return
		}
		//try to find this provider in the jury
		found := slices.Contains(voteParams.Voters, g_sentry.Acc)
		if !found {
			utils.LavaFormatInfo("new vote initiated but not for this provider to vote", nil)
			// this is a new vote but not for us
			return
		}
		// we need to send a commit, first we need to use the chainProxy and get the response
		//TODO: implement code that verified the requested block is finalized and if its not waits and tries again
		nodeMsg, err := g_chainProxy.ParseMsg(voteParams.ApiURL, voteParams.RequestData, voteParams.ConnectionType)
		if err != nil {
			utils.LavaFormatError("vote Request did not pass the api check on chain proxy", err,
				&map[string]string{"voteID": voteID, "chainID": voteParams.ChainID})
			return
		}
		reply, _, _, err := nodeMsg.Send(ctx, nil)
		if err != nil {
			utils.LavaFormatError("vote relay send has failed", err,
				&map[string]string{"ApiURL": voteParams.ApiURL, "RequestData": string(voteParams.RequestData)})
			return
		}
		nonce := rand.Int63()
		replyDataHash := sigs.HashMsg(reply.Data)
		commitHash := conflicttypes.CommitVoteData(nonce, replyDataHash)

		vote = &voteData{RelayDataHash: replyDataHash, Nonce: nonce, CommitHash: commitHash}
		g_votes[voteID] = vote
		utils.LavaFormatInfo("Received Vote start, sending commitment for result", &map[string]string{"voteID": voteID, "voteData": fmt.Sprintf("%+v", vote)})
		SendVoteCommitment(voteID, vote)
		return
	}
}

func Server(
	ctx context.Context,
	clientCtx client.Context,
	txFactory tx.Factory,
	listenAddr string,
	nodeUrl string,
	ChainID string,
	apiInterface string,
	flagSet *pflag.FlagSet,
) {
	utils.LavaFormatInfo("lavad Binary Version: "+version.Version, nil)
	//
	// ctrl+c
	ctx, cancel := context.WithCancel(ctx)
	signalChan := make(chan os.Signal, 1)
	signal.Notify(signalChan, os.Interrupt)
	defer func() {
		signal.Stop(signalChan)
		cancel()
	}()

	// Init random seed
	rand.Seed(time.Now().UnixNano())
	g_serverID = uint64(rand.Int63())

	//

	// Start newSentry
	newSentry := sentry.NewSentry(clientCtx, ChainID, false, voteEventHandler, askForRewards, apiInterface, nil, nil, g_serverID)
	err := newSentry.Init(ctx)
	if err != nil {
		utils.LavaFormatError("sentry init failure to initialize", err, &map[string]string{"apiInterface": apiInterface, "ChainID": ChainID})
		return
	}
	go newSentry.Start(ctx)
	for newSentry.GetSpecHash() == nil {
		time.Sleep(1 * time.Second)
	}
	g_sentry = newSentry
	g_sessions = map[string]*UserSessions{}
	g_votes = map[string]*voteData{}
	g_rewardsSessions = map[uint64][]*RelaySession{}
	g_serverChainID = ChainID
	//allow more gas
	g_txFactory = txFactory.WithGas(1000000)

	//
	// Info
	utils.LavaFormatInfo("Server starting", &map[string]string{"listenAddr": listenAddr, "ChainID": newSentry.GetChainID(), "node": nodeUrl, "spec": newSentry.GetSpecName(), "api Interface": apiInterface})

	//
	// Keys
	keyName, err := sigs.GetKeyName(clientCtx)
	if err != nil {
		utils.LavaFormatFatal("provider failure to getKeyName", err, &map[string]string{"apiInterface": apiInterface, "ChainID": ChainID})
	}

	privKey, err := sigs.GetPrivKey(clientCtx, keyName)
	if err != nil {
		utils.LavaFormatFatal("provider failure to getPrivKey", err, &map[string]string{"apiInterface": apiInterface, "ChainID": ChainID})
	}
	g_privKey = privKey
	serverKey, _ := clientCtx.Keyring.Key(keyName)
	utils.LavaFormatInfo("Server loaded keys", &map[string]string{"PublicKey": serverKey.GetPubKey().Address().String()})
	//
	// Node
	//get portal logs
	pLogs, err := chainproxy.NewPortalLogs()
	if err != nil {
		utils.LavaFormatFatal("provider failure to NewPortalLogs", err, &map[string]string{"apiInterface": apiInterface, "ChainID": ChainID})
	}
	chainProxy, err := chainproxy.GetChainProxy(nodeUrl, 1, newSentry, pLogs)

	if err != nil {
		utils.LavaFormatFatal("provider failure to GetChainProxy", err, &map[string]string{"apiInterface": apiInterface, "ChainID": ChainID})
	}
	chainProxy.Start(ctx)
	g_chainProxy = chainProxy

	if g_sentry.GetSpecDataReliabilityEnabled() {
		// Start chain sentry
		chainSentry := chainsentry.NewChainSentry(clientCtx, chainProxy, ChainID)
		var chainSentryInitError error
		errMapInfo := &map[string]string{"apiInterface": apiInterface, "ChainID": ChainID, "nodeUrl": nodeUrl}
		for attempt := 0; attempt < RetryInitAttempts; attempt++ {
			chainSentryInitError = chainSentry.Init(ctx)
			if chainSentryInitError != nil {
				if chainsentry.ErrorFailedToFetchLatestBlock.Is(chainSentryInitError) { // we allow ErrorFailedToFetchLatestBlock. to retry
					utils.LavaFormatWarning(fmt.Sprintf("chainSentry Init failed. Attempt Number: %d/%d, Retrying in %d seconds",
						attempt+1, RetryInitAttempts, TimeWaitInitializeChainSentry), nil, nil)
					time.Sleep(TimeWaitInitializeChainSentry * time.Second)
					continue
				} else { // other errors are currently fatal.
					utils.LavaFormatFatal("Provider Init failure", chainSentryInitError, errMapInfo)
				}
			}
			// break when chainSentry was initialized successfully
			break
		}
		if chainSentryInitError != nil {
			utils.LavaFormatFatal("provider failure initializing chainSentry - nodeUrl might be unreachable or offline", chainSentryInitError, errMapInfo)
		}

		chainSentry.Start(ctx)
		g_chainSentry = chainSentry
	}

	//
	// GRPC
	lis, err := net.Listen("tcp", listenAddr)
	if err != nil {
		utils.LavaFormatFatal("provider failure setting up listener", err, &map[string]string{"listenAddr": listenAddr, "ChainID": ChainID})
	}
	s := grpc.NewServer()

	wrappedServer := grpcweb.WrapServer(s)
	handler := func(resp http.ResponseWriter, req *http.Request) {
		// Set CORS headers
		resp.Header().Set("Access-Control-Allow-Origin", "*")
		resp.Header().Set("Access-Control-Allow-Headers", "Content-Type,x-grpc-web")

		wrappedServer.ServeHTTP(resp, req)
	}

	httpServer := http.Server{
		Handler: h2c.NewHandler(http.HandlerFunc(handler), &http2.Server{}),
	}

	go func() {
		select {
		case <-ctx.Done():
			utils.LavaFormatInfo("Provider Server ctx.Done", nil)
		case <-signalChan:
			utils.LavaFormatInfo("Provider Server signalChan", nil)
		}

		shutdownCtx, shutdownRelease := context.WithTimeout(context.Background(), 10*time.Second)
		defer shutdownRelease()
		
		if err := httpServer.Shutdown(shutdownCtx); err != nil {
			utils.LavaFormatFatal("Provider failed to shutdown", err, &map[string]string{})
		}
	}()

	Server := &relayServer{}

	pairingtypes.RegisterRelayerServer(s, Server)

	utils.LavaFormatInfo("Server listening", &map[string]string{"Address": lis.Addr().String()})
	if err := httpServer.Serve(lis); !errors.Is(err, http.ErrServerClosed) {
		utils.LavaFormatFatal("provider failed to serve", err, &map[string]string{"Address": lis.Addr().String(), "ChainID": ChainID})
	}

	cacheAddr, err := flagSet.GetString(performance.CacheFlagName)
	if err != nil {
		utils.LavaFormatError("Failed To Get Cache Address flag", err, &map[string]string{"flags": fmt.Sprintf("%v", flagSet)})
	} else {
		if cacheAddr != "" {
			cache, err := performance.InitCache(ctx, cacheAddr)
			if err != nil {
				utils.LavaFormatError("Failed To Connect to cache at address", err, &map[string]string{"address": cacheAddr})
			} else {
				utils.LavaFormatInfo("cache service connected", &map[string]string{"address": cacheAddr})
				chainProxy.SetCache(cache)
			}
		}
	}

	askForRewards(int64(g_sentry.GetCurrentEpochHeight()))
}<|MERGE_RESOLUTION|>--- conflicted
+++ resolved
@@ -6,9 +6,6 @@
 	"encoding/json"
 	"errors"
 	"fmt"
-	"github.com/improbable-eng/grpc-web/go/grpcweb"
-	"golang.org/x/net/http2"
-	"golang.org/x/net/http2/h2c"
 	"math/rand"
 	"net"
 	"net/http"
@@ -19,6 +16,10 @@
 	"sync"
 	"sync/atomic"
 	"time"
+
+	"github.com/improbable-eng/grpc-web/go/grpcweb"
+	"golang.org/x/net/http2"
+	"golang.org/x/net/http2/h2c"
 
 	"golang.org/x/exp/slices"
 
@@ -755,7 +756,7 @@
 	latestBlock := int64(0)
 	finalizedBlockHashes := map[int64]interface{}{}
 	var requestedBlockHash []byte = nil
-	if g_sentry.GetSpecComparesHashes() {
+	if g_sentry.GetSpecDataReliabilityEnabled() {
 		// Add latest block and finalized data
 		var requestedBlockHashStr string
 		var err error
@@ -797,17 +798,6 @@
 	}
 	// TODO: verify that the consumer still listens, if it took to much time to get the response we cant update the CU.
 
-<<<<<<< HEAD
-	latestBlock := int64(0)
-	finalizedBlockHashes := map[int64]interface{}{}
-
-	if g_sentry.GetSpecDataReliabilityEnabled() {
-		// Add latest block and finalized
-		latestBlock, finalizedBlockHashes = g_chainSentry.GetLatestBlockData()
-	}
-
-=======
->>>>>>> b737c1d4
 	jsonStr, err := json.Marshal(finalizedBlockHashes)
 	if err != nil {
 		return nil, utils.LavaFormatError("failed unmarshaling finalizedBlockHashes", err,
@@ -1224,7 +1214,7 @@
 
 		shutdownCtx, shutdownRelease := context.WithTimeout(context.Background(), 10*time.Second)
 		defer shutdownRelease()
-		
+
 		if err := httpServer.Shutdown(shutdownCtx); err != nil {
 			utils.LavaFormatFatal("Provider failed to shutdown", err, &map[string]string{})
 		}
