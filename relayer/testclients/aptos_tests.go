package testclients

import (
	"context"
	"fmt"
	"log"
	"net/http"
	"strings"

	"github.com/btcsuite/btcd/btcec"
	"github.com/cosmos/cosmos-sdk/client"
	"github.com/lavanet/lava/relayer/chainproxy"
	"github.com/lavanet/lava/relayer/sentry"
)

// AptosTests
func AptosTests(ctx context.Context, chainProxy chainproxy.ChainProxy, privKey *btcec.PrivateKey, apiInterface string, s *sentry.Sentry, clientCtx client.Context) error {
	errors := []string{}
	log.Println("Aptos test")
	if apiInterface == "rest" {
		log.Println("starting run important apis")
		// clientAdress := clientCtx.FromAddress
		version := "2406784"
		account := "0x10f9091d233fd38b9d774bc641ed71ea7d3a21a0254fdfa9556901e9fad6a533"

		mostImportantApisToTest := map[string][]string{http.MethodGet: {
			"/blocks/by_height/5",
			"/blocks/by_version/" + version,
			"/accounts/" + account,
			"/accounts/" + account + "/resources",
			"/accounts/" + account + "/modules",
		},
			http.MethodPost: {},
		}

		for httpMethod, api := range mostImportantApisToTest {
			for _, api_value := range api {
				for i := 0; i < 100; i++ {
<<<<<<< HEAD
					reply, _, _, err := chainproxy.SendRelay(ctx, chainProxy, privKey, api_value, "", httpMethod)
=======
					reply, _, err := chainproxy.SendRelay(ctx, chainProxy, privKey, api_value, "", httpMethod, "aptos_test")
>>>>>>> b737c1d4
					if err != nil {
						log.Println(err)
						errors = append(errors, fmt.Sprintf("%s", err))
					} else {
						log.Println(fmt.Sprintf("LavaTestsResponse: %v\n", reply))
						// prettyPrintReply(*reply, "LavaTestsResponse")
					}
				}
			}
		}

		log.Println("continuing to other spec apis")
		// finish with testing all other API methods that dont require parameters
		allSpecNames, err := s.GetAllSpecNames(ctx)
		if err != nil {
			log.Println(err)
			errors = append(errors, fmt.Sprintf("%s", err))
		}
		for apiName, apiInterfaceList := range allSpecNames {
			if strings.Contains(apiName, "/{") {
				continue
			}

			for _, api_interface := range apiInterfaceList {
				httpMethod := http.MethodGet
				if api_interface.Type == "post" {
					httpMethod = http.MethodPost
					// for now we dont want to run the post apis in this test
					continue
				}
				log.Println(fmt.Sprintf("%s", apiName))
<<<<<<< HEAD
				reply, _, _, err := chainproxy.SendRelay(ctx, chainProxy, privKey, apiName, "", httpMethod)
=======
				reply, _, err := chainproxy.SendRelay(ctx, chainProxy, privKey, apiName, "", httpMethod, "aptos_test")
>>>>>>> b737c1d4
				if err != nil {
					log.Println(err)
					errors = append(errors, fmt.Sprintf("%s", err))
				} else {
					prettyPrintReply(*reply, "LavaTestsResponse")
				}

			}
		}

	} else {
		log.Println(fmt.Sprintf("currently no tests for %s protocol", apiInterface))
		return nil
	}

	// if we had any errors we return them here
	if len(errors) > 0 {
		return fmt.Errorf(strings.Join(errors, ",\n"))
	}

	return nil
}<|MERGE_RESOLUTION|>--- conflicted
+++ resolved
@@ -36,11 +36,7 @@
 		for httpMethod, api := range mostImportantApisToTest {
 			for _, api_value := range api {
 				for i := 0; i < 100; i++ {
-<<<<<<< HEAD
-					reply, _, _, err := chainproxy.SendRelay(ctx, chainProxy, privKey, api_value, "", httpMethod)
-=======
 					reply, _, err := chainproxy.SendRelay(ctx, chainProxy, privKey, api_value, "", httpMethod, "aptos_test")
->>>>>>> b737c1d4
 					if err != nil {
 						log.Println(err)
 						errors = append(errors, fmt.Sprintf("%s", err))
@@ -72,11 +68,7 @@
 					continue
 				}
 				log.Println(fmt.Sprintf("%s", apiName))
-<<<<<<< HEAD
-				reply, _, _, err := chainproxy.SendRelay(ctx, chainProxy, privKey, apiName, "", httpMethod)
-=======
 				reply, _, err := chainproxy.SendRelay(ctx, chainProxy, privKey, apiName, "", httpMethod, "aptos_test")
->>>>>>> b737c1d4
 				if err != nil {
 					log.Println(err)
 					errors = append(errors, fmt.Sprintf("%s", err))
