<<<<<<< HEAD
package relayer

import (
	"errors"

	"github.com/cosmos/cosmos-sdk/client"
	"github.com/cosmos/cosmos-sdk/crypto"

	btcSecp256k1 "github.com/btcsuite/btcd/btcec"
	tendermintcrypto "github.com/tendermint/tendermint/crypto"
	"github.com/tendermint/tendermint/crypto/secp256k1"
)

func getKeyName(clientCtx client.Context) (string, error) {
	_, name, _, err := client.GetFromFields(clientCtx.Keyring, clientCtx.From, false)
	if err != nil {
		return "", err
	}

	return name, nil
}

func getPrivKey(clientCtx client.Context, keyName string) (*btcSecp256k1.PrivateKey, error) {
	//
	// get private key
	armor, err := clientCtx.Keyring.ExportPrivKeyArmor(keyName, "")
	if err != nil {
		return nil, err
	}

	privKey, algo, err := crypto.UnarmorDecryptPrivKey(armor, "")
	if err != nil {
		return nil, err
	}
	if algo != "secp256k1" {
		return nil, errors.New("incompatible private key algorithm")
	}

	priv, _ := btcSecp256k1.PrivKeyFromBytes(btcSecp256k1.S256(), privKey.Bytes())
	return priv, nil
}

func hashMsg(msgData []byte) []byte {
	return tendermintcrypto.Sha256(msgData)
}

func signRelay(pkey *btcSecp256k1.PrivateKey, msgData []byte) ([]byte, error) {
	//
	// Sign
	sig, err := btcSecp256k1.SignCompact(btcSecp256k1.S256(), pkey, hashMsg(msgData), false)
	if err != nil {
		return nil, err
	}

	return sig, nil
}

func recoverPubKey(sig []byte, msgHash []byte) (secp256k1.PubKey, error) {
	//
	// Recover public key from signature
	recPub, _, err := btcSecp256k1.RecoverCompact(btcSecp256k1.S256(), sig, msgHash)
	if err != nil {
		return nil, err
	}

	pk := recPub.SerializeCompressed()

	return (secp256k1.PubKey)(pk), nil
}

func recoverPubKeyFromRelay(in *RelayRequest) (secp256k1.PubKey, error) {
	tmp := in.Sig
	in.Sig = []byte{}
	hash := hashMsg([]byte(in.String()))
	in.Sig = tmp

	pubKey, err := recoverPubKey(in.Sig, hash)
	if err != nil {
		return nil, err
	}
	return pubKey, nil
}

func recoverPubKeyFromRelayReply(in *RelayReply) (secp256k1.PubKey, error) {
	tmp := in.Sig
	in.Sig = []byte{}
	hash := hashMsg([]byte(in.String()))
	in.Sig = tmp

	pubKey, err := recoverPubKey(in.Sig, hash)
	if err != nil {
		return nil, err
	}
	return pubKey, nil
}
=======
package relayer

import (
	"errors"

	"github.com/cosmos/cosmos-sdk/client"
	"github.com/cosmos/cosmos-sdk/crypto"
	servicertypes "github.com/lavanet/lava/x/servicer/types"

	btcSecp256k1 "github.com/btcsuite/btcd/btcec"
	tendermintcrypto "github.com/tendermint/tendermint/crypto"
	"github.com/tendermint/tendermint/crypto/secp256k1"
)

func getKeyName(clientCtx client.Context) (string, error) {
	_, name, _, err := client.GetFromFields(clientCtx.Keyring, clientCtx.From, false)
	if err != nil {
		return "", err
	}

	return name, nil
}

func getPrivKey(clientCtx client.Context, keyName string) (*btcSecp256k1.PrivateKey, error) {
	//
	// get private key
	armor, err := clientCtx.Keyring.ExportPrivKeyArmor(keyName, "")
	if err != nil {
		return nil, err
	}

	privKey, algo, err := crypto.UnarmorDecryptPrivKey(armor, "")
	if err != nil {
		return nil, err
	}
	if algo != "secp256k1" {
		return nil, errors.New("incompatible private key algorithm")
	}

	priv, _ := btcSecp256k1.PrivKeyFromBytes(btcSecp256k1.S256(), privKey.Bytes())
	return priv, nil
}

func hashMsg(msgData []byte) []byte {
	return tendermintcrypto.Sha256(msgData)
}

func signRelay(pkey *btcSecp256k1.PrivateKey, msgData []byte) ([]byte, error) {
	//
	// Sign
	sig, err := btcSecp256k1.SignCompact(btcSecp256k1.S256(), pkey, hashMsg(msgData), false)
	if err != nil {
		return nil, err
	}

	return sig, nil
}

func recoverPubKey(sig []byte, msgHash []byte) (secp256k1.PubKey, error) {
	//
	// Recover public key from signature
	recPub, _, err := btcSecp256k1.RecoverCompact(btcSecp256k1.S256(), sig, msgHash)
	if err != nil {
		return nil, err
	}

	pk := recPub.SerializeCompressed()

	return (secp256k1.PubKey)(pk), nil
}

func RecoverPubKeyFromRelay(in *servicertypes.RelayRequest) (secp256k1.PubKey, error) {
	tmp := in.Sig
	in.Sig = []byte{}
	hash := hashMsg([]byte(in.String()))
	in.Sig = tmp

	pubKey, err := recoverPubKey(in.Sig, hash)
	if err != nil {
		return nil, err
	}
	return pubKey, nil
}

func recoverPubKeyFromRelayReply(in *servicertypes.RelayReply) (secp256k1.PubKey, error) {
	tmp := in.Sig
	in.Sig = []byte{}
	hash := hashMsg([]byte(in.String()))
	in.Sig = tmp

	pubKey, err := recoverPubKey(in.Sig, hash)
	if err != nil {
		return nil, err
	}
	return pubKey, nil
}
>>>>>>> e127bd4d
<|MERGE_RESOLUTION|>--- conflicted
+++ resolved
@@ -1,100 +1,3 @@
-<<<<<<< HEAD
-package relayer
-
-import (
-	"errors"
-
-	"github.com/cosmos/cosmos-sdk/client"
-	"github.com/cosmos/cosmos-sdk/crypto"
-
-	btcSecp256k1 "github.com/btcsuite/btcd/btcec"
-	tendermintcrypto "github.com/tendermint/tendermint/crypto"
-	"github.com/tendermint/tendermint/crypto/secp256k1"
-)
-
-func getKeyName(clientCtx client.Context) (string, error) {
-	_, name, _, err := client.GetFromFields(clientCtx.Keyring, clientCtx.From, false)
-	if err != nil {
-		return "", err
-	}
-
-	return name, nil
-}
-
-func getPrivKey(clientCtx client.Context, keyName string) (*btcSecp256k1.PrivateKey, error) {
-	//
-	// get private key
-	armor, err := clientCtx.Keyring.ExportPrivKeyArmor(keyName, "")
-	if err != nil {
-		return nil, err
-	}
-
-	privKey, algo, err := crypto.UnarmorDecryptPrivKey(armor, "")
-	if err != nil {
-		return nil, err
-	}
-	if algo != "secp256k1" {
-		return nil, errors.New("incompatible private key algorithm")
-	}
-
-	priv, _ := btcSecp256k1.PrivKeyFromBytes(btcSecp256k1.S256(), privKey.Bytes())
-	return priv, nil
-}
-
-func hashMsg(msgData []byte) []byte {
-	return tendermintcrypto.Sha256(msgData)
-}
-
-func signRelay(pkey *btcSecp256k1.PrivateKey, msgData []byte) ([]byte, error) {
-	//
-	// Sign
-	sig, err := btcSecp256k1.SignCompact(btcSecp256k1.S256(), pkey, hashMsg(msgData), false)
-	if err != nil {
-		return nil, err
-	}
-
-	return sig, nil
-}
-
-func recoverPubKey(sig []byte, msgHash []byte) (secp256k1.PubKey, error) {
-	//
-	// Recover public key from signature
-	recPub, _, err := btcSecp256k1.RecoverCompact(btcSecp256k1.S256(), sig, msgHash)
-	if err != nil {
-		return nil, err
-	}
-
-	pk := recPub.SerializeCompressed()
-
-	return (secp256k1.PubKey)(pk), nil
-}
-
-func recoverPubKeyFromRelay(in *RelayRequest) (secp256k1.PubKey, error) {
-	tmp := in.Sig
-	in.Sig = []byte{}
-	hash := hashMsg([]byte(in.String()))
-	in.Sig = tmp
-
-	pubKey, err := recoverPubKey(in.Sig, hash)
-	if err != nil {
-		return nil, err
-	}
-	return pubKey, nil
-}
-
-func recoverPubKeyFromRelayReply(in *RelayReply) (secp256k1.PubKey, error) {
-	tmp := in.Sig
-	in.Sig = []byte{}
-	hash := hashMsg([]byte(in.String()))
-	in.Sig = tmp
-
-	pubKey, err := recoverPubKey(in.Sig, hash)
-	if err != nil {
-		return nil, err
-	}
-	return pubKey, nil
-}
-=======
 package relayer
 
 import (
@@ -190,5 +93,4 @@
 		return nil, err
 	}
 	return pubKey, nil
-}
->>>>>>> e127bd4d
+}