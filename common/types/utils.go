--- conflicted
+++ resolved
@@ -66,8 +66,13 @@
 		}
 	}
 
-<<<<<<< HEAD
-	return intersection
+	var union []T
+	// Check the occurrence count of each element
+	for elem := range arrElements {
+		union = append(union, elem)
+	}
+
+	return union
 }
 
 func Union[T comparable](arrays ...[]T) []T {
@@ -83,8 +88,6 @@
 		}
 	}
 
-=======
->>>>>>> 17324bb1
 	var union []T
 	// Check the occurrence count of each element
 	for elem := range arrElements {
