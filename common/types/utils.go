package types

import (
	sdk "github.com/cosmos/cosmos-sdk/types"
	"golang.org/x/exp/constraints"
)

func FindMin[T constraints.Ordered](s []T) T {
	ind := FindIndexOfMin(s)
	if ind == -1 {
		var zero T
		return zero
	}

	return s[ind]
}

func FindIndexOfMin[T constraints.Ordered](s []T) int {
	if len(s) == 0 {
		return -1
	}
	m := s[0]
	mInd := 0
	for i := range s {
		if m > s[i] {
			mInd = i
		}
	}
	return mInd
}

func FindMax[T constraints.Ordered](s []T) T {
	ind := FindIndexOfMax(s)
	if ind == -1 {
		var zero T
		return zero
	}

	return s[ind]
}

func FindIndexOfMax[T constraints.Ordered](s []T) int {
	if len(s) == 0 {
		return -1
	}
	m := s[0]
	mInd := 0
	for i := range s {
		if m < s[i] {
			m = s[i]
			mInd = i
		}
	}
	return mInd
}

func Intersection[T comparable](arrays ...[]T) []T {
	elements := make(map[T]int)

	for _, arr := range arrays {
		arrElements := make(map[T]bool)

		for _, elem := range arr {
			if _, ok := arrElements[elem]; !ok {
				arrElements[elem] = true
				elements[elem]++
			}
		}
	}

	res := make([]T, 0)

	for elem, count := range elements {
		if count == len(arrays) {
			res = append(res, elem)
		}
	}

	return res
}

func Union[T comparable](arrays ...[]T) []T {
	// store seen elements in a map
	arrElements := make(map[T]struct{})
	// Iterate through each array
	for _, arr := range arrays {
		// Create a map to store the elements of the current array

		// Populate the map with elements from the current array
		for _, elem := range arr {
			arrElements[elem] = struct{}{}
		}
	}

	var union []T
	// Check the occurrence count of each element
	for elem := range arrElements {
		union = append(union, elem)
	}

	return union
}

type ComparableByFields interface {
<<<<<<< HEAD
	Comparable() string
=======
	Differentiator() string
>>>>>>> ec540f44
}

func UnionByFields[T ComparableByFields](arrays ...[]T) []T {
	// store seen elements in a map
	arrElements := make(map[string]T)
	// Iterate through each array
	for _, arr := range arrays {
		// Create a map to store the elements of the current array

		// Populate the map with elements from the current array
		for _, elem := range arr {
<<<<<<< HEAD
			arrElements[elem.Comparable()] = elem
=======
			arrElements[elem.Differentiator()] = elem
>>>>>>> ec540f44
		}
	}

	var union []T
	// Check the occurrence count of each element
	for _, elem := range arrElements {
		union = append(union, elem)
	}

	return union
}

// SafePow implements a deterministic power function
// Go's math.Pow() doesn't guarantee determinism when executed on different hardwares
func SafePow(base uint64, exponent uint64) uint64 {
	baseDec := sdk.NewDecWithPrec(int64(base), 0)
	return baseDec.Power(exponent).TruncateInt().Uint64()
}<|MERGE_RESOLUTION|>--- conflicted
+++ resolved
@@ -102,11 +102,7 @@
 }
 
 type ComparableByFields interface {
-<<<<<<< HEAD
-	Comparable() string
-=======
 	Differentiator() string
->>>>>>> ec540f44
 }
 
 func UnionByFields[T ComparableByFields](arrays ...[]T) []T {
@@ -118,11 +114,7 @@
 
 		// Populate the map with elements from the current array
 		for _, elem := range arr {
-<<<<<<< HEAD
-			arrElements[elem.Comparable()] = elem
-=======
 			arrElements[elem.Differentiator()] = elem
->>>>>>> ec540f44
 		}
 	}
 
