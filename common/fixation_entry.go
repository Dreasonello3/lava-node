--- conflicted
+++ resolved
@@ -141,13 +141,8 @@
 		// make sure the new entry's block is not smaller than the latest entry's block
 		if block < latestEntry.Block {
 			details := map[string]string{
-<<<<<<< HEAD
-				"latestBlock": strconv.Itoa(int(latestEntry.Block)),
-				"block":       strconv.Itoa(int(block)),
-=======
 				"latestBlock": strconv.FormatUint(latestEntry.GetBlock(), 10),
 				"block":       strconv.FormatUint(block, 10),
->>>>>>> 5904af95
 				"index":       index,
 				"fs.prefix":   fs.prefix,
 			}
